--- conflicted
+++ resolved
@@ -16,11 +16,8 @@
     "start": "cd packages/developer-ui && yarn start",
     "format": "lerna run format",
     "lint": "lerna run lint",
-<<<<<<< HEAD
-	"generate-docs": "lerna run generate-docs"
-=======
-    "compile": "lerna run compile"
->>>>>>> 3fcda915
+    "compile": "lerna run compile",
+    "generate-docs": "lerna run generate-docs"
   },
   "repository": {
     "type": "git",
