{
  "name": "hypernetlabs",
  "version": "0.0.1",
  "description": "Hypernet Protocol contracts and SDK",
  "license": "ISC",
  "private": true,
  "repository": {
    "type": "git",
    "url": "git+https://github.com/GoHypernet/hypernet-protocol.git"
  },
  "bugs": {
    "url": "https://github.com/GoHypernet/hypernet-protocol/issues"
  },
  "homepage": "https://github.com/GoHypernet/hypernet-protocol#readme",
  "author": "Hypernet Labs",
  "keywords": [
    "Hypernet",
    "Blockchain",
    "State",
    "Channels",
    "Galileo",
    "Vector"
  ],
  "main": "index.js",
  "directories": {
    "lib": "lib"
  },
  "workspaces": {
    "nohoist": [
      "**/mobileApp",
      "**/mobileApp/**"
    ],
    "packages": [
      "packages/*"
    ]
  },
  "scripts": {
    "bootstrap": "yarn install && lerna init",
    "build": "lerna run build",
    "clean": "rimraf ./packages/*/dist",
    "clean-docker": "cd packages/developer-ui && yarn clean-docker",
    "compile": "tsc --build",
    "compile-necessary": "cd packages/merchant-connector && yarn build && cd ../utils && yarn compile && cd ../test-merchant-connector && yarn build && cd ../iframe && yarn build && cd ../merchant-iframe && yarn build && cd ../",
    "format": "lerna run format && yarn format:pkg",
    "format:pkg": "format-package -w",
    "generate-docs": "lerna run generate-docs",
    "lint": "lerna run lint",
    "start": "yarn clean && yarn compile-necessary && cd packages/developer-ui && yarn start",
    "start-developer-ui": "yarn start",
    "start-web-demo": "cd packages/web-demo && yarn start",
<<<<<<< HEAD
    "compile-necessary": "cd packages/merchant-connector && yarn build && cd ../utils && yarn compile && cd ../test-merchant-connector && yarn build && cd ../iframe && yarn build && cd ../merchant-iframe && yarn build && cd ../",
    "clean-docker": "cd packages/developer-ui && yarn clean-docker",
    "build-for-publish": "cd packages/merchant-connector && yarn build && cd ../utils && yarn build && cd ../hypernet-core && yarn build && cd ../iframe && yarn build && cd ../merchant-iframe && yarn build && cd ../web-ui && yarn build && cd ../web-integration && yarn build && cd ../test-merchant-connector && yarn build && cd ../",
=======
>>>>>>> be681e4b
    "test": "cd packages/hypernet-core && yarn test"
  },
  "husky": {
    "hooks": {
      "pre-commit": "lint-staged"
    }
  },
  "lint-staged": {
    "*.format:pkg": "prettier --write"
  },
  "dependencies": {
    "browserify-zlib": "^0.2.0"
  },
  "devDependencies": {
    "@babel/core": "^7.8.4",
    "@babel/plugin-proposal-decorators": "^7.12.13",
    "@babel/runtime": "^7.8.4",
    "@cucumber/cucumber": "^7.0.0",
    "@octokit/core": "^3.2.4",
    "@react-native-community/eslint-config": "^1.1.0",
    "@types/cors": "^2.8.10",
    "@types/express": "^4.17.11",
    "@types/jest": "^25.2.3",
    "@types/knockout": "^3.4.69",
    "@types/pino": "^6.3.2",
    "@types/postmate": "^1.5.1",
    "@types/puppeteer": "^5.4.3",
    "@types/react": "^17.0.0",
    "@types/react-combine-reducers": "^1.0.0",
    "@types/react-dom": "^17.0.0",
    "@types/react-native": "^0.63.2",
    "@types/react-router-dom": "5.1.3",
    "@types/react-test-renderer": "^16.9.2",
    "@types/reflect-metadata": "^0.1.0",
    "@types/sjcl": "^1.0.29",
    "@types/uuid": "^8.3.0",
    "@webpack-cli/serve": "^1.2.2",
    "babel-jest": "^25.1.0",
    "babel-plugin-module-resolver": "^4.1.0",
    "babel-plugin-transform-class-properties": "^6.24.1",
    "babel-plugin-transform-decorators-legacy": "^1.3.5",
    "buffer": "^6.0.3",
    "case-sensitive-paths-webpack-plugin": "^2.3.0",
    "clean-webpack-plugin": "^3.0.0",
    "concurrently": "^5.3.0",
    "copyfiles": "^2.3.0",
    "css-loader": "^5.0.1",
    "cucumber-tsflow": "^4.0.0-rc.1",
    "env-cmd": "^10.1.0",
    "eslint": "^6.5.1",
    "ethereum-waffle": "^3.2.1",
    "file-loader": "^6.2.0",
    "format-package": "^6.1.0",
    "ganache-cli": "^6.10.1",
    "html-loader": "^1.3.2",
    "html-webpack-plugin": "^4.5.1",
    "http-server": "^0.12.3",
    "https-browserify": "^1.0.0",
    "husky": "^5.0.9",
    "image-webpack-loader": "^7.0.1",
    "jest": "^26.4.2",
    "jest-when": "^3.0.1",
    "lerna": "^3.22.1",
    "lint-staged": ">=10",
    "metro-react-native-babel-preset": "^0.59.0",
    "monaco-editor-webpack-plugin": "2.0.0",
    "node-sass": "4.13.0",
    "os-browserify": "^0.3.0",
    "postcss": "^8.2.4",
    "postcss-loader": "^4.2.0",
    "prettier": "^2.2.1",
    "process": "^0.11.10",
    "puppeteer": "^7.1.0",
    "randomstring": "^1.1.5",
    "react-test-renderer": "16.13.1",
    "rimraf": "^3.0.2",
    "sass-loader": "8.0.0",
    "source-map-loader": "^2.0.0",
    "stream-http": "^3.1.1",
    "style-loader": "^2.0.0",
    "testdouble": "^3.16.1",
    "testdouble-jest": "^2.0.0",
    "ts-jest": "^26.3.0",
    "ts-loader": "^8.0.14",
    "ts-node": "^9.0.0",
    "tsconfig-paths": "^3.9.0",
    "tsconfig-paths-webpack-plugin": "^3.3.0",
    "tslint": "^6.1.3",
    "tslint-config-prettier": "^1.18.0",
    "typedoc": "^0.20.16",
    "typescript": "^4.1.3",
    "url-loader": "3.0.0",
    "wait-on": "^5.2.0",
    "webpack": "^5.19.0",
    "webpack-cli": "^4.4.0",
    "webpack-dev-server": "^3.11.2"
  }
}<|MERGE_RESOLUTION|>--- conflicted
+++ resolved
@@ -41,6 +41,7 @@
     "clean-docker": "cd packages/developer-ui && yarn clean-docker",
     "compile": "tsc --build",
     "compile-necessary": "cd packages/merchant-connector && yarn build && cd ../utils && yarn compile && cd ../test-merchant-connector && yarn build && cd ../iframe && yarn build && cd ../merchant-iframe && yarn build && cd ../",
+    "build-for-publish": "cd packages/merchant-connector && yarn build && cd ../utils && yarn build && cd ../hypernet-core && yarn build && cd ../iframe && yarn build && cd ../merchant-iframe && yarn build && cd ../web-ui && yarn build && cd ../web-integration && yarn build && cd ../test-merchant-connector && yarn build && cd ../",
     "format": "lerna run format && yarn format:pkg",
     "format:pkg": "format-package -w",
     "generate-docs": "lerna run generate-docs",
@@ -48,12 +49,6 @@
     "start": "yarn clean && yarn compile-necessary && cd packages/developer-ui && yarn start",
     "start-developer-ui": "yarn start",
     "start-web-demo": "cd packages/web-demo && yarn start",
-<<<<<<< HEAD
-    "compile-necessary": "cd packages/merchant-connector && yarn build && cd ../utils && yarn compile && cd ../test-merchant-connector && yarn build && cd ../iframe && yarn build && cd ../merchant-iframe && yarn build && cd ../",
-    "clean-docker": "cd packages/developer-ui && yarn clean-docker",
-    "build-for-publish": "cd packages/merchant-connector && yarn build && cd ../utils && yarn build && cd ../hypernet-core && yarn build && cd ../iframe && yarn build && cd ../merchant-iframe && yarn build && cd ../web-ui && yarn build && cd ../web-integration && yarn build && cd ../test-merchant-connector && yarn build && cd ../",
-=======
->>>>>>> be681e4b
     "test": "cd packages/hypernet-core && yarn test"
   },
   "husky": {
