<p align="center">
  <img src="/documentation/images/hypernet-protocol-black.svg" width="500">
</p>

# The Hypernet Protocol

<<<<<<< HEAD
The Hypernet Protocol aims to amalgamate instantly finalized, blockchain-based payments with a privacy-preserving,  
"non-fungible" identity registry. The combination of these two elements enables merchants to accept cyptocurrency
payments in their traditional online platforms with minimal code intrusion and without specialized knowledge of web3
technology while also complying with various regulations regarding electronic funds transfer. The authors of the
Hypernet Protocol believe that a decentralized, blockchain-secured, community-driven payment/identity solution will
revolutionize the cyber-infrastructure landscape and that it is broadly generalizable to various decentralized marketplaces
and subscription-based services.

A successful payment protocol must solve problems on both sides of the market. On the consumer side, users expect a
payment solution that quickly executes transactions and is intuitive. To accomplish this, the Hypernet Protocol
integrates Connext's [Vector](https://github.com/connext/vector) library to enable fast, secure, microtransactions,
with minimal user intervention. On the merchant side, adopters expect a similarly refined onboarding process. The
Hypernet Protocol stack offers merchant developers a flexible platform that can adapt to the idiosyncratic requirements
of their particular business, and tools to streamline software integration. Meeting these needs has led to the development
light-weight developer abstraction layer. Developer's are isolated from the particulars of Layer 2 scaling protocols and
are presented with a small set of function calls bundled together in an npm package that looks familiar to those who
have used a traditional payment service provider SDK.

This monorepo contains several packages:

- [hypernet-core](packages/hypernet-core): The core of the protocol. HNP is encapsulated into the HypernetCore class, which can be instantiated in a variety of ways.
- [developer-ui](packages/developer-ui): An example package demonstrating how to consume the Hypernet Core SDK. It is also used for integration testing.
- [contracts](packages/contracts): A package containing solidity contracts for Hypernet Protocol Governance, Hypertoken, and Non-Fungible Registy.
- [iframe](packages/iframe): HypernetCore is designed to run in a browser, but that is a hostile environment. The iframe package is designed to host the running instance of HNC inside an iframe and expose an interface for cross-frame communication. The host window will communicate with the HNC via a proxy.
- [gateway-connector](packages/gateway-connector): This package is designed for gateways that want to support the Hypernet Protocol. Gateways will need to publish an API and "connector" code that HNP clients will run. Payments sent via HNP are each moderated by a gateway, the connector allows the gateway to keep up to date with the payments the client is actually sending and recieving so that, should any disputes arrive, they can properly moderate the dispute. This package includes the OpenApi specification for the required API, as well as the typescript interface that their published connector must implement.
- [gateway-iframe](packages/gateway-iframe): Gateway connectors are not allowed to run directly in the same window as HNC for security reasons, to prevent a rogue connector causing issues. gateway-iframe is the source for the iframe that will host the gateway connector. It is responsible for checking the signature of the connector and providing a cross-frame proxy interface to HNC. In production, this pacakge would be published somewhere like IPFS.
- [web-demo](packages/web-demo): An example package demonstrating how to consume the Hypernet Core SDK.
- [web-integration](packages/web-integration): This is the package that gateways would include on their actual website if they want to support HNP. This package will instantiate HNC in an iframe and provides a proxy interface to it for the gateway to interface with; from the gateway's POV it should be like working directly with a HypernetCore object. It also provides a number of pre-built UI widgets, along with easy utility functions, that make it trivial to display information from HNC on the gateway's website.
- [mobile-integration](packages/mobile-integration): This is the mobile variant of web-integration. It is designed to run HNC in a WebView, and provides a proxy object for the host to work with.
- [web-ui](packages/web-ui): The web-ui package contains all the ui components used by web-integration when using React.
- [test-gateway](packages/test-gateway): This is an example of a gateway integration. It contains two parts- an example implementation of IGatewayConnector, and a simple NodeJS/Express server that hosts the required gateway API. This particular gateway connector implementation is used for integration testing of the overall system. Gateways looking to support the Hypernet Protocol should look closely at this package.

## Purpose

Hypernet Core is meant to be a drop-in component of applications that wish to quickly and easily send funds from a service or product consumer to a service or product provider. It is meant to be a payment protocol that allows funds to be sent quickly, often, and with minimal (or no!) fees (most of the time). While developers that build on top of Hypernet Core may need to somewhat know how it works, the goal is for the Core to be completely transparent to end users - they shouldn't even need to know how blockchain works, or even what blockchain is, in order to use the Core.

## Key Concepts

As a developer or contributor to the Core, there are a few key concepts that need to be understood; most relate to blockchain and the underlying technologies used by the core.

### Hypernet Core as a _Serverless_ Payment Infrastructure Protocol

Most payment protocols requires a central server infrastructure; Visa processes credit card transactions via mainframes; Stripe processes payments in their cloud.

_Hypernet Core_ is peer to peer and serverless - mostly. Right now (as of Q4 2020), two clients communicate with each other via a central NATS messaging server, and payments are _routed_ (via the Vector protocol) via a _routing node_ to the end participant.

Though the routing node is an active participant in transfers, it has no knowledge of participant activity otherwise; it simply routes a payment from one person to another. Routing nodes never have custody of end user funds, and if they go (even permanently) offline, funds are not lost (though the end users that had active payment channels open will have to submit a blockchain transaction in order to claim their funds; more on that in the payment channels section!)

### Blockchain, Payment Channels, & Layer 2

Developers will need to know the basics of how blockchain works, as well as what payment channels are and how they work at a high level overview, in order to develop Hypernet Core.

#### Blockchain & Ethereum

Though most of the payments and activity occur at Layer 2 (see below), the Core must go down to Layer 1 for disputes, deposits, withdrawals, and other (hopefully rare) occasions.

As of Q4 2020, the Ethereum blockchain is capable of processing only 15 transactions per second; the supply and demand market for the fees associated with transactions on the blockchain, paired with this slow transaction speed, mean that individual transactions can be costly (sometimes as much as a few dollars!)

Helpful links / primers on blockchain, smart contracts, and Ethereum below:

- [3Blue1Brown, Youtube: "How does bitcoin actually work?](https://www.youtube.com/watch?v=bBC-nXj3Ng4&t=3s)
- [Intro to Ethereum](https://ethereum.org/en/developers/docs/intro-to-ethereum/)
- [Smart Contracts](https://ethereum.org/en/developers/docs/smart-contracts/)
- [Ethereum Whitepaper](https://ethereum.org/en/whitepaper/)

#### Payment Channels & Layer 2

As noted above, transacting on Ethereum itself is still slow. Thus, "Layer 2" solutions are needed. Layer 2 refers to the group of solutions that allow applications to transact "off-chain", and return to the chain when trust or communication breaks down. The below link is a very good primer & high level overview on layer 2 in general. Pay particular attention to the section on "Channels" - this is what Hypernet Core uses.

- [ethereum.org - Layer 2 Scaling](https://ethereum.org/en/developers/docs/layer-2-scaling/)

Hypernet Core specifically uses the payment channel framework developed by Connext called "Vector". In-progress documentation and a quick start guide on Vector can be found at the below link.

- [Connext - Vector](https://connext.github.io/vector/)

### Definitions & Key Terms

#### Hypernet Link

A _Hypernet Link_ is an abstraction representing the collective group of payments & transfers between two participants in the Hypernet Core ecosystem - namely, a service/product provider and a service/product consumer.

There can be up to _two_ Hypernet Links between two individuals/clients - one where Alice is a consumer and Bob is a provider, and one where Alice is a provider and Bob is a consumer.

#### Payment Channel

Similar to a _Hypernet Link_, but at a lower level of abstraction; a _payment channel_ represents an agreed-upon set of parameters between two participants on the Ethereum blockchain. When using the term payment channel henceforth, we are specifically referring to payment channels within the Connext/Vector framework.

**Important** - **Note the difference between a Hypernet Link and a Payment Channel, and at what layers they each live. It can be very easy to confuse the two if one isn't careful**

# Development

Using VSCode is recommended; all workflows and setup have been setup with this environment in mind. You should install and use the ESLint extention, details on that are [here](https://code.visualstudio.com/api/advanced-topics/tslint-eslint-migration). On the windows platform, development within the WSL2 environment is also highly recommended.

## Prerequisites

- Supported OS:
  - Linux: Ubuntu, Debian
  - Mac
  - Windows 10: [WSL](https://docs.microsoft.com/en-us/windows/wsl/install-win10)
- [nvm](https://github.com/nvm-sh/nvm#install--update-script)
- [yarn](https://classic.yarnpkg.com/en/docs/install/#debian-stable)
- [Docker](https://www.docker.com/products/docker-desktop): If you are developing on a Windows platform,
  enable WSL integration when you install Docker-Desktop.

## Installing

All commands should be run at the root of the repository. Most of them use Lerna to run subcommands inside the different packages. Most of these commands can be run on an
individual package from the packages directory if necessary.

1. Switch to correct version of Node:

   `nvm install 14.15.1 && nvm alias default 14.15.1`

2. Install packages:

   `yarn`

3. Compile the whole repository to make sure everything is working

`yarn compile`

4. Create all the development docker images

`yarn dockerize`

5. Start the docker world

`yarn start`

This will start a LOT of docker images: 1. A hardhat based ethereum development node. The node will have all the necessary contracts deployed, and the various development accounts funded. It is available at http://localhost:8545 2. All the servers needed for the Vector protocol. These consist of a server node for the router, a router, a host for the Vector iframe, and the messaging stack. 3. The core iframe server, which delivers the webpacked Hypernet Protocol Core Iframe. This is just an NGINX host, and is available at http://localhost:5020 4. The gateway iframe server. Similar to the core iframe server, it just delivers the webpacked Hypernet Protocol Gateway Iframe. It is available at http://localhost:5005 5. The user dashboard server. Another NGINX host, it is available at http://localhost:5016 6. A test gateway server. This is a Node and Express based server that simulates the function of a gateway. It is available at http://localhost:5010

6. Open the user dashboard in your browser: http://localhost:5016. You can add the test gateway using the URL http://localhost:5010.

## Structure

This is organized as a monorepo, using [this](https://github.com/wixplosives/sample-monorepo) as an example. You must use yarn, because NPM does not support workspaces. All the dev dependencies are installed in the root package.json and should be the same for all pacakages. Sub packages are in the packages directory, and overall documentation is in the documentation directory.

## Maintenance

### Adding dependencies

Dev dependencies should be added to the root of the repository, via

`yarn add <package name> --dev -W`

Normal dependencies and peer dependencies should be added via yarn to the actual pacakge. Refer to the example monorepo above for more examples.
=======
## Summary 

The Hypernet Protocol aims to amalgamate instantly finalized, blockchain-based [payments](/digital-payments.md) with a privacy-preserving, 
[sybil-resistant](https://en.wikipedia.org/wiki/Sybil_attack), "non-fungible" [identity registry framework](/packages/contracts/contracts/identity/README.md)
that is governed by the Hypertoken community through a [Decentralized Autonomous Organization](/packages/contracts/contracts/governance/README.md). 
The combination of these elements enables merchants to securely accept cyptocurrency payments in their traditional online 
platforms with minimal code intrusion and without specialized knowledge of Web3 technology and digital assets while also complying with 
various regulations regarding electronic funds transfer. The authors of the Hypernet Protocol believe that a decentralized, 
blockchain-secured, community-driven payment and identity solution will revolutionize the cyber-infrastructure landscape and 
that it is broadly generalizable to various decentralized marketplaces and subscription-based services.

## Protocol Contents

The Hypernet Protocol monorepo contains several packages:

- [Hypernet Core](/packages/hypernet-core): The core of the protocol. HNP is encapsulated into the HypernetCore class, which can be instantiated in a variety of ways.
- [Contracts](/packages/contracts): A package containing solidity contracts for Hypernet Protocol Governance, Hypertoken, and Non-Fungible Registy.
- [IFrame](/packages/iframe): HypernetCore is designed to run in a browser, but that is a hostile environment. The iframe package is designed to host the running instance of HNC inside an iframe and expose an interface for cross-frame communication. The host window will communicate with the HNC via a proxy.
- [Payment Gateway Connector](/packages/gateway-connector): This package is designed for gateways that want to support the Hypernet Protocol. Gateways will need to publish an API and "connector" code that HNP clients will run. Payments sent via HNP are each moderated by a gateway, the connector allows the gateway to keep up to date with the payments the client is actually sending and recieving so that, should any disputes arrive, they can properly moderate the dispute. This package includes the OpenApi specification for the required API, as well as the typescript interface that their published connector must implement.
- [Payment Gateway IFrame](/packages/gateway-iframe): Gateway connectors are not allowed to run directly in the same window as HNC for security reasons, to prevent a rogue connector causing issues. gateway-iframe is the source for the iframe that will host the gateway connector. It is responsible for checking the signature of the connector and providing a cross-frame proxy interface to HNC. In production, this pacakge would be published somewhere like IPFS.
- [Web Demo](/packages/web-demo): An example package demonstrating how to consume the Hypernet Core SDK.
- [Web Integration](/packages/web-integration): This is the package that gateways would include on their actual website if they want to support HNP. This package will instantiate HNC in an iframe and provides a proxy interface to it for the gateway to interface with; from the gateway's POV it should be like working directly with a HypernetCore object. It also provides a number of pre-built UI widgets, along with easy utility functions, that make it trivial to display information from HNC on the gateway's website.
- [Mobile Integration](/packages/mobile-integration): This is the mobile variant of web-integration. It is designed to run HNC in a WebView, and provides a proxy object for the host to work with.
- [Web UI](/packages/web-ui): The web-ui package contains all the ui components used by web-integration when using React.
- [Test Payment Gateway](/packages/test-gateway): This is an example of a gateway integration. It contains two parts- an example implementation of IGatewayConnector, and a simple NodeJS/Express server that hosts the required gateway API. This particular gateway connector implementation is used for integration testing of the overall system. Gateways looking to support the Hypernet Protocol should look closely at this package.
>>>>>>> 8c35edcf
<|MERGE_RESOLUTION|>--- conflicted
+++ resolved
@@ -4,154 +4,6 @@
 
 # The Hypernet Protocol
 
-<<<<<<< HEAD
-The Hypernet Protocol aims to amalgamate instantly finalized, blockchain-based payments with a privacy-preserving,  
-"non-fungible" identity registry. The combination of these two elements enables merchants to accept cyptocurrency
-payments in their traditional online platforms with minimal code intrusion and without specialized knowledge of web3
-technology while also complying with various regulations regarding electronic funds transfer. The authors of the
-Hypernet Protocol believe that a decentralized, blockchain-secured, community-driven payment/identity solution will
-revolutionize the cyber-infrastructure landscape and that it is broadly generalizable to various decentralized marketplaces
-and subscription-based services.
-
-A successful payment protocol must solve problems on both sides of the market. On the consumer side, users expect a
-payment solution that quickly executes transactions and is intuitive. To accomplish this, the Hypernet Protocol
-integrates Connext's [Vector](https://github.com/connext/vector) library to enable fast, secure, microtransactions,
-with minimal user intervention. On the merchant side, adopters expect a similarly refined onboarding process. The
-Hypernet Protocol stack offers merchant developers a flexible platform that can adapt to the idiosyncratic requirements
-of their particular business, and tools to streamline software integration. Meeting these needs has led to the development
-light-weight developer abstraction layer. Developer's are isolated from the particulars of Layer 2 scaling protocols and
-are presented with a small set of function calls bundled together in an npm package that looks familiar to those who
-have used a traditional payment service provider SDK.
-
-This monorepo contains several packages:
-
-- [hypernet-core](packages/hypernet-core): The core of the protocol. HNP is encapsulated into the HypernetCore class, which can be instantiated in a variety of ways.
-- [developer-ui](packages/developer-ui): An example package demonstrating how to consume the Hypernet Core SDK. It is also used for integration testing.
-- [contracts](packages/contracts): A package containing solidity contracts for Hypernet Protocol Governance, Hypertoken, and Non-Fungible Registy.
-- [iframe](packages/iframe): HypernetCore is designed to run in a browser, but that is a hostile environment. The iframe package is designed to host the running instance of HNC inside an iframe and expose an interface for cross-frame communication. The host window will communicate with the HNC via a proxy.
-- [gateway-connector](packages/gateway-connector): This package is designed for gateways that want to support the Hypernet Protocol. Gateways will need to publish an API and "connector" code that HNP clients will run. Payments sent via HNP are each moderated by a gateway, the connector allows the gateway to keep up to date with the payments the client is actually sending and recieving so that, should any disputes arrive, they can properly moderate the dispute. This package includes the OpenApi specification for the required API, as well as the typescript interface that their published connector must implement.
-- [gateway-iframe](packages/gateway-iframe): Gateway connectors are not allowed to run directly in the same window as HNC for security reasons, to prevent a rogue connector causing issues. gateway-iframe is the source for the iframe that will host the gateway connector. It is responsible for checking the signature of the connector and providing a cross-frame proxy interface to HNC. In production, this pacakge would be published somewhere like IPFS.
-- [web-demo](packages/web-demo): An example package demonstrating how to consume the Hypernet Core SDK.
-- [web-integration](packages/web-integration): This is the package that gateways would include on their actual website if they want to support HNP. This package will instantiate HNC in an iframe and provides a proxy interface to it for the gateway to interface with; from the gateway's POV it should be like working directly with a HypernetCore object. It also provides a number of pre-built UI widgets, along with easy utility functions, that make it trivial to display information from HNC on the gateway's website.
-- [mobile-integration](packages/mobile-integration): This is the mobile variant of web-integration. It is designed to run HNC in a WebView, and provides a proxy object for the host to work with.
-- [web-ui](packages/web-ui): The web-ui package contains all the ui components used by web-integration when using React.
-- [test-gateway](packages/test-gateway): This is an example of a gateway integration. It contains two parts- an example implementation of IGatewayConnector, and a simple NodeJS/Express server that hosts the required gateway API. This particular gateway connector implementation is used for integration testing of the overall system. Gateways looking to support the Hypernet Protocol should look closely at this package.
-
-## Purpose
-
-Hypernet Core is meant to be a drop-in component of applications that wish to quickly and easily send funds from a service or product consumer to a service or product provider. It is meant to be a payment protocol that allows funds to be sent quickly, often, and with minimal (or no!) fees (most of the time). While developers that build on top of Hypernet Core may need to somewhat know how it works, the goal is for the Core to be completely transparent to end users - they shouldn't even need to know how blockchain works, or even what blockchain is, in order to use the Core.
-
-## Key Concepts
-
-As a developer or contributor to the Core, there are a few key concepts that need to be understood; most relate to blockchain and the underlying technologies used by the core.
-
-### Hypernet Core as a _Serverless_ Payment Infrastructure Protocol
-
-Most payment protocols requires a central server infrastructure; Visa processes credit card transactions via mainframes; Stripe processes payments in their cloud.
-
-_Hypernet Core_ is peer to peer and serverless - mostly. Right now (as of Q4 2020), two clients communicate with each other via a central NATS messaging server, and payments are _routed_ (via the Vector protocol) via a _routing node_ to the end participant.
-
-Though the routing node is an active participant in transfers, it has no knowledge of participant activity otherwise; it simply routes a payment from one person to another. Routing nodes never have custody of end user funds, and if they go (even permanently) offline, funds are not lost (though the end users that had active payment channels open will have to submit a blockchain transaction in order to claim their funds; more on that in the payment channels section!)
-
-### Blockchain, Payment Channels, & Layer 2
-
-Developers will need to know the basics of how blockchain works, as well as what payment channels are and how they work at a high level overview, in order to develop Hypernet Core.
-
-#### Blockchain & Ethereum
-
-Though most of the payments and activity occur at Layer 2 (see below), the Core must go down to Layer 1 for disputes, deposits, withdrawals, and other (hopefully rare) occasions.
-
-As of Q4 2020, the Ethereum blockchain is capable of processing only 15 transactions per second; the supply and demand market for the fees associated with transactions on the blockchain, paired with this slow transaction speed, mean that individual transactions can be costly (sometimes as much as a few dollars!)
-
-Helpful links / primers on blockchain, smart contracts, and Ethereum below:
-
-- [3Blue1Brown, Youtube: "How does bitcoin actually work?](https://www.youtube.com/watch?v=bBC-nXj3Ng4&t=3s)
-- [Intro to Ethereum](https://ethereum.org/en/developers/docs/intro-to-ethereum/)
-- [Smart Contracts](https://ethereum.org/en/developers/docs/smart-contracts/)
-- [Ethereum Whitepaper](https://ethereum.org/en/whitepaper/)
-
-#### Payment Channels & Layer 2
-
-As noted above, transacting on Ethereum itself is still slow. Thus, "Layer 2" solutions are needed. Layer 2 refers to the group of solutions that allow applications to transact "off-chain", and return to the chain when trust or communication breaks down. The below link is a very good primer & high level overview on layer 2 in general. Pay particular attention to the section on "Channels" - this is what Hypernet Core uses.
-
-- [ethereum.org - Layer 2 Scaling](https://ethereum.org/en/developers/docs/layer-2-scaling/)
-
-Hypernet Core specifically uses the payment channel framework developed by Connext called "Vector". In-progress documentation and a quick start guide on Vector can be found at the below link.
-
-- [Connext - Vector](https://connext.github.io/vector/)
-
-### Definitions & Key Terms
-
-#### Hypernet Link
-
-A _Hypernet Link_ is an abstraction representing the collective group of payments & transfers between two participants in the Hypernet Core ecosystem - namely, a service/product provider and a service/product consumer.
-
-There can be up to _two_ Hypernet Links between two individuals/clients - one where Alice is a consumer and Bob is a provider, and one where Alice is a provider and Bob is a consumer.
-
-#### Payment Channel
-
-Similar to a _Hypernet Link_, but at a lower level of abstraction; a _payment channel_ represents an agreed-upon set of parameters between two participants on the Ethereum blockchain. When using the term payment channel henceforth, we are specifically referring to payment channels within the Connext/Vector framework.
-
-**Important** - **Note the difference between a Hypernet Link and a Payment Channel, and at what layers they each live. It can be very easy to confuse the two if one isn't careful**
-
-# Development
-
-Using VSCode is recommended; all workflows and setup have been setup with this environment in mind. You should install and use the ESLint extention, details on that are [here](https://code.visualstudio.com/api/advanced-topics/tslint-eslint-migration). On the windows platform, development within the WSL2 environment is also highly recommended.
-
-## Prerequisites
-
-- Supported OS:
-  - Linux: Ubuntu, Debian
-  - Mac
-  - Windows 10: [WSL](https://docs.microsoft.com/en-us/windows/wsl/install-win10)
-- [nvm](https://github.com/nvm-sh/nvm#install--update-script)
-- [yarn](https://classic.yarnpkg.com/en/docs/install/#debian-stable)
-- [Docker](https://www.docker.com/products/docker-desktop): If you are developing on a Windows platform,
-  enable WSL integration when you install Docker-Desktop.
-
-## Installing
-
-All commands should be run at the root of the repository. Most of them use Lerna to run subcommands inside the different packages. Most of these commands can be run on an
-individual package from the packages directory if necessary.
-
-1. Switch to correct version of Node:
-
-   `nvm install 14.15.1 && nvm alias default 14.15.1`
-
-2. Install packages:
-
-   `yarn`
-
-3. Compile the whole repository to make sure everything is working
-
-`yarn compile`
-
-4. Create all the development docker images
-
-`yarn dockerize`
-
-5. Start the docker world
-
-`yarn start`
-
-This will start a LOT of docker images: 1. A hardhat based ethereum development node. The node will have all the necessary contracts deployed, and the various development accounts funded. It is available at http://localhost:8545 2. All the servers needed for the Vector protocol. These consist of a server node for the router, a router, a host for the Vector iframe, and the messaging stack. 3. The core iframe server, which delivers the webpacked Hypernet Protocol Core Iframe. This is just an NGINX host, and is available at http://localhost:5020 4. The gateway iframe server. Similar to the core iframe server, it just delivers the webpacked Hypernet Protocol Gateway Iframe. It is available at http://localhost:5005 5. The user dashboard server. Another NGINX host, it is available at http://localhost:5016 6. A test gateway server. This is a Node and Express based server that simulates the function of a gateway. It is available at http://localhost:5010
-
-6. Open the user dashboard in your browser: http://localhost:5016. You can add the test gateway using the URL http://localhost:5010.
-
-## Structure
-
-This is organized as a monorepo, using [this](https://github.com/wixplosives/sample-monorepo) as an example. You must use yarn, because NPM does not support workspaces. All the dev dependencies are installed in the root package.json and should be the same for all pacakages. Sub packages are in the packages directory, and overall documentation is in the documentation directory.
-
-## Maintenance
-
-### Adding dependencies
-
-Dev dependencies should be added to the root of the repository, via
-
-`yarn add <package name> --dev -W`
-
-Normal dependencies and peer dependencies should be added via yarn to the actual pacakge. Refer to the example monorepo above for more examples.
-=======
 ## Summary 
 
 The Hypernet Protocol aims to amalgamate instantly finalized, blockchain-based [payments](/digital-payments.md) with a privacy-preserving, 
@@ -176,5 +28,4 @@
 - [Web Integration](/packages/web-integration): This is the package that gateways would include on their actual website if they want to support HNP. This package will instantiate HNC in an iframe and provides a proxy interface to it for the gateway to interface with; from the gateway's POV it should be like working directly with a HypernetCore object. It also provides a number of pre-built UI widgets, along with easy utility functions, that make it trivial to display information from HNC on the gateway's website.
 - [Mobile Integration](/packages/mobile-integration): This is the mobile variant of web-integration. It is designed to run HNC in a WebView, and provides a proxy object for the host to work with.
 - [Web UI](/packages/web-ui): The web-ui package contains all the ui components used by web-integration when using React.
-- [Test Payment Gateway](/packages/test-gateway): This is an example of a gateway integration. It contains two parts- an example implementation of IGatewayConnector, and a simple NodeJS/Express server that hosts the required gateway API. This particular gateway connector implementation is used for integration testing of the overall system. Gateways looking to support the Hypernet Protocol should look closely at this package.
->>>>>>> 8c35edcf
+- [Test Payment Gateway](/packages/test-gateway): This is an example of a gateway integration. It contains two parts- an example implementation of IGatewayConnector, and a simple NodeJS/Express server that hosts the required gateway API. This particular gateway connector implementation is used for integration testing of the overall system. Gateways looking to support the Hypernet Protocol should look closely at this package.