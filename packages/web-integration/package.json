--- conflicted
+++ resolved
@@ -1,10 +1,6 @@
 {
   "name": "@hypernetlabs/web-integration",
-<<<<<<< HEAD
-  "version": "0.6.11",
-=======
   "version": "0.6.12",
->>>>>>> bc1d5ea0
   "description": "",
   "license": "ISC",
   "author": "",
