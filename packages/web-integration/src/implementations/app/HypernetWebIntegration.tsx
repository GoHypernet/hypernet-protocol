import React from "react";
import ReactDOM from "react-dom";
import { ResultAsync } from "neverthrow";

import MainContainer from "@web-integration-containers/MainContainer";
import BalancesWidget from "@web-integration-widgets/BalancesWidget";
import LinksWidget from "@web-integration-widgets/LinksWidget";
import PaymentWidget from "@web-integration-widgets/PaymentWidget";
import FundWidget from "@web-integration-widgets/FundWidget";
import {
  IConnectorAuthorizationFlowParams,
  IHypernetWebIntegration,
  IRenderParams,
  IRenderPaymentWidgetParams,
} from "@web-integration-interfaces/app/IHypernetWebIntegration";
import { LayoutProvider, StoreProvider } from "@web-integration-contexts";
import {
  BALANCES_WIDGET_ID_SELECTOR,
  FUND_WIDGET_ID_SELECTOR,
  LINKS_WIDGET_ID_SELECTOR,
  PAYMENT_WIDGET_ID_SELECTOR,
  PRIVATE_KEYS_FLOW_ID_SELECTOR,
} from "@web-integration-constants";
import IHypernetIFrameProxy from "@web-integration-interfaces/proxy/IHypernetIFrameProxy";
import HypernetIFrameProxy from "@web-integration-implementations/proxy/HypernetIFrameProxy";
import ConnectorAuthorizationFlow from "@web-integration-flows/ConnectorAuthorizationFlow";
<<<<<<< HEAD
import { MerchantUrl } from "@hypernetlabs/objects";
=======
import PrivateKeysFlow from "@web-integration-flows/PrivateKeysFlow";
import { ThemeProvider } from "theming";
>>>>>>> df43e680

export default class HypernetWebIntegration implements IHypernetWebIntegration {
  private static instance: IHypernetWebIntegration;

  protected iframeURL: string = "http://localhost:8090";
  protected currentMerchantUrl: MerchantUrl | undefined | null;

  public core: IHypernetIFrameProxy;

  constructor(iframeURL?: string) {
    this.iframeURL = iframeURL || this.iframeURL;

    // Create a proxy connection to the iframe
    this.core = new HypernetIFrameProxy(this._prepareIFrameContainer(), this.iframeURL, "hypernet-core-iframe");

    this.core.onMerchantIFrameDisplayRequested.subscribe((merchantUrl) => {
      this.currentMerchantUrl = merchantUrl;
    });

    this.core.onPrivateCredentialsRequested.subscribe(() => {
      this._renderPrivateKeysModal();
    });
  }

  // wait for the core to be intialized
  protected getReadyResult: ResultAsync<IHypernetIFrameProxy, Error> | undefined;
  public getReady(): ResultAsync<IHypernetIFrameProxy, Error> {
    if (this.getReadyResult != null) {
      return this.getReadyResult;
    }
    this.getReadyResult = this.core
      .activate()
      .andThen(() => {
        return this.core.getEthereumAccounts();
      })
      .andThen((accounts: any) => this.core.initialize(accounts[0]))
      .map(() => this.core);

    return this.getReadyResult;
  }

  // This class must be used as a singleton, this enforces that restriction.
  public static getInstance(): IHypernetWebIntegration {
    if (HypernetWebIntegration.instance == null) {
      HypernetWebIntegration.instance = new HypernetWebIntegration();
    }

    return HypernetWebIntegration.instance;
  }

  private _generateDomElement(selector: string) {
    this._removeExistedElement(selector);

    const element = document.createElement("div");
    element.setAttribute("id", selector);
    document.body.appendChild(element);
    document.getElementById(selector);

    return element;
  }

  private _removeExistedElement(selector: string) {
    const element = document.getElementById(selector);
    if (element) {
      element.remove();
    }
  }

  private _bootstrapComponent(component: React.ReactNode, withModal: boolean = false) {
    return (
      <StoreProvider proxy={this.core}>
        <LayoutProvider>
          <MainContainer withModal={withModal}>{component}</MainContainer>
        </LayoutProvider>
      </StoreProvider>
    );
  }

  private _prepareIFrameContainer(): HTMLElement {
    // Create a container element for the iframe proxy
    const iframeContainer = document.createElement("div");
    iframeContainer.id = "__hypernet-protocol-iframe-container__";

    // Add close modal icon to iframe container
    const closeButton = document.createElement("div");
    closeButton.id = "__hypernet-protocol-iframe-close-icon__";
    //@ts-ignore
    closeButton.innerHTML = `
      <img src="https://res.cloudinary.com/dqueufbs7/image/upload/v1611371438/images/Close-512.png" width="20" />
    `;
    iframeContainer.appendChild(closeButton);

    closeButton.addEventListener(
      "click",
      (e) => {
        // TODO: Figure out how to track which merchant we are showing
        if (this.currentMerchantUrl != null) {
          this.core.closeMerchantIFrame(this.currentMerchantUrl);
          this.currentMerchantUrl = null;
        }
      },
      false,
    );

    // Add iframe modal style
    // TODO: Close button style is not responsive with the content height, need to be fixed.
    const style = document.createElement("style");
    style.appendChild(
      document.createTextNode(`
        iframe {
          position: absolute;
          display: none;
          border: none;
          width: 700px;
          height: 800px;
          min-height: 200px;
          background-color: white;
          top: 50%;
          left: 50%;
          box-shadow: 0px 4px 20px #000000;
          border-radius: 4px;
          transform: translate(-50%, -50%);
          padding: 15px;
        }
        #__hypernet-protocol-iframe-container__ {
          position: absolute;
          display: none;
          top: 0;
          left: 0;
          height: 100%;
          width: 100%;
          background-color: rgba(0,0,0,0.6);
        }
        #__hypernet-protocol-iframe-close-icon__ {
          position: absolute;
          top: 50%;
          left: 50%;
          transform: translate(calc(-50% + 335px), calc(-50% - 385px));
          z-index: 2;
          cursor: pointer;
        }
    `),
    );
    document.head.appendChild(style);

    // Attach everything to the body
    document.body.appendChild(iframeContainer);

    return iframeContainer;
  }

  public async renderBalancesWidget(config?: IRenderParams) {
    ReactDOM.render(
      await this._bootstrapComponent(<BalancesWidget />),
      this._generateDomElement(config?.selector || BALANCES_WIDGET_ID_SELECTOR),
    );
  }

  public async renderFundWidget(config?: IRenderParams) {
    ReactDOM.render(
      await this._bootstrapComponent(<FundWidget />),
      this._generateDomElement(config?.selector || FUND_WIDGET_ID_SELECTOR),
    );
  }

  public async renderLinksWidget(config?: IRenderParams) {
    ReactDOM.render(
      await this._bootstrapComponent(<LinksWidget />),
      this._generateDomElement(config?.selector || LINKS_WIDGET_ID_SELECTOR),
    );
  }

  public async renderPaymentWidget(config?: IRenderPaymentWidgetParams) {
    ReactDOM.render(
      await this._bootstrapComponent(
        <PaymentWidget
          counterPartyAccount={config?.counterPartyAccount}
          amount={config?.amount}
          expirationDate={config?.expirationDate}
          requiredStake={config?.requiredStake}
          paymentTokenAddress={config?.paymentTokenAddress}
          merchantUrl={config?.merchantUrl}
          paymentType={config?.paymentType}
        />,
        true,
      ),
      this._generateDomElement(config?.selector || PAYMENT_WIDGET_ID_SELECTOR),
    );
  }

  public async renderConnectorAuthorizationFlow(config: IConnectorAuthorizationFlowParams) {
    ReactDOM.render(
      await this._bootstrapComponent(
        <ConnectorAuthorizationFlow
          connectorUrl={config.connectorUrl}
          connectorName={config.connectorName}
          connectorLogoUrl={config.connectorLogoUrl}
        />,
        config.showInModal,
      ),
      this._generateDomElement(config?.selector || BALANCES_WIDGET_ID_SELECTOR),
    );
  }

<<<<<<< HEAD
  public displayMerchantIFrame(merchantUrl: MerchantUrl): void {
=======
  private _renderPrivateKeysModal() {
    ReactDOM.render(
      this._bootstrapComponent(<PrivateKeysFlow />, true),
      this._generateDomElement(PRIVATE_KEYS_FLOW_ID_SELECTOR),
    );
  }

  public displayMerchantIFrame(merchantUrl: string): void {
>>>>>>> df43e680
    this.core.displayMerchantIFrame(merchantUrl);
  }

  public closeMerchantIFrame(merchantUrl: MerchantUrl): void {
    this.core.closeMerchantIFrame(merchantUrl);
  }
}

declare let window: any;

window.HypernetWebIntegration = HypernetWebIntegration;<|MERGE_RESOLUTION|>--- conflicted
+++ resolved
@@ -24,12 +24,9 @@
 import IHypernetIFrameProxy from "@web-integration-interfaces/proxy/IHypernetIFrameProxy";
 import HypernetIFrameProxy from "@web-integration-implementations/proxy/HypernetIFrameProxy";
 import ConnectorAuthorizationFlow from "@web-integration-flows/ConnectorAuthorizationFlow";
-<<<<<<< HEAD
 import { MerchantUrl } from "@hypernetlabs/objects";
-=======
 import PrivateKeysFlow from "@web-integration-flows/PrivateKeysFlow";
 import { ThemeProvider } from "theming";
->>>>>>> df43e680
 
 export default class HypernetWebIntegration implements IHypernetWebIntegration {
   private static instance: IHypernetWebIntegration;
@@ -234,9 +231,6 @@
     );
   }
 
-<<<<<<< HEAD
-  public displayMerchantIFrame(merchantUrl: MerchantUrl): void {
-=======
   private _renderPrivateKeysModal() {
     ReactDOM.render(
       this._bootstrapComponent(<PrivateKeysFlow />, true),
@@ -244,8 +238,7 @@
     );
   }
 
-  public displayMerchantIFrame(merchantUrl: string): void {
->>>>>>> df43e680
+  public displayMerchantIFrame(merchantUrl: MerchantUrl): void {
     this.core.displayMerchantIFrame(merchantUrl);
   }
 
