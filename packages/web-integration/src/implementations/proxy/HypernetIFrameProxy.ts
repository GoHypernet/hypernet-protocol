--- conflicted
+++ resolved
@@ -52,12 +52,9 @@
   RegistryModule,
   BatchModuleContractError,
   InvalidPaymentIdError,
-<<<<<<< HEAD
   LazyMintModuleContractError,
   RegistryTokenId,
-=======
   InitializeStatus,
->>>>>>> dd60ce7f
 } from "@hypernetlabs/objects";
 import { ParentProxy } from "@hypernetlabs/utils";
 import { Result, ResultAsync, ok, okAsync } from "neverthrow";
