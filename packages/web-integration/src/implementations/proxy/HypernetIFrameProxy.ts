--- conflicted
+++ resolved
@@ -41,15 +41,12 @@
   NonFungibleRegistryContractError,
   HypernetGovernorContractError,
   ERC20ContractError,
-<<<<<<< HEAD
   InvalidPaymentError,
   TransferCreationError,
   PaymentStakeError,
   TransferResolutionError,
-=======
   EthereumAccountAddress,
   EthereumContractAddress,
->>>>>>> bd86d674
 } from "@hypernetlabs/objects";
 import { ParentProxy } from "@hypernetlabs/utils";
 import { Result, ResultAsync, ok, okAsync } from "neverthrow";
@@ -311,13 +308,8 @@
   }
 
   public getEthereumAccounts(): ResultAsync<
-<<<<<<< HEAD
-    EthereumAddress[],
+    EthereumAccountAddress[],
     BlockchainUnavailableError | ProxyError
-=======
-    EthereumAccountAddress[],
-    BlockchainUnavailableError
->>>>>>> bd86d674
   > {
     return this._createCall("getEthereumAccounts", null);
   }
@@ -595,16 +587,11 @@
 
   public getProposalVotesReceipt(
     proposalId: string,
-<<<<<<< HEAD
-    voterAddress: EthereumAddress,
+    voterAddress: EthereumAccountAddress,
   ): ResultAsync<
     ProposalVoteReceipt,
     HypernetGovernorContractError | ProxyError
   > {
-=======
-    voterAddress: EthereumAccountAddress,
-  ): ResultAsync<ProposalVoteReceipt, HypernetGovernorContractError> {
->>>>>>> bd86d674
     return this._createCall("getProposalVotesReceipt", {
       proposalId,
       voterAddress,
@@ -638,13 +625,8 @@
   public getRegistryByAddress(
     registryAddresses: EthereumContractAddress[],
   ): ResultAsync<
-<<<<<<< HEAD
-    Map<EthereumAddress, Registry>,
+    Map<EthereumContractAddress, Registry>,
     RegistryFactoryContractError | NonFungibleRegistryContractError | ProxyError
-=======
-    Map<EthereumContractAddress, Registry>,
-    RegistryFactoryContractError | NonFungibleRegistryContractError
->>>>>>> bd86d674
   > {
     return this._createCall("getRegistryByAddress", registryAddresses);
   }
@@ -759,27 +741,17 @@
   }
 
   public getVotingPower(
-<<<<<<< HEAD
-    account: EthereumAddress,
+    account: EthereumAccountAddress,
   ): ResultAsync<
     number,
     HypernetGovernorContractError | ERC20ContractError | ProxyError
   > {
-=======
+    return this._createCall("getVotingPower", account);
+  }
+
+  public getHyperTokenBalance(
     account: EthereumAccountAddress,
-  ): ResultAsync<number, HypernetGovernorContractError> {
->>>>>>> bd86d674
-    return this._createCall("getVotingPower", account);
-  }
-
-  public getHyperTokenBalance(
-<<<<<<< HEAD
-    account: EthereumAddress,
   ): ResultAsync<number, ERC20ContractError | ProxyError> {
-=======
-    account: EthereumAccountAddress,
-  ): ResultAsync<number, ERC20ContractError> {
->>>>>>> bd86d674
     return this._createCall("getHyperTokenBalance", account);
   }
 
