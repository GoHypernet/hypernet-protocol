--- conflicted
+++ resolved
@@ -440,147 +440,10 @@
     return this._createCall("provideProviderId", providerId);
   }
 
-<<<<<<< HEAD
   public rejectProviderIdRequest(): ResultAsync<void, ProxyError> {
     return this._createCall("rejectProviderIdRequest", null);
   }
 
-  public getTokenInformation(): ResultAsync<TokenInformation[], ProxyError> {
-    return this._createCall("getTokenInformation", null);
-  }
-
-  public getTokenInformationForChain(
-    chainId: ChainId,
-  ): ResultAsync<TokenInformation[], ProxyError> {
-    return this._createCall("getTokenInformationForChain", chainId);
-  }
-
-  public getTokenInformationByAddress(
-    tokenAddress: EthereumContractAddress,
-  ): ResultAsync<TokenInformation | null, ProxyError> {
-    return this._createCall("getTokenInformationByAddress", tokenAddress);
-  }
-
-  public getRegistryEntryByOwnerAddress(
-    registryName: string,
-    ownerAddress: EthereumAccountAddress,
-    index: number,
-  ): ResultAsync<
-    RegistryEntry | null,
-    RegistryFactoryContractError | NonFungibleRegistryContractError | ProxyError
-  > {
-    return this._createCall("getRegistryEntryByOwnerAddress", {
-      registryName,
-      ownerAddress,
-      index,
-    });
-  }
-
-  public getRegistryModules(): ResultAsync<
-    RegistryModule[],
-    NonFungibleRegistryContractError | ProxyError
-  > {
-    return this._createCall("getRegistryModules", null);
-  }
-
-  public createBatchRegistryEntry(
-    registryName: string,
-    newRegistryEntries: RegistryEntry[],
-  ): ResultAsync<
-    void,
-    | BatchModuleContractError
-    | RegistryFactoryContractError
-    | NonFungibleRegistryContractError
-    | ProxyError
-  > {
-    return this._createCall("createBatchRegistryEntry", {
-      registryName,
-      newRegistryEntries,
-    });
-  }
-
-  public getRegistryEntryListByOwnerAddress(
-    registryName: string,
-    ownerAddress: EthereumAccountAddress,
-  ): ResultAsync<
-    RegistryEntry[],
-    RegistryFactoryContractError | NonFungibleRegistryContractError | ProxyError
-  > {
-    return this._createCall("getRegistryEntryListByOwnerAddress", {
-      registryName,
-      ownerAddress,
-    });
-  }
-
-  public getRegistryEntryListByUsername(
-    registryName: string,
-    username: string,
-  ): ResultAsync<
-    RegistryEntry[],
-    RegistryFactoryContractError | NonFungibleRegistryContractError | ProxyError
-  > {
-    return this._createCall("getRegistryEntryListByUsername", {
-      registryName,
-      username,
-    });
-  }
-
-  public submitLazyMintSignature(
-    registryName: string,
-    tokenId: RegistryTokenId,
-    ownerAddress: EthereumAccountAddress,
-    registrationData: string,
-  ): ResultAsync<
-    void,
-    | RegistryFactoryContractError
-    | NonFungibleRegistryContractError
-    | BlockchainUnavailableError
-    | RegistryPermissionError
-    | PersistenceError
-    | VectorError
-    | ProxyError
-  > {
-    return this._createCall("submitLazyMintSignature", {
-      registryName,
-      tokenId,
-      ownerAddress,
-      registrationData,
-    });
-  }
-
-  public retrieveLazyMintingSignatures(): ResultAsync<
-    LazyMintingSignature[],
-    PersistenceError | BlockchainUnavailableError | VectorError | ProxyError
-  > {
-    return this._createCall("retrieveLazyMintingSignatures", null);
-  }
-
-  public executeLazyMint(
-    lazyMintingSignature: LazyMintingSignature,
-  ): ResultAsync<
-    void,
-    | InvalidParametersError
-    | PersistenceError
-    | VectorError
-    | BlockchainUnavailableError
-    | LazyMintModuleContractError
-    | NonFungibleRegistryContractError
-    | ProxyError
-  > {
-    return this._createCall("executeLazyMint", lazyMintingSignature);
-  }
-
-  public revokeLazyMintSignature(
-    lazyMintingSignature: LazyMintingSignature,
-  ): ResultAsync<
-    void,
-    PersistenceError | VectorError | BlockchainUnavailableError | ProxyError
-  > {
-    return this._createCall("revokeLazyMintSignature", lazyMintingSignature);
-  }
-
-=======
->>>>>>> 19c869e3
   public retrieveChainInformationList(): ResultAsync<
     Map<ChainId, ChainInformation>,
     ProxyError
