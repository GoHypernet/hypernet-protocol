import {
  Balances,
  ControlClaim,
  HypernetLink,
  PublicIdentifier,
  PullPayment,
  PushPayment,
  Payment,
  PaymentId,
  GatewayUrl,
  Signature,
  AcceptPaymentError,
  BlockchainUnavailableError,
  VectorError,
  BalancesUnavailableError,
  InsufficientBalanceError,
  GatewayValidationError,
  PersistenceError,
  GatewayConnectorError,
  ProxyError,
  InvalidParametersError,
  IHypernetCore,
  GatewayAuthorizationDeniedError,
  BigNumberString,
  MessagingError,
  RouterChannelUnknownError,
  ActiveStateChannel,
  ChainId,
  GatewayTokenInfo,
  GatewayRegistrationFilter,
  GatewayRegistrationInfo,
  Proposal,
  EProposalVoteSupport,
  ProposalVoteReceipt,
  Registry,
  RegistryEntry,
  RegistryParams,
  RegistryPermissionError,
  ERegistrySortOrder,
  RegistryFactoryContractError,
  NonFungibleRegistryContractError,
  HypernetGovernorContractError,
  ERC20ContractError,
  InvalidPaymentError,
  TransferCreationError,
  PaymentStakeError,
  TransferResolutionError,
  EthereumAccountAddress,
  EthereumContractAddress,
  ProviderId,
  TokenInformation,
  RegistryModule,
  BatchModuleContractError,
  InvalidPaymentIdError,
  InitializeStatus,
<<<<<<< HEAD
  IPFSUnavailableError,
=======
  CoreInitializationErrors,
  GovernanceSignerUnavailableError,
>>>>>>> 64bc6702
} from "@hypernetlabs/objects";
import { ParentProxy } from "@hypernetlabs/utils";
import { Result, ResultAsync, ok, okAsync } from "neverthrow";
import { Subject } from "rxjs";

export default class HypernetIFrameProxy
  extends ParentProxy
  implements IHypernetCore
{
  protected coreInitialized = false;
  protected isInControl = false;
  protected waitInitializedPromise: Promise<void>;
  protected _handshakePromise: Promise<void> | null;
  protected coreRegistriesInitialized = false;
  protected waitRegistriesInitializedPromise: Promise<void>;
  protected registriesInitializePromiseResolve: (() => void) | null;
  protected coreGovernanceInitialized = false;
  protected waitGovernanceInitializedPromise: Promise<void>;
  protected governanceInitializePromiseResolve: (() => void) | null;
  protected corePaymentsInitialized = false;
  protected waitPaymentsInitializedPromise: Promise<void>;
  protected paymentsInitializePromiseResolve: (() => void) | null;

  constructor(
    protected element: HTMLElement | null,
    protected iframeUrl: string,
    protected iframeName: string,
  ) {
    super(element, iframeUrl, iframeName);

    this._handshakePromise = null;

    this.onControlClaimed = new Subject();
    this.onControlYielded = new Subject();
    this.onPushPaymentSent = new Subject();
    this.onPullPaymentSent = new Subject();
    this.onPushPaymentReceived = new Subject();
    this.onPullPaymentReceived = new Subject();
    this.onPushPaymentUpdated = new Subject();
    this.onPullPaymentUpdated = new Subject();
    this.onPushPaymentDelayed = new Subject();
    this.onPullPaymentDelayed = new Subject();
    this.onPushPaymentCanceled = new Subject();
    this.onPullPaymentCanceled = new Subject();
    this.onBalancesChanged = new Subject<Balances>();
    this.onCeramicAuthenticationStarted = new Subject();
    this.onCeramicAuthenticationSucceeded = new Subject();
    this.onCeramicFailed = new Subject();
    this.onGatewayAuthorized = new Subject();
    this.onGatewayDeauthorizationStarted = new Subject();
    this.onAuthorizedGatewayUpdated = new Subject();
    this.onAuthorizedGatewayActivationFailed = new Subject();
    this.onGatewayIFrameDisplayRequested = new Subject();
    this.onGatewayIFrameCloseRequested = new Subject();
    this.onCoreIFrameDisplayRequested = new Subject();
    this.onCoreIFrameCloseRequested = new Subject();
    this.onInitializationRequired = new Subject();
    this.onPrivateCredentialsRequested = new Subject();
    this.onWalletConnectOptionsDisplayRequested = new Subject();
    this.onStateChannelCreated = new Subject();
    this.onChainConnected = new Subject();
    this.onGovernanceChainConnected = new Subject();
    this.onChainChanged = new Subject();
    this.onAccountChanged = new Subject();
    this.onGovernanceChainChanged = new Subject();
    this.onGovernanceAccountChanged = new Subject();

    this.registriesInitializePromiseResolve = null;
    this.waitRegistriesInitializedPromise = new Promise((resolve) => {
      this.registriesInitializePromiseResolve = resolve;
    });

    this.governanceInitializePromiseResolve = null;
    this.waitGovernanceInitializedPromise = new Promise((resolve) => {
      this.governanceInitializePromiseResolve = resolve;
    });

    this.paymentsInitializePromiseResolve = null;
    this.waitPaymentsInitializedPromise = new Promise((resolve) => {
      this.paymentsInitializePromiseResolve = resolve;
    });

    // Initialize the promise that we'll use to monitor the core
    // initialization status. The iframe will emit an event "initialized"
    // once the core is initialized, we'll use that to resolve this promise.
    this.waitInitializedPromise = new Promise<void>((resolve) => {
      this._handshakePromise = this.handshake.then((child) => {
        // Subscribe to the message streams from the iframe,
        // and convert them back to RXJS Subjects.
        child.on("onControlClaimed", (data: ControlClaim) => {
          this.isInControl = true;
          this.onControlClaimed.next(data);
        });

        child.on("onControlYielded", (data: ControlClaim) => {
          this.isInControl = false;
          this.onControlYielded.next(data);
        });

        child.on("onPushPaymentSent", (data: PushPayment) => {
          this.onPushPaymentSent.next(data);
        });

        child.on("onPullPaymentSent", (data: PullPayment) => {
          this.onPullPaymentSent.next(data);
        });

        child.on("onPushPaymentReceived", (data: PushPayment) => {
          this.onPushPaymentReceived.next(data);
        });

        child.on("onPullPaymentReceived", (data: PullPayment) => {
          this.onPullPaymentReceived.next(data);
        });

        child.on("onPushPaymentUpdated", (data: PushPayment) => {
          this.onPushPaymentUpdated.next(data);
        });

        child.on("onPullPaymentUpdated", (data: PullPayment) => {
          this.onPullPaymentUpdated.next(data);
        });

        child.on("onPushPaymentDelayed", (data: PushPayment) => {
          this.onPushPaymentDelayed.next(data);
        });

        child.on("onPullPaymentDelayed", (data: PullPayment) => {
          this.onPullPaymentDelayed.next(data);
        });

        child.on("onPushPaymentCanceled", (data: PushPayment) => {
          this.onPushPaymentCanceled.next(data);
        });

        child.on("onPullPaymentCanceled", (data: PullPayment) => {
          this.onPullPaymentCanceled.next(data);
        });

        child.on("onBalancesChanged", (data: Balances) => {
          this.onBalancesChanged.next(data);
        });

        child.on("onCeramicAuthenticationStarted", () => {
          this._displayCoreIFrame();

          this.onCeramicAuthenticationStarted.next();
        });

        child.on("onCeramicAuthenticationSucceeded", () => {
          this._closeCoreIFrame();

          this.onCeramicAuthenticationSucceeded.next();
        });

        child.on("onCeramicFailed", () => {
          this.onCeramicFailed.next();
        });

        child.on("onGatewayAuthorized", (data: GatewayUrl) => {
          this.onGatewayAuthorized.next(data);
        });

        child.on("onGatewayDeauthorizationStarted", (data: GatewayUrl) => {
          this.onGatewayDeauthorizationStarted.next(data);
        });

        child.on("onAuthorizedGatewayUpdated", (data: GatewayUrl) => {
          this.onAuthorizedGatewayUpdated.next(data);
        });

        child.on("onAuthorizedGatewayActivationFailed", (data: GatewayUrl) => {
          this.onAuthorizedGatewayActivationFailed.next(data);
        });

        child.on("onStateChannelCreated", (data: ActiveStateChannel) => {
          this.onStateChannelCreated.next(data);
        });

        child.on("onChainConnected", (data: ChainId) => {
          this.onChainConnected.next(data);
        });

        child.on("onGovernanceChainConnected", (data: ChainId) => {
          this.onGovernanceChainConnected.next(data);
        });

        child.on("onChainChanged", (data: ChainId) => {
          this.onChainChanged.next(data);
        });

        child.on("onAccountChanged", (data: EthereumAccountAddress) => {
          this.onAccountChanged.next(data);
        });

        child.on("onGovernanceChainChanged", (data: ChainId) => {
          this.onGovernanceChainChanged.next(data);
        });

        child.on(
          "onGovernanceAccountChanged",
          (data: EthereumAccountAddress) => {
            this.onGovernanceAccountChanged.next(data);
          },
        );

        // Setup a listener for the "initialized" event.
        child.on("initialized", () => {
          // Resolve waitInitialized
          resolve();

          // And mark us as initialized
          this.coreInitialized = true;
        });

        // Setup a listener for the "registriesInitialized" event.
        child.on("registriesInitialized", () => {
          // Resolve waitRegistriesInitialized
          if (this.registriesInitializePromiseResolve != null) {
            this.registriesInitializePromiseResolve();
          }

          // And mark us as registries initialized
          this.coreRegistriesInitialized = true;
        });

        // Setup a listener for the "governanceInitialized" event.
        child.on("governanceInitialized", () => {
          // Resolve waitGovernanceInitialized
          if (this.governanceInitializePromiseResolve != null) {
            this.governanceInitializePromiseResolve();
          }

          // And mark us as governance initialized
          this.coreGovernanceInitialized = true;
        });

        // Setup a listener for the "paymentsInitialized" event.
        child.on("paymentsInitialized", () => {
          // Resolve waitGovernanceInitialized
          if (this.paymentsInitializePromiseResolve != null) {
            this.paymentsInitializePromiseResolve();
          }

          // And mark us as payments initialized
          this.corePaymentsInitialized = true;
        });

        child.on("onGatewayIFrameDisplayRequested", (data: GatewayUrl) => {
          this._displayCoreIFrame();

          this.onGatewayIFrameDisplayRequested.next(data);
        });

        child.on("onGatewayIFrameCloseRequested", (data: GatewayUrl) => {
          this._closeCoreIFrame();

          this.onGatewayIFrameCloseRequested.next(data);
        });

        child.on("onCoreIFrameDisplayRequested", () => {
          this._displayCoreIFrame();

          this.onCoreIFrameDisplayRequested.next();
        });

        child.on("onCoreIFrameCloseRequested", () => {
          this._closeCoreIFrame();

          this.onCoreIFrameCloseRequested.next();
        });

        child.on("onInitializationRequired", () => {
          this.onInitializationRequired.next();
        });

        child.on("onPrivateCredentialsRequested", () => {
          this.onPrivateCredentialsRequested.next();
        });

        child.on("onWalletConnectOptionsDisplayRequested", () => {
          this.onWalletConnectOptionsDisplayRequested.next();
        });
      });
    });
  }

  public finalizePullPayment(
    _paymentId: PaymentId,
    _finalAmount: BigNumberString,
  ): Promise<HypernetLink> {
    throw new Error("Method not implemented.");
  }

  public initialized(): ResultAsync<boolean, never> {
    // If the child is not initialized, there is no way the core can be.
    if (this.child == null) {
      return okAsync(false);
    }

    // Return the current known status of coreInitialized. We request this
    // information as soon as the child is up.
    return okAsync(this.coreInitialized);
  }

  public waitInitialized(): ResultAsync<void, never> {
    return ResultAsync.fromSafePromise(this.waitInitializedPromise);
  }

  public registriesInitialized(): Result<boolean, never> {
    if (this.child == null) {
      return ok(false);
    }

    return ok(this.coreRegistriesInitialized);
  }

  public waitRegistriesInitialized(): ResultAsync<void, never> {
    return ResultAsync.fromSafePromise(this.waitRegistriesInitializedPromise);
  }

  public governanceInitialized(): Result<boolean, never> {
    if (this.child == null) {
      return ok(false);
    }

    return ok(this.coreGovernanceInitialized);
  }

  public waitGovernanceInitialized(): ResultAsync<void, never> {
    return ResultAsync.fromSafePromise(this.waitGovernanceInitializedPromise);
  }

  public paymentsInitialized(): Result<boolean, never> {
    if (this.child == null) {
      return ok(false);
    }

    return ok(this.corePaymentsInitialized);
  }

  public waitPaymentsInitialized(): ResultAsync<void, never> {
    return ResultAsync.fromSafePromise(this.waitPaymentsInitializedPromise);
  }

  public inControl(): Result<boolean, never> {
    // If the child is not initialized, there is no way the core can be.
    if (this.child == null) {
      return ok(false);
    }

    // Return the current known status of inControl.
    return ok(this.isInControl);
  }

  public getEthereumAccounts(): ResultAsync<
    EthereumAccountAddress[],
    BlockchainUnavailableError | ProxyError
  > {
    return this._createCall("getEthereumAccounts", null);
  }

  public initialize(): ResultAsync<InitializeStatus, CoreInitializationErrors> {
    return this._createCall("initialize", null);
  }

  public initializeRegistries(): ResultAsync<
    void,
    | GovernanceSignerUnavailableError
    | BlockchainUnavailableError
    | InvalidParametersError
    | ProxyError
  > {
    return this._createCall("initializeRegistries", null);
  }

  public getInitializationStatus(): ResultAsync<InitializeStatus, ProxyError> {
    return this._createCall("getInitializationStatus", null);
  }

  public initializeGovernance(): ResultAsync<
    void,
    | GovernanceSignerUnavailableError
    | BlockchainUnavailableError
    | InvalidParametersError
    | ProxyError
  > {
    return this._createCall("initializeGovernance", null);
  }

  public initializePayments(): ResultAsync<void, CoreInitializationErrors> {
    return this._createCall("initializePayments", null);
  }

  public getPublicIdentifier(): ResultAsync<PublicIdentifier, ProxyError> {
    return this._createCall("getPublicIdentifier", null);
  }

  public getActiveStateChannels(): ResultAsync<
    ActiveStateChannel[],
    VectorError | BlockchainUnavailableError | PersistenceError | ProxyError
  > {
    return this._createCall("getActiveStateChannels", null);
  }

  public createStateChannel(
    routerPublicIdentifiers: PublicIdentifier[],
    chainId: ChainId,
  ): ResultAsync<
    ActiveStateChannel,
    VectorError | BlockchainUnavailableError | PersistenceError | ProxyError
  > {
    return this._createCall("createStateChannel", {
      routerPublicIdentifiers,
      chainId,
    });
  }

  public depositFunds(
    channelAddress: EthereumContractAddress,
    assetAddress: EthereumContractAddress,
    amount: BigNumberString,
  ): ResultAsync<
    Balances,
    BalancesUnavailableError | BlockchainUnavailableError | VectorError | Error
  > {
    return this._createCall("depositFunds", {
      channelAddress,
      assetAddress,
      amount: amount,
    });
  }

  public withdrawFunds(
    channelAddress: EthereumContractAddress,
    assetAddress: EthereumContractAddress,
    amount: BigNumberString,
    destinationAddress: EthereumAccountAddress,
  ): ResultAsync<
    Balances,
    BalancesUnavailableError | BlockchainUnavailableError | VectorError | Error
  > {
    return this._createCall("withdrawFunds", {
      channelAddress,
      assetAddress,
      amount: amount,
      destinationAddress,
    });
  }

  public getBalances(): ResultAsync<
    Balances,
    BalancesUnavailableError | VectorError | ProxyError
  > {
    return this._createCall("getBalances", null);
  }

  public getLinks(): ResultAsync<HypernetLink[], VectorError | Error> {
    return this._createCall("getLinks", null);
  }

  public getActiveLinks(): ResultAsync<HypernetLink[], VectorError | Error> {
    return this._createCall("getActiveLinks", null);
  }

  public acceptOffer(
    paymentId: PaymentId,
  ): ResultAsync<
    Payment,
    | TransferCreationError
    | VectorError
    | BalancesUnavailableError
    | BlockchainUnavailableError
    | InvalidPaymentError
    | InvalidParametersError
    | PaymentStakeError
    | TransferResolutionError
    | AcceptPaymentError
    | InsufficientBalanceError
    | ProxyError
  > {
    return this._createCall("acceptFunds", paymentId);
  }

  public pullFunds(
    paymentId: PaymentId,
    amount: BigNumberString,
  ): ResultAsync<Payment, VectorError | Error> {
    return this._createCall("pullFunds", {
      paymentId,
      amount: amount,
    });
  }

  public repairPayments(
    paymentIds: PaymentId[],
  ): ResultAsync<
    void,
    | VectorError
    | BlockchainUnavailableError
    | InvalidPaymentError
    | InvalidParametersError
    | TransferResolutionError
    | InvalidPaymentIdError
    | ProxyError
  > {
    return this._createCall("repairPayments", paymentIds);
  }

  public mintTestToken(
    amount: BigNumberString,
  ): ResultAsync<void, BlockchainUnavailableError | ProxyError> {
    return this._createCall("mintTestToken", amount);
  }

  public authorizeGateway(
    gatewayUrl: GatewayUrl,
  ): ResultAsync<
    void,
    GatewayValidationError | PersistenceError | VectorError | ProxyError
  > {
    return this._createCall("authorizeGateway", gatewayUrl);
  }

  public deauthorizeGateway(
    gatewayUrl: GatewayUrl,
  ): ResultAsync<
    void,
    PersistenceError | ProxyError | GatewayAuthorizationDeniedError
  > {
    return this._createCall("deauthorizeGateway", gatewayUrl);
  }

  public getAuthorizedGateways(): ResultAsync<
    Map<GatewayUrl, Signature>,
    PersistenceError | VectorError | ProxyError
  > {
    return this._createCall("getAuthorizedGateways", null);
  }

  public getAuthorizedGatewaysConnectorsStatus(): ResultAsync<
    Map<GatewayUrl, boolean>,
    PersistenceError | VectorError | ProxyError
  > {
    return this._createCall("getAuthorizedGatewaysConnectorsStatus", null);
  }

  public getGatewayTokenInfo(
    gatewayUrls: GatewayUrl[],
  ): ResultAsync<
    Map<GatewayUrl, GatewayTokenInfo[]>,
    PersistenceError | ProxyError | GatewayAuthorizationDeniedError
  > {
    return this._createCall("getGatewayTokenInfo", gatewayUrls);
  }

  public getGatewayRegistrationInfo(
    filter?: GatewayRegistrationFilter,
  ): ResultAsync<
    GatewayRegistrationInfo[],
    PersistenceError | VectorError | ProxyError
  > {
    return this._createCall("getGatewayRegistrationInfo", filter);
  }

  public getGatewayEntryList(): ResultAsync<
    Map<GatewayUrl, GatewayRegistrationInfo>,
    NonFungibleRegistryContractError | ProxyError
  > {
    return this._createCall("getGatewayEntryList", null);
  }

  public displayGatewayIFrame(
    gatewayUrl: GatewayUrl,
  ): ResultAsync<
    void,
    GatewayConnectorError | PersistenceError | VectorError | ProxyError
  > {
    return this.getAuthorizedGatewaysConnectorsStatus().andThen(
      (gatewaysMap) => {
        if (gatewaysMap.get(gatewayUrl) == true) {
          this._displayCoreIFrame();

          return this._createCall<GatewayUrl, GatewayConnectorError, void>(
            "displayGatewayIFrame",
            gatewayUrl,
          );
        } else {
          alert(
            `Gateway ${gatewayUrl} is not activated at the moment, try again later`,
          );
          return okAsync(undefined);
        }
      },
    );
  }

  public closeGatewayIFrame(
    gatewayUrl: GatewayUrl,
  ): ResultAsync<
    void,
    GatewayConnectorError | PersistenceError | VectorError | ProxyError
  > {
    this._closeCoreIFrame();

    return this._createCall("closeGatewayIFrame", gatewayUrl);
  }

  public providePrivateCredentials(
    privateKey: string | null,
    mnemonic: string | null,
  ): ResultAsync<void, InvalidParametersError | ProxyError> {
    return this._createCall("providePrivateCredentials", {
      privateKey,
      mnemonic,
    });
  }

  public getProposals(
    pageNumber: number,
    pageSize: number,
  ): ResultAsync<Proposal[], HypernetGovernorContractError | ProxyError> {
    return this._createCall("getProposals", {
      pageNumber,
      pageSize,
    });
  }

  public createProposal(
    name: string,
    symbol: string,
    owner: EthereumAccountAddress,
    enumerable: boolean,
  ): ResultAsync<Proposal, HypernetGovernorContractError | ProxyError> {
    return this._createCall("createProposal", {
      name,
      symbol,
      owner,
      enumerable,
    });
  }

  public delegateVote(
    delegateAddress: EthereumAccountAddress,
    amount: number | null,
  ): ResultAsync<void, ERC20ContractError | ProxyError> {
    return this._createCall("delegateVote", {
      delegateAddress,
      amount,
    });
  }

  public getProposalDetails(
    proposalId: string,
  ): ResultAsync<Proposal, HypernetGovernorContractError | ProxyError> {
    return this._createCall("getProposalDetails", proposalId);
  }

  public getProposalDescription(
    descriptionHash: string,
  ): ResultAsync<
    string,
    IPFSUnavailableError | HypernetGovernorContractError | ProxyError
  > {
    return this._createCall("getProposalDescription", descriptionHash);
  }

  public castVote(
    proposalId: string,
    support: EProposalVoteSupport,
  ): ResultAsync<Proposal, HypernetGovernorContractError | ProxyError> {
    return this._createCall("castVote", {
      proposalId,
      support,
    });
  }

  public getProposalVotesReceipt(
    proposalId: string,
    voterAddress: EthereumAccountAddress,
  ): ResultAsync<
    ProposalVoteReceipt,
    HypernetGovernorContractError | ProxyError
  > {
    return this._createCall("getProposalVotesReceipt", {
      proposalId,
      voterAddress,
    });
  }

  public getRegistries(
    pageNumber: number,
    pageSize: number,
    sortOrder: ERegistrySortOrder,
  ): ResultAsync<
    Registry[],
    RegistryFactoryContractError | NonFungibleRegistryContractError | ProxyError
  > {
    return this._createCall("getRegistries", {
      pageNumber,
      pageSize,
      sortOrder,
    });
  }

  public getRegistryByName(
    registryNames: string[],
  ): ResultAsync<
    Map<string, Registry>,
    RegistryFactoryContractError | NonFungibleRegistryContractError | ProxyError
  > {
    return this._createCall("getRegistryByName", registryNames);
  }

  public getRegistryByAddress(
    registryAddresses: EthereumContractAddress[],
  ): ResultAsync<
    Map<EthereumContractAddress, Registry>,
    RegistryFactoryContractError | NonFungibleRegistryContractError | ProxyError
  > {
    return this._createCall("getRegistryByAddress", registryAddresses);
  }

  public getRegistryEntriesTotalCount(
    registryNames: string[],
  ): ResultAsync<
    Map<string, number>,
    RegistryFactoryContractError | NonFungibleRegistryContractError | ProxyError
  > {
    return this._createCall("getRegistryEntriesTotalCount", registryNames);
  }

  public getRegistryEntries(
    registryName: string,
    pageNumber: number,
    pageSize: number,
    sortOrder: ERegistrySortOrder,
  ): ResultAsync<
    RegistryEntry[],
    RegistryFactoryContractError | NonFungibleRegistryContractError | ProxyError
  > {
    return this._createCall("getRegistryEntries", {
      registryName,
      pageNumber,
      pageSize,
      sortOrder,
    });
  }

  public getRegistryEntryDetailByTokenId(
    registryName: string,
    tokenId: number,
  ): ResultAsync<
    RegistryEntry,
    RegistryFactoryContractError | NonFungibleRegistryContractError | ProxyError
  > {
    return this._createCall("getRegistryEntryDetailByTokenId", {
      registryName,
      tokenId,
    });
  }

  public updateRegistryEntryTokenURI(
    registryName: string,
    tokenId: number,
    registrationData: string,
  ): ResultAsync<
    RegistryEntry,
    | BlockchainUnavailableError
    | RegistryFactoryContractError
    | NonFungibleRegistryContractError
    | RegistryPermissionError
    | ProxyError
  > {
    return this._createCall("updateRegistryEntryTokenURI", {
      registryName,
      tokenId,
      registrationData,
    });
  }

  public updateRegistryEntryLabel(
    registryName: string,
    tokenId: number,
    label: string,
  ): ResultAsync<
    RegistryEntry,
    | BlockchainUnavailableError
    | RegistryFactoryContractError
    | NonFungibleRegistryContractError
    | RegistryPermissionError
    | ProxyError
  > {
    return this._createCall("updateRegistryEntryLabel", {
      registryName,
      tokenId,
      label,
    });
  }

  public queueProposal(
    proposalId: string,
  ): ResultAsync<Proposal, HypernetGovernorContractError | ProxyError> {
    return this._createCall("queueProposal", proposalId);
  }

  public cancelProposal(
    proposalId: string,
  ): ResultAsync<Proposal, HypernetGovernorContractError | ProxyError> {
    return this._createCall("cancelProposal", proposalId);
  }

  public executeProposal(
    proposalId: string,
  ): ResultAsync<Proposal, HypernetGovernorContractError | ProxyError> {
    return this._createCall("executeProposal", proposalId);
  }

  public getBlockNumber(): ResultAsync<
    number,
    BlockchainUnavailableError | ProxyError
  > {
    return this._createCall("getBlockNumber", null);
  }

  public getProposalsCount(): ResultAsync<
    number,
    HypernetGovernorContractError | ProxyError
  > {
    return this._createCall("getProposalsCount", null);
  }

  public getProposalThreshold(): ResultAsync<
    number,
    HypernetGovernorContractError | ProxyError
  > {
    return this._createCall("getProposalThreshold", null);
  }

  public getVotingPower(
    account: EthereumAccountAddress,
  ): ResultAsync<
    number,
    HypernetGovernorContractError | ERC20ContractError | ProxyError
  > {
    return this._createCall("getVotingPower", account);
  }

  public getHyperTokenBalance(
    account: EthereumAccountAddress,
  ): ResultAsync<number, ERC20ContractError | ProxyError> {
    return this._createCall("getHyperTokenBalance", account);
  }

  public getNumberOfRegistries(): ResultAsync<
    number,
    RegistryFactoryContractError | NonFungibleRegistryContractError | ProxyError
  > {
    return this._createCall("getNumberOfRegistries", null);
  }

  public updateRegistryParams(
    registryParams: RegistryParams,
  ): ResultAsync<
    Registry,
    | NonFungibleRegistryContractError
    | RegistryFactoryContractError
    | BlockchainUnavailableError
    | RegistryPermissionError
    | ProxyError
  > {
    return this._createCall("updateRegistryParams", registryParams);
  }

  public createRegistryEntry(
    registryName: string,
    newRegistryEntry: RegistryEntry,
  ): ResultAsync<
    void,
    | NonFungibleRegistryContractError
    | RegistryFactoryContractError
    | BlockchainUnavailableError
    | RegistryPermissionError
    | ProxyError
  > {
    return this._createCall("createRegistryEntry", {
      registryName,
      newRegistryEntry,
    });
  }

  public transferRegistryEntry(
    registryName: string,
    tokenId: number,
    transferToAddress: EthereumAccountAddress,
  ): ResultAsync<
    RegistryEntry,
    | NonFungibleRegistryContractError
    | RegistryFactoryContractError
    | BlockchainUnavailableError
    | RegistryPermissionError
    | ProxyError
  > {
    return this._createCall("transferRegistryEntry", {
      registryName,
      tokenId,
      transferToAddress,
    });
  }

  public burnRegistryEntry(
    registryName: string,
    tokenId: number,
  ): ResultAsync<
    void,
    | NonFungibleRegistryContractError
    | RegistryFactoryContractError
    | BlockchainUnavailableError
    | RegistryPermissionError
    | ProxyError
  > {
    return this._createCall("burnRegistryEntry", {
      registryName,
      tokenId,
    });
  }

  public createRegistryByToken(
    name: string,
    symbol: string,
    registrarAddress: EthereumAccountAddress,
    enumerable: boolean,
  ): ResultAsync<
    void,
    RegistryFactoryContractError | ERC20ContractError | ProxyError
  > {
    return this._createCall("createRegistryByToken", {
      name,
      symbol,
      registrarAddress,
      enumerable,
    });
  }

  public grantRegistrarRole(
    registryName: string,
    address: EthereumAccountAddress | EthereumContractAddress,
  ): ResultAsync<
    void,
    | NonFungibleRegistryContractError
    | RegistryFactoryContractError
    | BlockchainUnavailableError
    | RegistryPermissionError
    | ProxyError
  > {
    return this._createCall("grantRegistrarRole", {
      registryName,
      address,
    });
  }

  public revokeRegistrarRole(
    registryName: string,
    address: EthereumAccountAddress,
  ): ResultAsync<
    void,
    | NonFungibleRegistryContractError
    | RegistryFactoryContractError
    | BlockchainUnavailableError
    | RegistryPermissionError
    | ProxyError
  > {
    return this._createCall("revokeRegistrarRole", {
      registryName,
      address,
    });
  }

  public renounceRegistrarRole(
    registryName: string,
    address: EthereumAccountAddress,
  ): ResultAsync<
    void,
    | NonFungibleRegistryContractError
    | RegistryFactoryContractError
    | BlockchainUnavailableError
    | RegistryPermissionError
    | ProxyError
  > {
    return this._createCall("renounceRegistrarRole", {
      registryName,
      address,
    });
  }

  public provideProviderId(
    providerId: ProviderId,
  ): ResultAsync<void, InvalidParametersError | ProxyError> {
    return this._createCall("provideProviderId", providerId);
  }

  public getTokenInformation(): ResultAsync<TokenInformation[], ProxyError> {
    return this._createCall("getTokenInformation", null);
  }

  public getTokenInformationForChain(
    chainId: ChainId,
  ): ResultAsync<TokenInformation[], ProxyError> {
    return this._createCall("getTokenInformationForChain", chainId);
  }

  public getTokenInformationByAddress(
    tokenAddress: EthereumContractAddress,
  ): ResultAsync<TokenInformation | null, ProxyError> {
    return this._createCall("getTokenInformationByAddress", tokenAddress);
  }

  public getRegistryEntryByOwnerAddress(
    registryName: string,
    ownerAddress: EthereumAccountAddress,
    index: number,
  ): ResultAsync<
    RegistryEntry | null,
    RegistryFactoryContractError | NonFungibleRegistryContractError | ProxyError
  > {
    return this._createCall("getRegistryEntryByOwnerAddress", {
      registryName,
      ownerAddress,
      index,
    });
  }

  public getRegistryModules(): ResultAsync<
    RegistryModule[],
    RegistryFactoryContractError | ProxyError
  > {
    return this._createCall("getRegistryModules", null);
  }

  public createBatchRegistryEntry(
    registryName: string,
    newRegistryEntries: RegistryEntry[],
  ): ResultAsync<
    void,
    | BatchModuleContractError
    | RegistryFactoryContractError
    | NonFungibleRegistryContractError
    | ProxyError
  > {
    return this._createCall("createBatchRegistryEntry", {
      registryName,
      newRegistryEntries,
    });
  }

  public getRegistryEntryListByOwnerAddress(
    registryName: string,
    ownerAddress: EthereumAccountAddress,
  ): ResultAsync<
    RegistryEntry[],
    RegistryFactoryContractError | NonFungibleRegistryContractError | ProxyError
  > {
    return this._createCall("getRegistryEntryListByOwnerAddress", {
      registryName,
      ownerAddress,
    });
  }

  public getRegistryEntryListByUsername(
    registryName: string,
    username: string,
  ): ResultAsync<
    RegistryEntry[],
    RegistryFactoryContractError | NonFungibleRegistryContractError | ProxyError
  > {
    return this._createCall("getRegistryEntryListByUsername", {
      registryName,
      username,
    });
  }

  private _displayCoreIFrame(): void {
    // Show core iframe
    if (this.child != null) {
      this.child.frame.style.display = "block";
    }

    // Show core iframe container
    if (this.element != null) {
      this.element.style.display = "block";
    }
  }

  private _closeCoreIFrame(): void {
    // Hide core iframe
    if (this.child != null) {
      this.child.frame.style.display = "none";
    }

    // Hide core iframe container
    if (this.element != null) {
      this.element.style.display = "none";
    }
  }

  /**
   * Observables for seeing what's going on
   */
  public onControlClaimed: Subject<ControlClaim>;
  public onControlYielded: Subject<ControlClaim>;
  public onPushPaymentSent: Subject<PushPayment>;
  public onPullPaymentSent: Subject<PullPayment>;
  public onPushPaymentUpdated: Subject<PushPayment>;
  public onPullPaymentUpdated: Subject<PullPayment>;
  public onPushPaymentReceived: Subject<PushPayment>;
  public onPullPaymentReceived: Subject<PullPayment>;
  public onPushPaymentDelayed: Subject<PushPayment>;
  public onPullPaymentDelayed: Subject<PullPayment>;
  public onPushPaymentCanceled: Subject<PushPayment>;
  public onPullPaymentCanceled: Subject<PullPayment>;
  public onBalancesChanged: Subject<Balances>;
  public onCeramicAuthenticationStarted: Subject<void>;
  public onCeramicAuthenticationSucceeded: Subject<void>;
  public onCeramicFailed: Subject<Error>;
  public onGatewayAuthorized: Subject<GatewayUrl>;
  public onGatewayDeauthorizationStarted: Subject<GatewayUrl>;
  public onAuthorizedGatewayUpdated: Subject<GatewayUrl>;
  public onAuthorizedGatewayActivationFailed: Subject<GatewayUrl>;
  public onGatewayIFrameDisplayRequested: Subject<GatewayUrl>;
  public onGatewayIFrameCloseRequested: Subject<GatewayUrl>;
  public onCoreIFrameDisplayRequested: Subject<void>;
  public onCoreIFrameCloseRequested: Subject<void>;
  public onInitializationRequired: Subject<void>;
  public onPrivateCredentialsRequested: Subject<void>;
  public onWalletConnectOptionsDisplayRequested: Subject<void>;
  public onStateChannelCreated: Subject<ActiveStateChannel>;
  public onChainConnected: Subject<ChainId>;
  public onGovernanceChainConnected: Subject<ChainId>;
  public onChainChanged: Subject<ChainId>;
  public onAccountChanged: Subject<EthereumAccountAddress>;
  public onGovernanceChainChanged: Subject<ChainId>;
  public onGovernanceAccountChanged: Subject<EthereumAccountAddress>;
}<|MERGE_RESOLUTION|>--- conflicted
+++ resolved
@@ -53,12 +53,9 @@
   BatchModuleContractError,
   InvalidPaymentIdError,
   InitializeStatus,
-<<<<<<< HEAD
   IPFSUnavailableError,
-=======
   CoreInitializationErrors,
   GovernanceSignerUnavailableError,
->>>>>>> 64bc6702
 } from "@hypernetlabs/objects";
 import { ParentProxy } from "@hypernetlabs/utils";
 import { Result, ResultAsync, ok, okAsync } from "neverthrow";
