--- conflicted
+++ resolved
@@ -7,14 +7,7 @@
   Payment,
   PushPayment,
   PullPayment,
-<<<<<<< HEAD
-  InvalidPaymentError,
-  InvalidParametersError,
-  TransferResolutionError,
-  ProxyError,
-=======
   PaymentId,
->>>>>>> 7d80b614
 } from "@hypernetlabs/objects";
 import { Subject } from "rxjs";
 import {
@@ -28,6 +21,10 @@
   VectorError,
   MerchantValidationError,
   MerchantConnectorError,
+  InvalidPaymentError,
+  InvalidParametersError,
+  TransferResolutionError,
+  ProxyError,
 } from "@hypernetlabs/objects";
 import { ResultAsync, Result } from "neverthrow";
 import { BigNumber } from "ethers";
@@ -185,9 +182,8 @@
    * Called by the consumer to attempt to claim some or all of the stake within a particular insurance payment.
    * @param paymentId the payment ID to dispute
    */
-<<<<<<< HEAD
   initiateDispute(
-    paymentId: string,
+    paymentId: PaymentId,
   ): ResultAsync<
     Payment,
     | MerchantConnectorError
@@ -200,9 +196,6 @@
     | InvalidParametersError
     | TransferResolutionError
   >;
-=======
-  initiateDispute(paymentId: PaymentId): ResultAsync<Payment, CoreUninitializedError>;
->>>>>>> 7d80b614
 
   /**
    * Only used for development purposes!
