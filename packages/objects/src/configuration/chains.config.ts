import { ChainId } from "@objects/ChainId";
import {
  ChainInformation,
  GovernanceChainInformation,
} from "@objects/ChainInformation";
import { EthereumContractAddress } from "@objects/EthereumContractAddress";
import { ProviderUrl } from "@objects/ProviderUrl";
import { RegistryModulesNames } from "@objects/RegistryModulesNames";

export const chainConfig = new Map<ChainId, ChainInformation>([
  [
    ChainId(1337),
    new GovernanceChainInformation(
      "Local Development Chain",
      ChainId(1337),
      true,
      EthereumContractAddress("0xF12b5dd4EAD5F743C6BaA640B0216200e89B60Da"), // channelFactory
      EthereumContractAddress("0x8f0483125FCb9aaAEFA9209D8E9d7b9C8B9Fb90F"), // transferRegistry
      EthereumContractAddress("0xAa588d3737B611baFD7bD713445b314BD453a5C8"), // hypertoken
      EthereumContractAddress("0xFB88dE099e13c3ED21F80a7a1E49f8CAEcF10df6"), // messageTransfer
      EthereumContractAddress("0x30753E4A8aad7F8597332E813735Def5dD395028"), // insuranceTransfer
      EthereumContractAddress("0x2C2B9C9a4a25e24B174f26114e8926a9f2128FE4"), // parameterizedTransfer
      EthereumContractAddress("0xdDA6327139485221633A1FcD65f4aC932E60A2e1"), // hypernetGovernor
      EthereumContractAddress("0x82D50AD3C1091866E258Fd0f1a7cC9674609D254"), // registryFactory
<<<<<<< HEAD
      EthereumContractAddress("0x6408D38D12F97C33e31D3D7C698FfDb6870e8217"), // gatewayRegistry
      EthereumContractAddress("0x29A5Df5784eC1e58a03557e825470A217534C816"), // liquidityRegistry
      EthereumContractAddress("0x973d5Ab6084B2c6AB30762d7137204287e7f0276"), // tokenRegistry
      EthereumContractAddress("0xCdFa906b330485021fD37d5E3Ceab4F11D5101c6"), // chainRegistry
      EthereumContractAddress("0x48005e7dDF065DE036Bf0D693DDb0011aE7a041c"), // hypernetProfileRegistry
      EthereumContractAddress("0xB7f8BC63BbcaD18155201308C8f3540b07f84F5e"), // batchModuleAddress
      EthereumContractAddress("0xA51c1fc2f0D1a1b8494Ed1FE312d7C3a78Ed91C0"), // lazyMintModuleAddress
=======
      EthereumContractAddress("0x48005e7dDF065DE036Bf0D693DDb0011aE7a041c"), // gatewayRegistry
      EthereumContractAddress("0x6408D38D12F97C33e31D3D7C698FfDb6870e8217"), // liquidityRegistry
      EthereumContractAddress("0x10C6FA5fb8A6C6b97126501E24b70F5e9CcF2E80"), // tokenRegistry
      EthereumContractAddress("0x973d5Ab6084B2c6AB30762d7137204287e7f0276"), // chainRegistry
      EthereumContractAddress("0xbb55fe723929CcB45a12C03fc91EBeD5407C8a6A"), // modulesRegistry
      new RegistryModulesNames("Batch Minting", "Lazy Minting", "Merkle Drop"),
>>>>>>> 82722ea9
      [ProviderUrl("http://localhost:8545")],
    ),
  ],
  [
    ChainId(31337),
    new GovernanceChainInformation(
      "Local Development Hardhat Chain",
      ChainId(31337),
      true,
      EthereumContractAddress("0xF12b5dd4EAD5F743C6BaA640B0216200e89B60Da"), // channelFactory
      EthereumContractAddress("0x8f0483125FCb9aaAEFA9209D8E9d7b9C8B9Fb90F"), // transferRegistry
      EthereumContractAddress("0x5FbDB2315678afecb367f032d93F642f64180aa3"), // hypertoken
      EthereumContractAddress("0xFB88dE099e13c3ED21F80a7a1E49f8CAEcF10df6"), // messageTransfer
      EthereumContractAddress("0x30753E4A8aad7F8597332E813735Def5dD395028"), // insuranceTransfer
      EthereumContractAddress("0x2C2B9C9a4a25e24B174f26114e8926a9f2128FE4"), // parameterizedTransfer
      EthereumContractAddress("0xCf7Ed3AccA5a467e9e704C703E8D87F634fB0Fc9"), // hypernetGovernor
      EthereumContractAddress("0x610178dA211FEF7D417bC0e6FeD39F05609AD788"), // registryFactory
      EthereumContractAddress("0x6408D38D12F97C33e31D3D7C698FfDb6870e8217"), // gatewayRegistry
      EthereumContractAddress("0x29A5Df5784eC1e58a03557e825470A217534C816"), // liquidityRegistry
      EthereumContractAddress("0x10C6FA5fb8A6C6b97126501E24b70F5e9CcF2E80"), // tokenRegistry
<<<<<<< HEAD
      EthereumContractAddress("0x973d5Ab6084B2c6AB30762d7137204287e7f0276"), // chainRegistry,
      EthereumContractAddress("0x48005e7dDF065DE036Bf0D693DDb0011aE7a041c"), // hypernetProfileRegistry
      EthereumContractAddress("0xB7f8BC63BbcaD18155201308C8f3540b07f84F5e"), // batchModuleAddress
      EthereumContractAddress("0xA51c1fc2f0D1a1b8494Ed1FE312d7C3a78Ed91C0"), // lazyMintModuleAddress
=======
      EthereumContractAddress("0x973d5Ab6084B2c6AB30762d7137204287e7f0276"), // chainRegistry
      EthereumContractAddress("0xbb55fe723929CcB45a12C03fc91EBeD5407C8a6A"), // modulesRegistry
      new RegistryModulesNames("Batch Minting", "Lazy Minting", "Merkle Drop"),
>>>>>>> 82722ea9
      [ProviderUrl("http://localhost:8545")],
    ),
  ],
  [
    ChainId(1369),
    new GovernanceChainInformation(
      "Dev Environment Chain",
      ChainId(1369),
      true,
      EthereumContractAddress("0xF12b5dd4EAD5F743C6BaA640B0216200e89B60Da"), // channelFactory
      EthereumContractAddress("0x8f0483125FCb9aaAEFA9209D8E9d7b9C8B9Fb90F"), // transferRegistry
      EthereumContractAddress("0xAa588d3737B611baFD7bD713445b314BD453a5C8"), // hypertoken
      EthereumContractAddress("0xFB88dE099e13c3ED21F80a7a1E49f8CAEcF10df6"), // messageTransfer
      EthereumContractAddress("0x30753E4A8aad7F8597332E813735Def5dD395028"), // insuranceTransfer
      EthereumContractAddress("0x2C2B9C9a4a25e24B174f26114e8926a9f2128FE4"), // parameterizedTransfer
      EthereumContractAddress("0xdDA6327139485221633A1FcD65f4aC932E60A2e1"), // hypernetGovernor
      EthereumContractAddress("0x82D50AD3C1091866E258Fd0f1a7cC9674609D254"), // registryFactory
      EthereumContractAddress("0x6408D38D12F97C33e31D3D7C698FfDb6870e8217"), // gatewayRegistry
      EthereumContractAddress("0x29A5Df5784eC1e58a03557e825470A217534C816"), // liquidityRegistry
      EthereumContractAddress("0x973d5Ab6084B2c6AB30762d7137204287e7f0276"), // tokenRegistry
<<<<<<< HEAD
      EthereumContractAddress("0xCdFa906b330485021fD37d5E3Ceab4F11D5101c6"), // chainRegistry,
      EthereumContractAddress("0x48005e7dDF065DE036Bf0D693DDb0011aE7a041c"), // hypernetProfileRegistry
      EthereumContractAddress("TODO"), // batchModuleAddress
      EthereumContractAddress("TODO"), // lazyMintModuleAddress
=======
      EthereumContractAddress("0xCdFa906b330485021fD37d5E3Ceab4F11D5101c6"), // chainRegistry
      EthereumContractAddress("TODO"), // modulesRegistry
      new RegistryModulesNames("Batch Minting", "Lazy Minting", "Merkle Drop"),
>>>>>>> 82722ea9
      [ProviderUrl("https://eth-provider-dev.hypernetlabs.io")],
    ),
  ],
  [
    ChainId(4),
    new GovernanceChainInformation(
      "Rinkeby",
      ChainId(4),
      true,
      EthereumContractAddress("0xC82e22B0Ef5808DE0F7E9CeB265499e29012b02c"), // channelFactory
      EthereumContractAddress("0x4b86a332d76b21933d245fEF7636B1019EE6C824"), // transferRegistry
      EthereumContractAddress("0x6D4eE7f794103672490830e15308A99eB7a89024"), // hypertoken
      EthereumContractAddress("0x9E86dd60e0B1e7e142F033d1BdEf734c6b3224Bb"), // messageTransfer
      EthereumContractAddress("0xed911640fd86f92fD1337526010adda8F3Eb8344"), // insuranceTransfer
      EthereumContractAddress("0x5FAe7F15Ae20A10053CCca1DcFce0E2Bb4D50A7d"), // parameterizedTransfer
      EthereumContractAddress("0x3353da0f24fCACd83832b09e9371a937195D2640"), // hypernetGovernor
      EthereumContractAddress("0x60eFCb4dDA1bef87aA244006273e3DdDb0E4abCB"), // registryFactory
      EthereumContractAddress("0x507D5F4E81db1c7fa078CBf1e59B37cC91640258"), // gatewayRegistry
      EthereumContractAddress("0xc616c67f9c680E662103b26cEfFcC70a121CD5d5"), // liquidityRegistry
      EthereumContractAddress("0x4BE5BA85859B124a52fBE822d042AcdCd3b4eC4D"), // tokenRegistry
      EthereumContractAddress("TODO"), // chainRegistry
<<<<<<< HEAD
      EthereumContractAddress("0x6c355Ad248477eeDcadf1d6724154C6152C0edca"), // hypernetProfileRegistry
      EthereumContractAddress("TODO"), // batchModuleAddress
      EthereumContractAddress("TODO"), // lazyMintModuleAddress
=======
      EthereumContractAddress("0xfEb1CA801C76Fd1b81b851C7E6d2544ce9DAdCA8"), // modulesRegistry
      new RegistryModulesNames("Batch Minting", "Lazy Minting", "Merkle Drop"),
>>>>>>> 82722ea9
      [ProviderUrl("https://rinkeby.hypernet.foundation")],
    ),
  ],
  [
    ChainId(1),
    new GovernanceChainInformation(
      "MainNet",
      ChainId(1),
      true,
      EthereumContractAddress("TODO"), // channelFactory
      EthereumContractAddress("TODO"), // transferRegistry
      EthereumContractAddress("TODO"), // hypertoken
      EthereumContractAddress("TODO"), // messageTransfer
      EthereumContractAddress("TODO"), // insuranceTransfer
      EthereumContractAddress("TODO"), // parameterizedTransfer
      EthereumContractAddress("TODO"), // hypernetGovernor
      EthereumContractAddress("TODO"), // registryFactory
      EthereumContractAddress("TODO"), // gatewayRegistry
      EthereumContractAddress("TODO"), // liquidityRegistry
      EthereumContractAddress("TODO"), // tokenRegistry
      EthereumContractAddress("TODO"), // chainRegistry
<<<<<<< HEAD
      EthereumContractAddress("T0D0"), // hypernetProfileRegistry
      EthereumContractAddress("TODO"), // batchModuleAddress
      EthereumContractAddress("TODO"), // lazyMintModuleAddress
=======
      EthereumContractAddress("TODO"), // modulesRegistry
      new RegistryModulesNames("Batch Minting", "Lazy Minting", "Merkle Drop"),
>>>>>>> 82722ea9
      [ProviderUrl("https://mainnet.hypernet.foundation")],
    ),
  ],
]);<|MERGE_RESOLUTION|>--- conflicted
+++ resolved
@@ -22,22 +22,12 @@
       EthereumContractAddress("0x2C2B9C9a4a25e24B174f26114e8926a9f2128FE4"), // parameterizedTransfer
       EthereumContractAddress("0xdDA6327139485221633A1FcD65f4aC932E60A2e1"), // hypernetGovernor
       EthereumContractAddress("0x82D50AD3C1091866E258Fd0f1a7cC9674609D254"), // registryFactory
-<<<<<<< HEAD
-      EthereumContractAddress("0x6408D38D12F97C33e31D3D7C698FfDb6870e8217"), // gatewayRegistry
-      EthereumContractAddress("0x29A5Df5784eC1e58a03557e825470A217534C816"), // liquidityRegistry
-      EthereumContractAddress("0x973d5Ab6084B2c6AB30762d7137204287e7f0276"), // tokenRegistry
-      EthereumContractAddress("0xCdFa906b330485021fD37d5E3Ceab4F11D5101c6"), // chainRegistry
-      EthereumContractAddress("0x48005e7dDF065DE036Bf0D693DDb0011aE7a041c"), // hypernetProfileRegistry
-      EthereumContractAddress("0xB7f8BC63BbcaD18155201308C8f3540b07f84F5e"), // batchModuleAddress
-      EthereumContractAddress("0xA51c1fc2f0D1a1b8494Ed1FE312d7C3a78Ed91C0"), // lazyMintModuleAddress
-=======
       EthereumContractAddress("0x48005e7dDF065DE036Bf0D693DDb0011aE7a041c"), // gatewayRegistry
       EthereumContractAddress("0x6408D38D12F97C33e31D3D7C698FfDb6870e8217"), // liquidityRegistry
       EthereumContractAddress("0x10C6FA5fb8A6C6b97126501E24b70F5e9CcF2E80"), // tokenRegistry
       EthereumContractAddress("0x973d5Ab6084B2c6AB30762d7137204287e7f0276"), // chainRegistry
       EthereumContractAddress("0xbb55fe723929CcB45a12C03fc91EBeD5407C8a6A"), // modulesRegistry
       new RegistryModulesNames("Batch Minting", "Lazy Minting", "Merkle Drop"),
->>>>>>> 82722ea9
       [ProviderUrl("http://localhost:8545")],
     ),
   ],
@@ -58,16 +48,9 @@
       EthereumContractAddress("0x6408D38D12F97C33e31D3D7C698FfDb6870e8217"), // gatewayRegistry
       EthereumContractAddress("0x29A5Df5784eC1e58a03557e825470A217534C816"), // liquidityRegistry
       EthereumContractAddress("0x10C6FA5fb8A6C6b97126501E24b70F5e9CcF2E80"), // tokenRegistry
-<<<<<<< HEAD
-      EthereumContractAddress("0x973d5Ab6084B2c6AB30762d7137204287e7f0276"), // chainRegistry,
-      EthereumContractAddress("0x48005e7dDF065DE036Bf0D693DDb0011aE7a041c"), // hypernetProfileRegistry
-      EthereumContractAddress("0xB7f8BC63BbcaD18155201308C8f3540b07f84F5e"), // batchModuleAddress
-      EthereumContractAddress("0xA51c1fc2f0D1a1b8494Ed1FE312d7C3a78Ed91C0"), // lazyMintModuleAddress
-=======
       EthereumContractAddress("0x973d5Ab6084B2c6AB30762d7137204287e7f0276"), // chainRegistry
       EthereumContractAddress("0xbb55fe723929CcB45a12C03fc91EBeD5407C8a6A"), // modulesRegistry
       new RegistryModulesNames("Batch Minting", "Lazy Minting", "Merkle Drop"),
->>>>>>> 82722ea9
       [ProviderUrl("http://localhost:8545")],
     ),
   ],
@@ -88,16 +71,9 @@
       EthereumContractAddress("0x6408D38D12F97C33e31D3D7C698FfDb6870e8217"), // gatewayRegistry
       EthereumContractAddress("0x29A5Df5784eC1e58a03557e825470A217534C816"), // liquidityRegistry
       EthereumContractAddress("0x973d5Ab6084B2c6AB30762d7137204287e7f0276"), // tokenRegistry
-<<<<<<< HEAD
-      EthereumContractAddress("0xCdFa906b330485021fD37d5E3Ceab4F11D5101c6"), // chainRegistry,
-      EthereumContractAddress("0x48005e7dDF065DE036Bf0D693DDb0011aE7a041c"), // hypernetProfileRegistry
-      EthereumContractAddress("TODO"), // batchModuleAddress
-      EthereumContractAddress("TODO"), // lazyMintModuleAddress
-=======
       EthereumContractAddress("0xCdFa906b330485021fD37d5E3Ceab4F11D5101c6"), // chainRegistry
       EthereumContractAddress("TODO"), // modulesRegistry
       new RegistryModulesNames("Batch Minting", "Lazy Minting", "Merkle Drop"),
->>>>>>> 82722ea9
       [ProviderUrl("https://eth-provider-dev.hypernetlabs.io")],
     ),
   ],
@@ -119,14 +95,8 @@
       EthereumContractAddress("0xc616c67f9c680E662103b26cEfFcC70a121CD5d5"), // liquidityRegistry
       EthereumContractAddress("0x4BE5BA85859B124a52fBE822d042AcdCd3b4eC4D"), // tokenRegistry
       EthereumContractAddress("TODO"), // chainRegistry
-<<<<<<< HEAD
-      EthereumContractAddress("0x6c355Ad248477eeDcadf1d6724154C6152C0edca"), // hypernetProfileRegistry
-      EthereumContractAddress("TODO"), // batchModuleAddress
-      EthereumContractAddress("TODO"), // lazyMintModuleAddress
-=======
       EthereumContractAddress("0xfEb1CA801C76Fd1b81b851C7E6d2544ce9DAdCA8"), // modulesRegistry
       new RegistryModulesNames("Batch Minting", "Lazy Minting", "Merkle Drop"),
->>>>>>> 82722ea9
       [ProviderUrl("https://rinkeby.hypernet.foundation")],
     ),
   ],
@@ -148,14 +118,8 @@
       EthereumContractAddress("TODO"), // liquidityRegistry
       EthereumContractAddress("TODO"), // tokenRegistry
       EthereumContractAddress("TODO"), // chainRegistry
-<<<<<<< HEAD
-      EthereumContractAddress("T0D0"), // hypernetProfileRegistry
-      EthereumContractAddress("TODO"), // batchModuleAddress
-      EthereumContractAddress("TODO"), // lazyMintModuleAddress
-=======
       EthereumContractAddress("TODO"), // modulesRegistry
       new RegistryModulesNames("Batch Minting", "Lazy Minting", "Merkle Drop"),
->>>>>>> 82722ea9
       [ProviderUrl("https://mainnet.hypernet.foundation")],
     ),
   ],
