--- conflicted
+++ resolved
@@ -48,16 +48,8 @@
   // ); // HyperToken
 
   protected paymentToken = EthereumContractAddress(
-<<<<<<< HEAD
-    "0xAa588d3737B611baFD7bD713445b314BD453a5C8",
-  ); // HyperToken
-  // protected paymentToken = EthereumContractAddress(
-  // "0x0000000000000000000000000000000000000000",
-  //   ); // Ethereum
-=======
       "0x0000000000000000000000000000000000000000",
     ); // Ethereum
->>>>>>> 39a9f1bd
 
   protected privateKey =
     "0x0123456789012345678901234567890123456789012345678901234567890123";
