# Hypernet Protocol Contracts

This package contains the Hypernet Protocol solidity contracts for the token, governance, and identity registries. 
The token is [EIP20](https://eips.ethereum.org/EIPS/eip-20) compliant and is limited to a total supploy of `100,000,000` 
with `18` decimal places of precision. The governance contracts are based on OpenZeppelin's 
[Governor](https://docs.openzeppelin.com/contracts/4.x/governance) library which are based on a reference 
implementation by [Compound Finance](https://compound.finance/docs/governance).

![alt text](/documentation/images/Governance-sequence-diagram.png)

This particular governance architecture has been adopted by a number of highly successful projects including
[Uniswap](https://docs.uniswap.org/protocol/V2/concepts/governance/governance-reference) and has proven quite
successful in practice at adopting beneficial proposals to protocol upgrades while preventing 
[adversarial attacks](https://docs.uniswap.org/protocol/V2/concepts/governance/adversarial-circumstances). 

![alt text](/documentation/images/Hypernet-Contract-Flow.png)

<<<<<<< HEAD
The Hypernet Governance application is used for proposing and vetting (by the token holder community) new Non-Fungible Registries (NFR) 
=======
The Hypernet Governance application is used for proposing and vetting (by the token holder community) new Non-Fungible Registries (NFRs) 
>>>>>>> f4dc7707
which are deployed through a registry factory contract. Non-Fungible Registries are based on the [EIP721](https://eips.ethereum.org/EIPS/eip-721) 
non-fungible token standard. An NFR is enumerable and every entry is an ownable token that has a corresponding `label` (seperate 
from the `tokenURI`) that is unique within that specific NFR. That is, two entries can have the same `tokenURI`, but they cannot have
the same `label`. This helps to fascilitate lookups more easily for applications in which the registry is used for identity or
<<<<<<< HEAD
authenticity verification in which the `tokenId` may not be known *a priori*. 
=======
authenticity verification in which the `tokenId` may not be known *a priori*. Entries in an Non-Fungible Registry are referred to, within
the protocol, as Non-Fungible Identities (NFIs).
>>>>>>> f4dc7707

Each NFR has a `MINTER_ROLE`, which can mint new entries to the registry, and a `DEFAULT_ADMIN_ROLE` which can make modifications 
to the registry contract parameters. These roles are set through the NFR constructor. Additionally, the `MINTER_ROLE` and 
the owner of a token have the option to update the information stored in a token after minting unless `allowStorageUpdate` is 
set to `false` (which it is by default and can be updated by the `DEFAULT_ADMIN_ROLE`). Lastly, each NFR exposes a *lazy registration*
interface through the `lazyRegister` function. This allows the owner of the `MINTER_ROLE` to offload the burden of gas costs to the 
<<<<<<< HEAD
recipient of the token by providing them with signature that the recipient can then present to the contract to register at their 
convenience. This feature is disabled by default but can be activated by the `DEFAULT_ADMIN_ROLE` through the `allowLazyRegister`
variable. 
=======
recipient of the NFI by providing them with signature that the recipient can then present to the contract to register at their 
convenience with the token `label` serving as a nonce to prevent duplicate registration. This feature is disabled by default 
but can be activated by the `DEFAULT_ADMIN_ROLE` through the `allowLazyRegister` variable. 
>>>>>>> f4dc7707

## Install dependencies

```shell
npm install
```

## Running contract tests

```shell
npx hardhat test
```

## Compiling contracts to generate artifacts

```shell
npx hardhat compile
```

## Hardhat network - full contract deployment

First, start a hardhat node (edit [hardhat.config.js](https://hardhat.org/config/#networks-configuration) 
to customize the Hardhat network settings):

```shell
npx hardhat node
```

You can run the node on a custom port by adding the `--port flag`:

```shell
npx hardhat node --port 8569
```

Once the node is running, deploy the full Solidity contract stack to the Hardhat network:

```shell
npx hardhat run scripts/hardhat-full-stack.js --network dev
```

Use the help tasks defined in `hardhat.config.js` to interact with the deployed contracts.

Get Governance contract parameters:

```shell
npx hardhat governanceParameters --network dev
```

Propose a new Non-Fungible Registry, your account must have at least `1000000` Hypertoken (1% of the total supply) 
for the proposal to go through:

```shell
npx hardhat proposeRegistry --network dev --name Gateways --symbol GTW --owner 0x9fE46736679d2D9a65F0992F2272dE9f3c7fa6e0
```

Additionally, if at any point during the voting process your voting power drops below this 1% threshold, your proposal 
is vulnerable to being canceled:

```shell
npx hardhat cancelProposal --network dev --id 22104418028353388202287425060500442898792900291568640533228773866112567147490
```

Check the state of an existing Proposal:

```shell
npx hardhat proposalState --network dev --id 22104418028353388202287425060500442898792900291568640533228773866112567147490
```

Delegate your voting power to a given address:

```shell
npx hardhat delegateVote --network dev --delegate 0xf39Fd6e51aad88F6F4ce6aB8827279cffFb92266
```

Cast a vote on a proposal (Against (0), For (1), Abstain (2)):

```shell
npx hardhat castVote --network dev --id 22104418028353388202287425060500442898792900291568640533228773866112567147490 --support 1
```

If a proposal has reached quorum and >50% of votes are in favor, once its deadline has passed it can be queued then executed:

```shell
npx hardhat queueProposal --network dev --id 22104418028353388202287425060500442898792900291568640533228773866112567147490
npx hardhat executeProposal --network dev --id 22104418028353388202287425060500442898792900291568640533228773866112567147490
```

Once a registry has been deployed via the proposal process, get the registry's info:

```shell
npx hardhat registryParameters --network dev --name Gateways
```

Propose a new Gateway be added to the Gateways NonFunglebleRegistry we just deployed:

```shell
npx hardhat proposeRegistryEntry --network dev --name Gateways --label "https://hyperpay.io" --data "biglongsignatureblock" --recipient 0xf39fd6e51aad88f6f4ce6ab8827279cfffb92266
```

Retrieve data pertaining to a specific entry in a named Hypernet Gateway:

```shell
npx hardhat registryEntryByLabel --network dev --label https://hyperpay.io --name Gateways
```

## Hardhat network - registry testing deployment 

To simply deploy two registies for registering gateways and liquidity providers, run:

```shell
npx hardhat run scripts/hardhat-registies-only.js --network hardhat
```<|MERGE_RESOLUTION|>--- conflicted
+++ resolved
@@ -15,36 +15,22 @@
 
 ![alt text](/documentation/images/Hypernet-Contract-Flow.png)
 
-<<<<<<< HEAD
-The Hypernet Governance application is used for proposing and vetting (by the token holder community) new Non-Fungible Registries (NFR) 
-=======
 The Hypernet Governance application is used for proposing and vetting (by the token holder community) new Non-Fungible Registries (NFRs) 
->>>>>>> f4dc7707
 which are deployed through a registry factory contract. Non-Fungible Registries are based on the [EIP721](https://eips.ethereum.org/EIPS/eip-721) 
 non-fungible token standard. An NFR is enumerable and every entry is an ownable token that has a corresponding `label` (seperate 
 from the `tokenURI`) that is unique within that specific NFR. That is, two entries can have the same `tokenURI`, but they cannot have
 the same `label`. This helps to fascilitate lookups more easily for applications in which the registry is used for identity or
-<<<<<<< HEAD
-authenticity verification in which the `tokenId` may not be known *a priori*. 
-=======
 authenticity verification in which the `tokenId` may not be known *a priori*. Entries in an Non-Fungible Registry are referred to, within
 the protocol, as Non-Fungible Identities (NFIs).
->>>>>>> f4dc7707
 
 Each NFR has a `MINTER_ROLE`, which can mint new entries to the registry, and a `DEFAULT_ADMIN_ROLE` which can make modifications 
 to the registry contract parameters. These roles are set through the NFR constructor. Additionally, the `MINTER_ROLE` and 
 the owner of a token have the option to update the information stored in a token after minting unless `allowStorageUpdate` is 
 set to `false` (which it is by default and can be updated by the `DEFAULT_ADMIN_ROLE`). Lastly, each NFR exposes a *lazy registration*
 interface through the `lazyRegister` function. This allows the owner of the `MINTER_ROLE` to offload the burden of gas costs to the 
-<<<<<<< HEAD
-recipient of the token by providing them with signature that the recipient can then present to the contract to register at their 
-convenience. This feature is disabled by default but can be activated by the `DEFAULT_ADMIN_ROLE` through the `allowLazyRegister`
-variable. 
-=======
 recipient of the NFI by providing them with signature that the recipient can then present to the contract to register at their 
 convenience with the token `label` serving as a nonce to prevent duplicate registration. This feature is disabled by default 
 but can be activated by the `DEFAULT_ADMIN_ROLE` through the `allowLazyRegister` variable. 
->>>>>>> f4dc7707
 
 ## Install dependencies
 
