--- conflicted
+++ resolved
@@ -27,12 +27,9 @@
     "hardhat": "^2.6.0",
     "hardhat-gas-reporter": "^1.0.4",
     "hardhat-tracer": "^1.0.0-alpha.6",
-<<<<<<< HEAD
     "keccak256": "^1.0.3",
     "merkletreejs": "^0.2.24",
-=======
     "neverthrow": "^4.1.0",
->>>>>>> 41cefa70
     "web3": "^1.5.2"
   },
   "dependencies": {
