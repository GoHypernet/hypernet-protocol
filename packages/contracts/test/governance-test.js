const { expect } = require("chai");
const { ethers } = require("hardhat");

describe("Governance", function () {
<<<<<<< HEAD
    let hypertoken;
    let timelock;
    let hypernetgovernor;
    let owner;
    let addr1; 

    beforeEach(async () => {
        [owner, addr1] = await ethers.getSigners()

        const Hypertoken = await ethers.getContractFactory("Hypertoken");
        hypertoken = await Hypertoken.deploy();
        await hypertoken.deployTransaction.wait();

        // deploy timelock contract
        const Timelock = await ethers.getContractFactory("TimelockController");
        timelock = await Timelock.deploy(1, [], []);
        await timelock.deployTransaction.wait();

        // deploy hypernet governor contract
        const HypernetGovernor = await ethers.getContractFactory("HypernetGovernor");
        hypernetgovernor = await HypernetGovernor.deploy(hypertoken.address, timelock.address);
        await hypernetgovernor.deployTransaction.wait();

        // give the governor contract the Proposer role in the timelock contract
        let tx = await timelock.grantRole(timelock.PROPOSER_ROLE(), hypernetgovernor.address);
        tx.wait();

        // give the governor contract the Executor role in the timelock contract
        tx = await timelock.grantRole(timelock.EXECUTOR_ROLE(), hypernetgovernor.address);
        tx.wait();

        // deployer address should now renounce admin role for security
        tx = await timelock.renounceRole(timelock.TIMELOCK_ADMIN_ROLE(), owner.address);
        await tx.wait();

        // deletate votes to the owner address
        tx = await hypertoken.delegate(owner.address);
        tx.wait();

        // give some tokens to the timelock contract
        tx = await hypertoken.transfer(timelock.address, ethers.utils.parseEther("1000"))
        tx.wait()
	});

    it("Test vote delegation.", async function () {
        // if delegate() is not called, the account has no voting power
        expect(await hypertoken.balanceOf(timelock.address)).to.equal(ethers.utils.parseEther("1000"));
        expect(await hypertoken.getVotes(timelock.address)).to.equal(ethers.utils.parseEther("0"));
        expect(await hypertoken.getVotes(owner.address)).to.equal(ethers.utils.parseEther("99999000"));

    });

    it("Test successful execution of proposal.", async function () {
        // create proposal call data
        let proposalDescription = "Proposal #1: Give grant to address" // Human readable description
        let descriptionHash = ethers.utils.id(proposalDescription); // Hash description to help compute the proposal ID
        let transferCalldata = hypertoken.interface.encodeFunctionData('transfer', [addr1.address, ethers.utils.parseEther("7")]); // encode the function to be called 
        let proposalID = await hypernetgovernor.hashProposal(
            [hypertoken.address],
            [0],
            [transferCalldata],
            descriptionHash
        ); // pre-compute the proposal ID for easy lookup later

        // propose a vote
        let governorWithSigner = hypernetgovernor.connect(owner)
        tx = await hypernetgovernor["propose(address[],uint256[],bytes[],string)"](
            [hypertoken.address],
            [0],
            [transferCalldata],
            proposalDescription
        );
        tx.wait()

        // fast forward 1 block to get the proposal into active state
        hre.timeAndMine.mine(1);

        // check state of proposal, should be 1 for Active
        expect(await hypernetgovernor.state(proposalID)).to.equal(1);

        tx = await hypernetgovernor.castVote(proposalID, 1)
        tx.wait()

        // check who has voted
        expect(await hypernetgovernor.hasVoted(proposalID, owner.address)).to.equal(true);
        expect(await hypernetgovernor.hasVoted(proposalID, addr1.address)).to.equal(false);

        // fast forward 20 blocks to get past proposal deadline
        hre.timeAndMine.mine(290);

        // check state of proposal, should be 4 for passed
        expect(await hypernetgovernor.state(proposalID)).to.equal(4);

        // queue the proposal
        tx = await hypernetgovernor["queue(uint256)"](proposalID);
        tx.wait();
        expect(await hypernetgovernor.state(proposalID)).to.equal(5);

        // execute the proposal
        tx = await hypernetgovernor["execute(uint256)"](proposalID);
        tx.wait();
        expect(await hypernetgovernor.state(proposalID)).to.equal(7);
        expect(await hypertoken.balanceOf(addr1.address)).to.equal(ethers.utils.parseEther("7"));
        expect(await hypertoken.balanceOf(timelock.address)).to.equal(ethers.utils.parseEther("993"));
    });
=======
  let hypertoken;
  let timelock;
  let hypernetgovernor;
  let owner;
  let addr1;

  beforeEach(async () => {
    [owner, addr1] = await ethers.getSigners();

    const Hypertoken = await ethers.getContractFactory("Hypertoken");
    hypertoken = await Hypertoken.deploy();
    await hypertoken.deployTransaction.wait();

    // deploy timelock contract
    const Timelock = await ethers.getContractFactory("TimelockController");
    timelock = await Timelock.deploy(1, [], []);
    await timelock.deployTransaction.wait();

    // deploy hypernet governor contract
    const HypernetGovernor = await ethers.getContractFactory(
      "HypernetGovernor",
    );
    hypernetgovernor = await HypernetGovernor.deploy(
      hypertoken.address,
      timelock.address,
    );
    await hypernetgovernor.deployTransaction.wait();

    // give the governor contract the Proposer role in the timelock contract
    let tx = await timelock.grantRole(
      timelock.PROPOSER_ROLE(),
      hypernetgovernor.address,
    );
    tx.wait();

    // give the governor contract the Executor role in the timelock contract
    tx = await timelock.grantRole(
      timelock.EXECUTOR_ROLE(),
      hypernetgovernor.address,
    );
    tx.wait();

    // deployer address should now renounce admin role for security
    tx = await timelock.renounceRole(
      timelock.TIMELOCK_ADMIN_ROLE(),
      owner.address,
    );
    await tx.wait();

    // deletate votes to the owner address
    tx = await hypertoken.delegate(owner.address);
    tx.wait();

    // give some tokens to the timelock contract
    tx = await hypertoken.transfer(
      timelock.address,
      ethers.utils.parseEther("1000"),
    );
    tx.wait();
  });

  it("Test vote delegation.", async function () {
    // if delegate() is not called, the account has no voting power
    expect(await hypertoken.balanceOf(timelock.address)).to.equal(
      ethers.utils.parseEther("1000"),
    );
    expect(await hypertoken.getVotes(timelock.address)).to.equal(
      ethers.utils.parseEther("0"),
    );
    expect(await hypertoken.getVotes(owner.address)).to.equal(
      ethers.utils.parseEther("99999000"),
    );
  });

  it("Test successful execution of proposal.", async function () {
    // create proposal call data
    let proposalDescription = "Proposal #1: Give grant to address"; // Human readable description
    let descriptionHash = ethers.utils.id(proposalDescription); // Hash description to help compute the proposal ID
    let transferCalldata = hypertoken.interface.encodeFunctionData("transfer", [
      addr1.address,
      ethers.utils.parseEther("7"),
    ]); // encode the function to be called
    let proposalID = await hypernetgovernor.hashProposal(
      [hypertoken.address],
      [0],
      [transferCalldata],
      descriptionHash,
    ); // pre-compute the proposal ID for easy lookup later

    // propose a vote
    let governorWithSigner = hypernetgovernor.connect(owner);
    tx = await hypernetgovernor["propose(address[],uint256[],bytes[],string)"](
      [hypertoken.address],
      [0],
      [transferCalldata],
      proposalDescription,
    );
    tx.wait();

    // fast forward 1 block to get the proposal into active state
    hre.timeAndMine.mine(1);

    // check state of proposal, should be 1 for Active
    expect(await hypernetgovernor.state(proposalID)).to.equal(1);

    tx = await hypernetgovernor.castVote(proposalID, 1);
    tx.wait();

    // check who has voted
    expect(await hypernetgovernor.hasVoted(proposalID, owner.address)).to.equal(
      true,
    );
    expect(await hypernetgovernor.hasVoted(proposalID, addr1.address)).to.equal(
      false,
    );

    // fast forward 20 blocks to get past proposal deadline
    hre.timeAndMine.mine(20);

    // check state of proposal, should be 4 for passed
    expect(await hypernetgovernor.state(proposalID)).to.equal(4);

    // queue the proposal
    tx = await hypernetgovernor["queue(uint256)"](proposalID);
    tx.wait();
    expect(await hypernetgovernor.state(proposalID)).to.equal(5);

    // execute the proposal
    tx = await hypernetgovernor["execute(uint256)"](proposalID);
    tx.wait();
    expect(await hypernetgovernor.state(proposalID)).to.equal(7);
    expect(await hypertoken.balanceOf(addr1.address)).to.equal(
      ethers.utils.parseEther("7"),
    );
    expect(await hypertoken.balanceOf(timelock.address)).to.equal(
      ethers.utils.parseEther("993"),
    );
  });
>>>>>>> 294873da
});<|MERGE_RESOLUTION|>--- conflicted
+++ resolved
@@ -2,113 +2,6 @@
 const { ethers } = require("hardhat");
 
 describe("Governance", function () {
-<<<<<<< HEAD
-    let hypertoken;
-    let timelock;
-    let hypernetgovernor;
-    let owner;
-    let addr1; 
-
-    beforeEach(async () => {
-        [owner, addr1] = await ethers.getSigners()
-
-        const Hypertoken = await ethers.getContractFactory("Hypertoken");
-        hypertoken = await Hypertoken.deploy();
-        await hypertoken.deployTransaction.wait();
-
-        // deploy timelock contract
-        const Timelock = await ethers.getContractFactory("TimelockController");
-        timelock = await Timelock.deploy(1, [], []);
-        await timelock.deployTransaction.wait();
-
-        // deploy hypernet governor contract
-        const HypernetGovernor = await ethers.getContractFactory("HypernetGovernor");
-        hypernetgovernor = await HypernetGovernor.deploy(hypertoken.address, timelock.address);
-        await hypernetgovernor.deployTransaction.wait();
-
-        // give the governor contract the Proposer role in the timelock contract
-        let tx = await timelock.grantRole(timelock.PROPOSER_ROLE(), hypernetgovernor.address);
-        tx.wait();
-
-        // give the governor contract the Executor role in the timelock contract
-        tx = await timelock.grantRole(timelock.EXECUTOR_ROLE(), hypernetgovernor.address);
-        tx.wait();
-
-        // deployer address should now renounce admin role for security
-        tx = await timelock.renounceRole(timelock.TIMELOCK_ADMIN_ROLE(), owner.address);
-        await tx.wait();
-
-        // deletate votes to the owner address
-        tx = await hypertoken.delegate(owner.address);
-        tx.wait();
-
-        // give some tokens to the timelock contract
-        tx = await hypertoken.transfer(timelock.address, ethers.utils.parseEther("1000"))
-        tx.wait()
-	});
-
-    it("Test vote delegation.", async function () {
-        // if delegate() is not called, the account has no voting power
-        expect(await hypertoken.balanceOf(timelock.address)).to.equal(ethers.utils.parseEther("1000"));
-        expect(await hypertoken.getVotes(timelock.address)).to.equal(ethers.utils.parseEther("0"));
-        expect(await hypertoken.getVotes(owner.address)).to.equal(ethers.utils.parseEther("99999000"));
-
-    });
-
-    it("Test successful execution of proposal.", async function () {
-        // create proposal call data
-        let proposalDescription = "Proposal #1: Give grant to address" // Human readable description
-        let descriptionHash = ethers.utils.id(proposalDescription); // Hash description to help compute the proposal ID
-        let transferCalldata = hypertoken.interface.encodeFunctionData('transfer', [addr1.address, ethers.utils.parseEther("7")]); // encode the function to be called 
-        let proposalID = await hypernetgovernor.hashProposal(
-            [hypertoken.address],
-            [0],
-            [transferCalldata],
-            descriptionHash
-        ); // pre-compute the proposal ID for easy lookup later
-
-        // propose a vote
-        let governorWithSigner = hypernetgovernor.connect(owner)
-        tx = await hypernetgovernor["propose(address[],uint256[],bytes[],string)"](
-            [hypertoken.address],
-            [0],
-            [transferCalldata],
-            proposalDescription
-        );
-        tx.wait()
-
-        // fast forward 1 block to get the proposal into active state
-        hre.timeAndMine.mine(1);
-
-        // check state of proposal, should be 1 for Active
-        expect(await hypernetgovernor.state(proposalID)).to.equal(1);
-
-        tx = await hypernetgovernor.castVote(proposalID, 1)
-        tx.wait()
-
-        // check who has voted
-        expect(await hypernetgovernor.hasVoted(proposalID, owner.address)).to.equal(true);
-        expect(await hypernetgovernor.hasVoted(proposalID, addr1.address)).to.equal(false);
-
-        // fast forward 20 blocks to get past proposal deadline
-        hre.timeAndMine.mine(290);
-
-        // check state of proposal, should be 4 for passed
-        expect(await hypernetgovernor.state(proposalID)).to.equal(4);
-
-        // queue the proposal
-        tx = await hypernetgovernor["queue(uint256)"](proposalID);
-        tx.wait();
-        expect(await hypernetgovernor.state(proposalID)).to.equal(5);
-
-        // execute the proposal
-        tx = await hypernetgovernor["execute(uint256)"](proposalID);
-        tx.wait();
-        expect(await hypernetgovernor.state(proposalID)).to.equal(7);
-        expect(await hypertoken.balanceOf(addr1.address)).to.equal(ethers.utils.parseEther("7"));
-        expect(await hypertoken.balanceOf(timelock.address)).to.equal(ethers.utils.parseEther("993"));
-    });
-=======
   let hypertoken;
   let timelock;
   let hypernetgovernor;
@@ -226,7 +119,7 @@
     );
 
     // fast forward 20 blocks to get past proposal deadline
-    hre.timeAndMine.mine(20);
+    hre.timeAndMine.mine(290);
 
     // check state of proposal, should be 4 for passed
     expect(await hypernetgovernor.state(proposalID)).to.equal(4);
@@ -247,5 +140,4 @@
       ethers.utils.parseEther("993"),
     );
   });
->>>>>>> 294873da
 });