// SPDX-License-Identifier: MIT

pragma solidity ^0.8.4;

import "./NonFungibleRegistryEnumerableUpgradeable.sol";
import "./NonFungibleRegistryUpgradeable.sol";

import "@openzeppelin/contracts/access/AccessControlEnumerable.sol";
import "@openzeppelin/contracts/proxy/beacon/UpgradeableBeacon.sol";
import "@openzeppelin/contracts/proxy/beacon/BeaconProxy.sol";

/**
 * @title Hypernet Protocol Non Fungible Registry Factory
 * @author Todd Chapman
 * @dev Upgradable beacon factor contract for efficiently deploying new
 * Non Fungible Registries.
 *
 * See the Hypernet Protocol documentation for more information:
 * https://docs.hypernet.foundation/hypernet-protocol/governance
 * 
 * See unit tests for example usage:
 * https://github.com/GoHypernet/hypernet-protocol/blob/dev/packages/contracts/test/upgradeable-factory-test.js
 */
contract UpgradeableRegistryFactory is AccessControlEnumerable {

    /// @dev address of our upgradeble registry with enumeration proxy beacon
    address public enumerableRegistryBeacon;

    /// @dev address of our upgradable registry proxy beacon
    address public registryBeacon;

    /// @dev address of registry that serves os the Hypernet User Profile registry
    address public hypernetProfileRegistry = address(0);

    /// @dev extra array storage fascilitates paginated UI
    address[] public enumerableRegistries;

    /// @dev extra array storage fascilitates paginated UI
    address[] public registries;

    /// @notice Use this mapping to find the true deployment address of a project's NFR via the project name
    /// @dev This mapping is updated everytime this is a new NFR created by the factory
    mapping (string => address) public nameToAddress;

    /// @notice Address indicating what ERC-20 token can be used with createRegistryByToken
    /// @dev This address variable is used in conjunction with burnFee and burnAddress for the registerByToken function. Setting to the zero address disables the feature.
    address public registrationToken;

    /// @notice The amount of registrationToken required to call createRegistryByToken
    /// @dev Be sure you check the number of decimals associated with the ERC-20 contract at the registrationToken address
    uint256 public registrationFee = 50e18; // assume 18 decimal places

    /// @notice This is the address where registrationToken is forwarded upon a call to createRegistryByToken
    /// @dev The amount of registrationToken sent to this address is equal to {registrationFee * burnFee / 10000}
    address public burnAddress;

    /**
     * @dev Emitted when `DEFAULT_ADMIN_ROLE` creates a new registry.
     */
    event RegistryCreated(address registryAddress);

    /// @notice constructor called on contract deployment
    /// @param _admin address who can call the createRegistry function
    /// @param _names array of names for the registries created on deployment 
    /// @param _symbols array of symbols for the registries created on deployment 
    /// @param _registrars array of addresses to recieve the REGISTRAR_ROLE for the registries created on deployment 
    /// @param _enumerableRegistry address of implementation of enumerable NFR
    /// @param _registry address of implementation of non-enumerable NFR
    /// @param _registrationToken address of ERC20 token used for enabling the creation of registries by burning token
    constructor(address _admin, 
                string[] memory _names, 
                string[] memory _symbols, 
                address[] memory _registrars, 
                address _enumerableRegistry, 
                address _registry,
                address _registrationToken)  {
        require(_names.length == _symbols.length, "RegistryFactory: Initializer arrays must be equal length.");
        require(_symbols.length == _registrars.length, "RegistryFactory: Initializer arrays must be equal length.");
        require(address(_enumerableRegistry) != address(0), "RegistryFactory: Invalid enumerableRegistry address.");
        require(address(registry) != address(0), "RegistryFactory: Invalid registry address.");
        require(address(registrationToken) != address(0), "RegistryFactory: Invalid registrationToken address.");

        // set the administrator of the registry factory
        _setupRole(DEFAULT_ADMIN_ROLE, _admin);

        // deploy upgradable beacon instance of enumerable registry contract
        UpgradeableBeacon _enumerableRegistryBeacon = new UpgradeableBeacon(_enumerableRegistry);
        _enumerableRegistryBeacon.transferOwnership(_admin);
        enumerableRegistryBeacon = address(_enumerableRegistryBeacon);

        // deploy upgradable beacon instance of registry contract
        UpgradeableBeacon _registryBeacon = new UpgradeableBeacon(_registry);
        _registryBeacon.transferOwnership(_admin);
        registryBeacon = address(_registryBeacon);

        registrationToken = _registrationToken;
        burnAddress = _admin;

        // deploy initial enumerable registries 
        for (uint256 i = 0; i < _names.length; ++i) {
            _createEnumerableRegistry(_names[i], _symbols[i], _registrars[i]);

            // use the first enumerable registry as the hypernet profile registry
            if (i == 0) {
                hypernetProfileRegistry = enumerableRegistries[0]; 
            }
        }
    }

    /// @notice getNumberOfEnumerableRegistries getter function for reading the number of enumerable registries
    /// @dev useful for paginated UIs
    function getNumberOfEnumerableRegistries() public view returns (uint256 numReg) {
        numReg = enumerableRegistries.length;
    }

    /// @notice getNumberOfRegistries getter function for reading the number of registries
    /// @dev useful for paginated UIs
    function getNumberOfRegistries() public view returns (uint256 numReg) {
        numReg = registries.length;
    }

    /// @notice setProfileRegistryAddress change the address of the profile registry contract
    /// @dev can only be called by the DEFAULT_ADMIN_ROLE
    /// @param _hypernetProfileRegistry address of ERC721 token to use as profile contract
<<<<<<< HEAD
    function setProfileRegistryAddress(address _hypernetProfileRegistry) external isAdmin {
        require(address(_hypernetProfileRegistry) != address(0), "NonFungibleRegistry: Invalid hypernetProfileRegistry address.");
=======
    function setProfileRegistryAddress(address _hypernetProfileRegistry) external {
        require(address(_hypernetProfileRegistry) != address(0), "NonFungibleRegistry: Invalid hypernetProfileRegistry address.");
        require(hasRole(DEFAULT_ADMIN_ROLE, _msgSender()), "RegistryFactory: must have admin role to set parameters");
>>>>>>> a1b5c0df
        hypernetProfileRegistry = _hypernetProfileRegistry;
    }

    /// @notice setRegistrationToken setter function for configuring which ERC20 token is burned when adding new apps
    /// @dev can only be called by the DEFAULT_ADMIN_ROLE
    /// @param _registrationToken address of ERC20 token burned during registration
<<<<<<< HEAD
    function setRegistrationToken(address _registrationToken) external isAdmin {
        require(_registrationToken != address(0), """RegistryFactory: Invalid registrationToken address");
=======
    function setRegistrationToken(address _registrationToken) external {
        require(_registrationToken != address(0), """RegistryFactory: Invalid registrationToken address");
        require(hasRole(DEFAULT_ADMIN_ROLE, _msgSender()), "RegistryFactory: must have admin role to set parameters");
>>>>>>> a1b5c0df
        registrationToken = _registrationToken;
    }

    /// @notice setRegistrationFee setter function for configuring how much token is burned when adding new apps
    /// @dev can only be called by the DEFAULT_ADMIN_ROLE
    /// @param _registrationFee burn fee amount
    function setRegistrationFee(uint256 _registrationFee) external isAdmin {
        require(_registrationFee >= 0, "RegistryFactory: Registration fee must be nonnegative.");
        registrationFee = _registrationFee;
    }

    /// @notice setBurnAddress setter function for configuring where tokens are sent when calling createRegistryByToken
    /// @dev can only be called by the DEFAULT_ADMIN_ROLE
    /// @param _burnAddress address where creation fee is to be sent
    function setBurnAddress(address _burnAddress) external isAdmin {
        burnAddress = _burnAddress;
    }

    /// @notice createRegistry called by DEFAULT_ADMIN_ROLE to create registries without a fee
    /// @dev the registry inherents the same admin as the factory
    /// @param _name name of the registry that will be created
    /// @param _symbol symbol to associate with the registry
    /// @param _registrar address that will recieve the REGISTRAR_ROLE
    /// @param _enumerable boolean declaring if the registry should have the enumeration property
    function createRegistry(string calldata _name, string calldata _symbol, address _registrar, bool _enumerable) external {
        require(hasRole(DEFAULT_ADMIN_ROLE, _msgSender()), "RegistryFactory: must have admin role to create a registry");
        if (_enumerable) {
            _createEnumerableRegistry(_name, _symbol, _registrar);
        } else {
            _createRegistry(_name, _symbol, _registrar);
        }
    }

    /// @notice createRegistryByToken called by any user with sufficient registration token
    /// @dev the registry inherents the same admin as the factory
    /// @param _name name of the registry that will be created
    /// @param _symbol symbol to associate with the registry
    /// @param _registrar address that will recieve the REGISTRAR_ROLE
    function createRegistryByToken(string memory _name, string memory _symbol, address _registrar, bool _enumerable) external {
        require(_preRegistered(_msgSender()), "RegistryFactory: caller must have a Hypernet Profile.");
        require(registrationToken != address(0), "RegistryFactory: registration by token not enabled.");
        // user must call approve first
        require(IERC20Upgradeable(registrationToken).transferFrom(_msgSender(), burnAddress, registrationFee), "RegistryFactory: token transfer failed.");

        if (_enumerable) {
            _createEnumerableRegistry(_name, _symbol, _registrar);
        } else {
            _createRegistry(_name, _symbol, _registrar);
        }
    }

    function _createEnumerableRegistry(string memory _name, string memory _symbol, address _registrar) private {
        require(_registrar != address(0), "RegistryFactory: Registrar address must not be 0.");
        require(!_registryExists(_name), "RegistryFactory: Registry by that name exists.");
        
        // cloning the beacon implementation reduced gas by ~80% over naive approach 
        BeaconProxy proxy = new BeaconProxy(enumerableRegistryBeacon, abi.encodeWithSelector(NonFungibleRegistryEnumerableUpgradeable.initialize.selector, _name, _symbol, hypernetProfileRegistry, _registrar, getRoleMember(DEFAULT_ADMIN_ROLE, 0)));
        enumerableRegistries.push(address(proxy));
        nameToAddress[_name] = address(proxy);
        emit RegistryCreated(address(proxy));
    }

    function _createRegistry(string memory _name, string memory _symbol, address _registrar) private {
        require(_registrar != address(0), "RegistryFactory: Registrar address must not be 0.");
        require(!_registryExists(_name), "RegistryFactory: Registry by that name exists.");
        
        // cloning the beacon implementation reduced gas by ~80% over naive approach 
        BeaconProxy proxy = new BeaconProxy(registryBeacon, abi.encodeWithSelector(NonFungibleRegistryUpgradeable.initialize.selector, _name, _symbol, hypernetProfileRegistry, _registrar, getRoleMember(DEFAULT_ADMIN_ROLE, 0)));
        registries.push(address(proxy));
        nameToAddress[_name] = address(proxy);
        emit RegistryCreated(address(proxy));
    }

    function _registryExists(string memory _name) internal view virtual returns (bool) {
        // registry name must have non-zero length and must not exist already
        return !((bytes(_name).length > 0) && nameToAddress[_name] == address(0));
    }

    function _preRegistered(address owner) internal view virtual returns (bool) {
        // check if there if a profile is required and if so 
        // does the recipient have a non-zero balance. 
        return ((hypernetProfileRegistry == address(0)) || (IERC721Upgradeable(hypernetProfileRegistry).balanceOf(owner) > 0));
    }

    modifier isAdmin() {
        require(hasRole(DEFAULT_ADMIN_ROLE, _msgSender()), "RegistryFactory: must have admin role to set parameters");
        _;
    }
}<|MERGE_RESOLUTION|>--- conflicted
+++ resolved
@@ -122,28 +122,17 @@
     /// @notice setProfileRegistryAddress change the address of the profile registry contract
     /// @dev can only be called by the DEFAULT_ADMIN_ROLE
     /// @param _hypernetProfileRegistry address of ERC721 token to use as profile contract
-<<<<<<< HEAD
     function setProfileRegistryAddress(address _hypernetProfileRegistry) external isAdmin {
         require(address(_hypernetProfileRegistry) != address(0), "NonFungibleRegistry: Invalid hypernetProfileRegistry address.");
-=======
-    function setProfileRegistryAddress(address _hypernetProfileRegistry) external {
-        require(address(_hypernetProfileRegistry) != address(0), "NonFungibleRegistry: Invalid hypernetProfileRegistry address.");
-        require(hasRole(DEFAULT_ADMIN_ROLE, _msgSender()), "RegistryFactory: must have admin role to set parameters");
->>>>>>> a1b5c0df
         hypernetProfileRegistry = _hypernetProfileRegistry;
     }
 
     /// @notice setRegistrationToken setter function for configuring which ERC20 token is burned when adding new apps
     /// @dev can only be called by the DEFAULT_ADMIN_ROLE
     /// @param _registrationToken address of ERC20 token burned during registration
-<<<<<<< HEAD
+
     function setRegistrationToken(address _registrationToken) external isAdmin {
         require(_registrationToken != address(0), """RegistryFactory: Invalid registrationToken address");
-=======
-    function setRegistrationToken(address _registrationToken) external {
-        require(_registrationToken != address(0), """RegistryFactory: Invalid registrationToken address");
-        require(hasRole(DEFAULT_ADMIN_ROLE, _msgSender()), "RegistryFactory: must have admin role to set parameters");
->>>>>>> a1b5c0df
         registrationToken = _registrationToken;
     }
 
