// SPDX-License-Identifier: MIT

pragma solidity ^0.8.4;

import "./NonFungibleRegistryEnumerableUpgradeable.sol";
import "./NonFungibleRegistryUpgradeable.sol";

import "@openzeppelin/contracts/access/AccessControlEnumerable.sol";
import "@openzeppelin/contracts/proxy/beacon/UpgradeableBeacon.sol";
import "@openzeppelin/contracts/proxy/beacon/BeaconProxy.sol";
import "@openzeppelin/contracts/security/ReentrancyGuard.sol";

/**
 * @title Hypernet Protocol Non Fungible Registry Factory
 * @author Todd Chapman
 * @dev Upgradable beacon factor contract for efficiently deploying new
 * Non Fungible Registries.
 *
 * See the Hypernet Protocol documentation for more information:
 * https://docs.hypernet.foundation/hypernet-protocol/governance
 * 
 * See unit tests for example usage:
 * https://github.com/GoHypernet/hypernet-protocol/blob/dev/packages/contracts/test/upgradeable-factory-test.js
 */
contract UpgradeableRegistryFactory is AccessControlEnumerable, ReentrancyGuard {

    /// @dev address of our upgradeble registry with enumeration proxy beacon
    address public enumerableRegistryBeacon;

    /// @dev address of our upgradable registry proxy beacon
    address public registryBeacon;

    /// @dev address of registry that serves os the Hypernet User Profile registry
    address public hypernetProfileRegistry = address(0);

    /// @dev extra array storage fascilitates paginated UI
    address[] public enumerableRegistries;

    /// @dev extra array storage fascilitates paginated UI
    address[] public registries;

    /// @notice Use this mapping to find the true deployment address of a project's NFR via the project name
    /// @dev This mapping is updated everytime this is a new NFR created by the factory
    mapping (string => address) public nameToAddress;

    /// @notice Address indicating what ERC-20 token can be used with createRegistryByToken
    /// @dev This address variable is used in conjunction with burnFee and burnAddress for the registerByToken function. Setting to the zero address disables the feature.
    address public registrationToken;

    /// @notice The amount of registrationToken required to call createRegistryByToken
    /// @dev Be sure you check the number of decimals associated with the ERC-20 contract at the registrationToken address
    uint256 public registrationFee = 50e18; // assume 18 decimal places

    /// @notice This is the address where registrationToken is forwarded upon a call to createRegistryByToken
    /// @dev The amount of registrationToken sent to this address is equal to {registrationFee * burnFee / 10000}
    address public burnAddress;

    /**
     * @dev Emitted when `DEFAULT_ADMIN_ROLE` creates a new registry.
     */
    event RegistryCreated(address registryAddress);

    /// @notice constructor called on contract deployment
    /// @param _admin address who can call the createRegistry function
    /// @param _names array of names for the registries created on deployment 
    /// @param _symbols array of symbols for the registries created on deployment 
    /// @param _registrars array of addresses to recieve the REGISTRAR_ROLE for the registries created on deployment 
    /// @param _enumerableRegistry address of implementation of enumerable NFR
    /// @param _registry address of implementation of non-enumerable NFR
    /// @param _registrationToken address of ERC20 token used for enabling the creation of registries by burning token
    constructor(address _admin, 
                string[] memory _names, 
                string[] memory _symbols, 
                address[] memory _registrars, 
                address _enumerableRegistry, 
                address _registry,
                address _registrationToken)  {
        require(_names.length == _symbols.length, "RegistryFactory: Initializer arrays must be equal length.");
        require(_symbols.length == _registrars.length, "RegistryFactory: Initializer arrays must be equal length.");
        require(address(_enumerableRegistry) != address(0), "RegistryFactory: Invalid enumerableRegistry address.");
<<<<<<< HEAD
        require(address(_registry) != address(0), "RegistryFactory: Invalid registry address.");
        require(address(_registrationToken) != address(0), "RegistryFactory: Invalid registrationToken address.");
=======
        require(address(registry) != address(0), "RegistryFactory: Invalid registry address.");
        require(address(registrationToken) != address(0), "RegistryFactory: Invalid registrationToken address.");
>>>>>>> 1f20b2ea

        // set the administrator of the registry factory
        _setupRole(DEFAULT_ADMIN_ROLE, _admin);

        // deploy upgradable beacon instance of enumerable registry contract
        UpgradeableBeacon _enumerableRegistryBeacon = new UpgradeableBeacon(_enumerableRegistry);
        _enumerableRegistryBeacon.transferOwnership(_admin);
        enumerableRegistryBeacon = address(_enumerableRegistryBeacon);

        // deploy upgradable beacon instance of registry contract
        UpgradeableBeacon _registryBeacon = new UpgradeableBeacon(_registry);
        _registryBeacon.transferOwnership(_admin);
        registryBeacon = address(_registryBeacon);

        registrationToken = _registrationToken;
        burnAddress = _admin;

        // deploy initial enumerable registries 
        for (uint256 i = 0; i < _names.length; ++i) {
            _createEnumerableRegistry(_names[i], _symbols[i], _registrars[i]);

            // use the first enumerable registry as the hypernet profile registry
            if (i == 0) {
                hypernetProfileRegistry = enumerableRegistries[0]; 
            }
        }
    }

    /// @notice getNumberOfEnumerableRegistries getter function for reading the number of enumerable registries
    /// @dev useful for paginated UIs
    function getNumberOfEnumerableRegistries() public view returns (uint256 numReg) {
        numReg = enumerableRegistries.length;
    }

    /// @notice getNumberOfRegistries getter function for reading the number of registries
    /// @dev useful for paginated UIs
    function getNumberOfRegistries() public view returns (uint256 numReg) {
        numReg = registries.length;
    }

    /// @notice setProfileRegistryAddress change the address of the profile registry contract
    /// @dev can only be called by the DEFAULT_ADMIN_ROLE
    /// @param _hypernetProfileRegistry address of ERC721 token to use as profile contract
    function setProfileRegistryAddress(address _hypernetProfileRegistry) external isAdmin {
        require(address(_hypernetProfileRegistry) != address(0), "NonFungibleRegistry: Invalid hypernetProfileRegistry address.");
        hypernetProfileRegistry = _hypernetProfileRegistry;
    }

    /// @notice setRegistrationToken setter function for configuring which ERC20 token is burned when adding new apps
    /// @dev can only be called by the DEFAULT_ADMIN_ROLE
    /// @param _registrationToken address of ERC20 token burned during registration

    function setRegistrationToken(address _registrationToken) external isAdmin {
        require(_registrationToken != address(0), """RegistryFactory: Invalid registrationToken address");
        registrationToken = _registrationToken;
    }

    /// @notice setRegistrationFee setter function for configuring how much token is burned when adding new apps
    /// @dev can only be called by the DEFAULT_ADMIN_ROLE
    /// @param _registrationFee burn fee amount
<<<<<<< HEAD
    function setRegistrationFee(uint256 _registrationFee) external {
        require(hasRole(DEFAULT_ADMIN_ROLE, _msgSender()), "RegistryFactory: must have admin role to set parameters");
=======
    function setRegistrationFee(uint256 _registrationFee) external isAdmin {
>>>>>>> 1f20b2ea
        require(_registrationFee >= 0, "RegistryFactory: Registration fee must be nonnegative.");
        registrationFee = _registrationFee;
    }

    /// @notice setBurnAddress setter function for configuring where tokens are sent when calling createRegistryByToken
    /// @dev can only be called by the DEFAULT_ADMIN_ROLE
    /// @param _burnAddress address where creation fee is to be sent
    function setBurnAddress(address _burnAddress) external isAdmin {
        burnAddress = _burnAddress;
    }

    /// @notice createRegistry called by DEFAULT_ADMIN_ROLE to create registries without a fee
    /// @dev the registry inherents the same admin as the factory
    /// @param _name name of the registry that will be created
    /// @param _symbol symbol to associate with the registry
    /// @param _registrar address that will recieve the REGISTRAR_ROLE
    /// @param _enumerable boolean declaring if the registry should have the enumeration property
    function createRegistry(string calldata _name, string calldata _symbol, address _registrar, bool _enumerable) external {
        require(hasRole(DEFAULT_ADMIN_ROLE, _msgSender()), "RegistryFactory: must have admin role to create a registry");
        if (_enumerable) {
            _createEnumerableRegistry(_name, _symbol, _registrar);
        } else {
            _createRegistry(_name, _symbol, _registrar);
        }
    }

    /// @notice createRegistryByToken called by any user with sufficient registration token
    /// @dev the registry inherents the same admin as the factory
    /// @param _name name of the registry that will be created
    /// @param _symbol symbol to associate with the registry
    /// @param _registrar address that will recieve the REGISTRAR_ROLE
    function createRegistryByToken(string memory _name, string memory _symbol, address _registrar, bool _enumerable) external {
        require(_preRegistered(_msgSender()), "RegistryFactory: caller must have a Hypernet Profile.");
        require(registrationToken != address(0), "RegistryFactory: registration by token not enabled.");
        // user must call approve first
        require(IERC20Upgradeable(registrationToken).transferFrom(_msgSender(), burnAddress, registrationFee), "RegistryFactory: token transfer failed.");

        if (_enumerable) {
            _createEnumerableRegistry(_name, _symbol, _registrar);
        } else {
            _createRegistry(_name, _symbol, _registrar);
        }
    }

    function _createEnumerableRegistry(string memory _name, string memory _symbol, address _registrar) private nonReentrant {
        require(_registrar != address(0), "RegistryFactory: Registrar address must not be 0.");
        require(!_registryExists(_name), "RegistryFactory: Registry by that name exists.");
        
        // cloning the beacon implementation reduced gas by ~80% over naive approach 
        BeaconProxy proxy = new BeaconProxy(enumerableRegistryBeacon, abi.encodeWithSelector(NonFungibleRegistryEnumerableUpgradeable.initialize.selector, _name, _symbol, hypernetProfileRegistry, _registrar, getRoleMember(DEFAULT_ADMIN_ROLE, 0)));
        enumerableRegistries.push(address(proxy));
        nameToAddress[_name] = address(proxy);
        emit RegistryCreated(address(proxy));
    }

    function _createRegistry(string memory _name, string memory _symbol, address _registrar) private nonReentrant {
        require(_registrar != address(0), "RegistryFactory: Registrar address must not be 0.");
        require(!_registryExists(_name), "RegistryFactory: Registry by that name exists.");
        
        // cloning the beacon implementation reduced gas by ~80% over naive approach 
        BeaconProxy proxy = new BeaconProxy(registryBeacon, abi.encodeWithSelector(NonFungibleRegistryUpgradeable.initialize.selector, _name, _symbol, hypernetProfileRegistry, _registrar, getRoleMember(DEFAULT_ADMIN_ROLE, 0)));
        registries.push(address(proxy));
        nameToAddress[_name] = address(proxy);
        emit RegistryCreated(address(proxy));
    }

    function _registryExists(string memory _name) internal view virtual returns (bool) {
        // registry name must have non-zero length and must not exist already
        return !((bytes(_name).length > 0) && nameToAddress[_name] == address(0));
    }

    function _preRegistered(address owner) internal view virtual returns (bool) {
        // check if there if a profile is required and if so 
        // does the recipient have a non-zero balance. 
        return ((hypernetProfileRegistry == address(0)) || (IERC721Upgradeable(hypernetProfileRegistry).balanceOf(owner) > 0));
    }

    modifier isAdmin() {
        require(hasRole(DEFAULT_ADMIN_ROLE, _msgSender()), "RegistryFactory: must have admin role to set parameters");
        _;
    }
}<|MERGE_RESOLUTION|>--- conflicted
+++ resolved
@@ -78,13 +78,9 @@
         require(_names.length == _symbols.length, "RegistryFactory: Initializer arrays must be equal length.");
         require(_symbols.length == _registrars.length, "RegistryFactory: Initializer arrays must be equal length.");
         require(address(_enumerableRegistry) != address(0), "RegistryFactory: Invalid enumerableRegistry address.");
-<<<<<<< HEAD
         require(address(_registry) != address(0), "RegistryFactory: Invalid registry address.");
         require(address(_registrationToken) != address(0), "RegistryFactory: Invalid registrationToken address.");
-=======
-        require(address(registry) != address(0), "RegistryFactory: Invalid registry address.");
-        require(address(registrationToken) != address(0), "RegistryFactory: Invalid registrationToken address.");
->>>>>>> 1f20b2ea
+
 
         // set the administrator of the registry factory
         _setupRole(DEFAULT_ADMIN_ROLE, _admin);
@@ -145,12 +141,7 @@
     /// @notice setRegistrationFee setter function for configuring how much token is burned when adding new apps
     /// @dev can only be called by the DEFAULT_ADMIN_ROLE
     /// @param _registrationFee burn fee amount
-<<<<<<< HEAD
-    function setRegistrationFee(uint256 _registrationFee) external {
-        require(hasRole(DEFAULT_ADMIN_ROLE, _msgSender()), "RegistryFactory: must have admin role to set parameters");
-=======
     function setRegistrationFee(uint256 _registrationFee) external isAdmin {
->>>>>>> 1f20b2ea
         require(_registrationFee >= 0, "RegistryFactory: Registration fee must be nonnegative.");
         registrationFee = _registrationFee;
     }
