--- conflicted
+++ resolved
@@ -31,18 +31,6 @@
     }
 }
 
-<<<<<<< HEAD
-// module.exports = {
-//   HT,
-//   HG,
-//   RF,
-//   NFR,
-//   govAddress,
-//   timelockAddress,
-//   factoryAddress,
-//   hAddress
-// };
-=======
 const factoryAddress = function(){
     const hre = require("hardhat");
     if (hre.hardhatArguments.network == 'dev') {
@@ -62,4 +50,3 @@
   factoryAddress,
   hAddress
 };
->>>>>>> 476c582f
