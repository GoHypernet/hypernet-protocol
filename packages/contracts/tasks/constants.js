<<<<<<< HEAD
const HT = require("../artifacts/contracts/governance/Hypertoken.sol/Hypertoken.json");
const HG = require("../artifacts/contracts/governance/HypernetGovernor.sol/HypernetGovernor.json");
const RF = require("../artifacts/contracts/identity/UpgradeableRegistryFactory.sol/UpgradeableRegistryFactory.json");
const NFR = require("../artifacts/contracts/identity/NonFungibleRegistryUpgradeable.sol/NonFungibleRegistryUpgradeable.json");

// TODO: comment this out
// hardhat network
const govAddress = "0xCf7Ed3AccA5a467e9e704C703E8D87F634fB0Fc9";
const timelockAddress = "0x9fE46736679d2D9a65F0992F2272dE9f3c7fa6e0";
const factoryAddress = "0x2279B7A0a67DB372996a5FaB50D91eAA73d2eBe6";
const hAddress = "0x5FbDB2315678afecb367f032d93F642f64180aa3";

// TODO: uncomment this out
// devnet
// const govAddress = "0x75c35C980C0d37ef46DF04d31A140b65503c0eEd";
// const timelockAddress = "0x82D50AD3C1091866E258Fd0f1a7cC9674609D254";
// const factoryAddress = "0xf204a4Ef082f5c04bB89F7D5E6568B796096735a";
// const hAddress = "0xAa588d3737B611baFD7bD713445b314BD453a5C8";

module.exports = {
  HT,
  HG,
  RF,
  NFR,
  govAddress,
  timelockAddress,
  factoryAddress,
  hAddress,
};
=======
// const HT = require("../artifacts/contracts/governance/Hypertoken.sol/Hypertoken.json");
// const HG = require("../artifacts/contracts/governance/HypernetGovernor.sol/HypernetGovernor.json");
// const RF = require("../artifacts/contracts/identity/UpgradeableRegistryFactory.sol/UpgradeableRegistryFactory.json");
// const NFR = require("../artifacts/contracts/identity/NonFungibleRegistryEnumerableUpgradeable.sol/NonFungibleRegistryEnumerableUpgradeable.json");

// if (networkName == "dev") {
    // hardhat network
    const govAddress = "0xCf7Ed3AccA5a467e9e704C703E8D87F634fB0Fc9";
    const  timelockAddress = "0x9fE46736679d2D9a65F0992F2272dE9f3c7fa6e0";
    const  factoryAddress = "0x2279B7A0a67DB372996a5FaB50D91eAA73d2eBe6";
    const  hAddress = "0x5FbDB2315678afecb367f032d93F642f64180aa3";
// }

// if (networkName == "DevNet") {
//     // devnet
//     const govAddress = "0x75c35C980C0d37ef46DF04d31A140b65503c0eEd";
//     const timelockAddress = "0x82D50AD3C1091866E258Fd0f1a7cC9674609D254";
//     const factoryAddress = "0xf204a4Ef082f5c04bB89F7D5E6568B796096735a";
//     const hAddress = "0xAa588d3737B611baFD7bD713445b314BD453a5C8";
// }


// module.exports = {
//   HT,
//   HG,
//   RF,
//   NFR,
//   govAddress,
//   timelockAddress,
//   factoryAddress,
//   hAddress
// };
>>>>>>> bbf3a2d0
<|MERGE_RESOLUTION|>--- conflicted
+++ resolved
@@ -1,8 +1,7 @@
-<<<<<<< HEAD
 const HT = require("../artifacts/contracts/governance/Hypertoken.sol/Hypertoken.json");
 const HG = require("../artifacts/contracts/governance/HypernetGovernor.sol/HypernetGovernor.json");
 const RF = require("../artifacts/contracts/identity/UpgradeableRegistryFactory.sol/UpgradeableRegistryFactory.json");
-const NFR = require("../artifacts/contracts/identity/NonFungibleRegistryUpgradeable.sol/NonFungibleRegistryUpgradeable.json");
+const NFR = require("../artifacts/contracts/identity/NonFungibleRegistryEnumerableUpgradeable.sol/NonFungibleRegistryEnumerableUpgradeable.json");
 
 // TODO: comment this out
 // hardhat network
@@ -27,38 +26,4 @@
   timelockAddress,
   factoryAddress,
   hAddress,
-};
-=======
-// const HT = require("../artifacts/contracts/governance/Hypertoken.sol/Hypertoken.json");
-// const HG = require("../artifacts/contracts/governance/HypernetGovernor.sol/HypernetGovernor.json");
-// const RF = require("../artifacts/contracts/identity/UpgradeableRegistryFactory.sol/UpgradeableRegistryFactory.json");
-// const NFR = require("../artifacts/contracts/identity/NonFungibleRegistryEnumerableUpgradeable.sol/NonFungibleRegistryEnumerableUpgradeable.json");
-
-// if (networkName == "dev") {
-    // hardhat network
-    const govAddress = "0xCf7Ed3AccA5a467e9e704C703E8D87F634fB0Fc9";
-    const  timelockAddress = "0x9fE46736679d2D9a65F0992F2272dE9f3c7fa6e0";
-    const  factoryAddress = "0x2279B7A0a67DB372996a5FaB50D91eAA73d2eBe6";
-    const  hAddress = "0x5FbDB2315678afecb367f032d93F642f64180aa3";
-// }
-
-// if (networkName == "DevNet") {
-//     // devnet
-//     const govAddress = "0x75c35C980C0d37ef46DF04d31A140b65503c0eEd";
-//     const timelockAddress = "0x82D50AD3C1091866E258Fd0f1a7cC9674609D254";
-//     const factoryAddress = "0xf204a4Ef082f5c04bB89F7D5E6568B796096735a";
-//     const hAddress = "0xAa588d3737B611baFD7bD713445b314BD453a5C8";
-// }
-
-
-// module.exports = {
-//   HT,
-//   HG,
-//   RF,
-//   NFR,
-//   govAddress,
-//   timelockAddress,
-//   factoryAddress,
-//   hAddress
-// };
->>>>>>> bbf3a2d0
+};