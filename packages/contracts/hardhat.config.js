require("@nomiclabs/hardhat-waffle");
require("@nomiclabs/hardhat-web3");
require("@nomiclabs/hardhat-solhint");
require("@nomiclabs/hardhat-ethers");
require("@atixlabs/hardhat-time-n-mine");
require("@openzeppelin/hardhat-upgrades");

require("hardhat-gas-reporter");
require("hardhat-contract-sizer");
require("hardhat-tracer");

require("./tasks/general-tasks.js");
require("./tasks/governance-tasks.js");
require("./tasks/registry-tasks.js");

const urlOverride = process.env.ETH_PROVIDER_URL;
const mnemonic =
  process.env.MNEMONIC ||
  "test test test test test test test test test test test junk";

// You need to export an object to set up your config
// Go to https://hardhat.org/config/ to learn more

/**
 * @type import('hardhat/config').HardhatUserConfig
 */
module.exports = {
  solidity: {
    version: "0.8.4",
    settings: {
      optimizer: {
        enabled: true,
        runs: 200,
      },
    },
  },
  networks: {
    hardhat: {
      accounts: {
        accountsBalance: "10000000000000000000000",
        mnemonic,
      },
      mining: {
        auto: true,
        interval: [3000, 6000],
      },
      chainId: 31337,
    },
    dev: {
<<<<<<< HEAD
      accounts: {
        accountsBalance: "10000000000000000000000",
        mnemonic,
      },
      chainId: 31337,
      url: 'http://127.0.0.1:8569'
=======
      url: "http://127.0.0.1:8545",
>>>>>>> 294873da
    },
    DevNet: {
      accounts: {
        mnemonic,
      },
      url: "https://eth-provider-dev.hypernetlabs.io",
    },
    rinkeby: {
      accounts: { mnemonic },
      chainId: 4,
      url: urlOverride || "http://localhost:8545",
    },
  },
  gasReporter: {
    enabled: true,
  },
  contractSizer: {
    alphaSort: true,
    runOnCompile: true,
    disambiguatePaths: false,
  },
};<|MERGE_RESOLUTION|>--- conflicted
+++ resolved
@@ -47,16 +47,12 @@
       chainId: 31337,
     },
     dev: {
-<<<<<<< HEAD
       accounts: {
         accountsBalance: "10000000000000000000000",
         mnemonic,
       },
       chainId: 31337,
       url: 'http://127.0.0.1:8569'
-=======
-      url: "http://127.0.0.1:8545",
->>>>>>> 294873da
     },
     DevNet: {
       accounts: {
