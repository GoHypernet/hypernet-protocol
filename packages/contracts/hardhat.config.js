--- conflicted
+++ resolved
@@ -52,11 +52,7 @@
         mnemonic,
       },
       chainId: 31337,
-<<<<<<< HEAD
       url: "http://127.0.0.1:8545",
-=======
-      url: 'http://127.0.0.1:8569'
->>>>>>> 8c35edcf
     },
     halfdev: {
         accounts: {
