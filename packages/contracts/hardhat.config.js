--- conflicted
+++ resolved
@@ -4,20 +4,15 @@
 require("hardhat-gas-reporter");
 require("hardhat-contract-sizer");
 
-<<<<<<< HEAD
 const HT = require("./artifacts/contracts/Hypertoken.sol/Hypertoken.json");
 const HG = require("./artifacts/contracts/HypernetGovernor.sol/HypernetGovernor.json");
 const RF = require("./artifacts/contracts/RegistryFactory.sol/RegistryFactory.json");
 const NFR = require("./artifacts/contracts/NonFungibleRegistry.sol/NonFungibleRegistry.json");
 
 const govAddress = "0xCf7Ed3AccA5a467e9e704C703E8D87F634fB0Fc9";
-const factoryAddress = "0xa513E6E4b8f2a923D98304ec87F64353C4D5C853";
+const timelockAddress = "0x9fE46736679d2D9a65F0992F2272dE9f3c7fa6e0";
+const factoryAddress = "0x2279B7A0a67DB372996a5FaB50D91eAA73d2eBe6";
 const hAddress = "0x5FbDB2315678afecb367f032d93F642f64180aa3";
-=======
-const HG = require("./artifacts/contracts/HypernetGovernor.sol/HypernetGovernor.json");
-const HT = require("./artifacts/contracts/Hypertoken.sol/Hypertoken.json");
-const RF = require("./artifacts/contracts/RegistryFactory.sol/RegistryFactory.json");
->>>>>>> ad833472
 
 // This is a sample Hardhat task. To learn how to create your own go to
 // https://hardhat.org/guides/create-task.html
@@ -27,7 +22,6 @@
   .setAction(async (taskArgs) => {
     const [owner] = await hre.ethers.getSigners();
 
-<<<<<<< HEAD
   const hypertoken = new hre.ethers.Contract(hAddress, HT.abi, owner);
   const recipient = taskArgs.recipient;
   const amount = taskArgs.amount;
@@ -35,23 +29,7 @@
   const tx_rcpt = await tx.wait();
   const balR = await hypertoken.balanceOf(recipient)
   const balS = await hypertoken.balanceOf(owner.address)
-=======
-    // set token address based on network
-    let hAddress;
-    if (network["name"] == "hardhat") {
-      hAddress = "0x5FbDB2315678afecb367f032d93F642f64180aa3";
-    } else {
-      hAddress = "0x5FbDB2315678afecb367f032d93F642f64180aa3";
-    }
-
-    const hypertoken = new hre.ethers.Contract(hAddress, HT.abi, owner);
-    const recipient = taskArgs.recipient;
-    const amount = taskArgs.amount;
-    const tx = await hypertoken.transfer(recipient, amount);
-    const tx_rcpt = await tx.wait();
-    const balR = await hypertoken.balanceOf(recipient);
-    const balS = await hypertoken.balanceOf(owner.address);
->>>>>>> ad833472
+
 
     console.log("Balance of sender:", balS.toString());
     console.log("Balance of recipient:", balR.toString());
@@ -61,32 +39,14 @@
   .addParam("delegate", "Address of the delegate (can be self)")
   .setAction(async (taskArgs) => {
     const [owner] = await hre.ethers.getSigners();
-
-<<<<<<< HEAD
-  const hypertoken = new hre.ethers.Contract(hAddress, HT.abi, owner);
-  const delegate = taskArgs.delegate;
-  const amount = taskArgs.amount;
-  const tx = await hypertoken.delegate(delegate);
-  const tx_rcpt = await tx.wait();
-  const votePowerDelegate = await hypertoken.getVotes(delegate)
-  const votePowerOwner = await hypertoken.getVotes(owner.address)
-=======
-    // set token address based on network
-    let hAddress;
-    if (network["name"] == "hardhat") {
-      hAddress = "0x5FbDB2315678afecb367f032d93F642f64180aa3";
-    } else {
-      hAddress = "0x5FbDB2315678afecb367f032d93F642f64180aa3";
-    }
 
     const hypertoken = new hre.ethers.Contract(hAddress, HT.abi, owner);
     const delegate = taskArgs.delegate;
     const amount = taskArgs.amount;
     const tx = await hypertoken.delegate(delegate);
     const tx_rcpt = await tx.wait();
-    const votePowerDelegate = await hypertoken.getVotes(delegate);
-    const votePowerOwner = await hypertoken.getVotes(owner.address);
->>>>>>> ad833472
+    const votePowerDelegate = await hypertoken.getVotes(delegate)
+    const votePowerOwner = await hypertoken.getVotes(owner.address)
 
     console.log("Voting power of Owner:", votePowerOwner.toString());
     console.log("Voting power of Delegate:", votePowerDelegate.toString());
@@ -102,7 +62,10 @@
   }
 });
 
-<<<<<<< HEAD
+task("governanceParameters", "Prints Governance parameters.")
+.setAction(async (taskArgs) => {
+    const accounts = await hre.ethers.getSigners();
+
     const govHandle = new hre.ethers.Contract(govAddress, HG.abi, accounts[0]);
 
     let name = await govHandle.name();
@@ -117,11 +80,11 @@
     console.log("Voting Period (blocks):", votingPeriod.toString());
     console.log("Proposal Quorum (vote threshold):", proposalThreshold.toString());
     console.log("Proposal Count:", proposalCount.toString());
-    console.log("Must Recent Proposal:", mostRecentProposalId.toString());
-    console.log("Must Recent Proposal Description:", proposalDescription);
-  });
-
-  task("registryParameters", "Prints NFR  parameters.")
+    console.log("Most Recent Proposal:", mostRecentProposalId.toString());
+    console.log("Most Recent Proposal Description:", proposalDescription);
+  });
+
+task("registryParameters", "Prints NFR  parameters.")
   .addParam("name", "Name of the target registry.")
   .setAction(async (taskArgs) => {
     const name = taskArgs.name;
@@ -134,50 +97,36 @@
 
     const symbol = await registryHandle.symbol();
     const numberOfEntries = await registryHandle.totalSupply();
-    console.log("Registry Symbol:", symbol)
-
-  });
-
-
-=======
-task(
-  "governanceParameters",
-  "Prints Governance contracts parameters.",
-).setAction(async (taskArgs) => {
-  const accounts = await hre.ethers.getSigners();
-
-  // set governance address based on network
-  let govAddress;
-  if (network["name"] == "hardhat") {
-    govAddress = "0xCf7Ed3AccA5a467e9e704C703E8D87F634fB0Fc9";
-  } else {
-    govAddress = "0xCf7Ed3AccA5a467e9e704C703E8D87F634fB0Fc9";
-  }
-  const govHandle = new hre.ethers.Contract(govAddress, HG.abi, accounts[0]);
-
-  console.log(network["name"]);
-  let name = await govHandle.name();
-  let votingDelay = await govHandle.votingDelay();
-  let votingPeriod = await govHandle.votingPeriod();
-  let proposalThreshold = await govHandle.proposalThreshold();
-  let proposalCount = await govHandle._proposalIdTracker();
-  let mostRecentProposalId = await govHandle._proposalMap(proposalCount);
-  let proposalDescription = await govHandle.proposalDescriptions(
-    mostRecentProposalId,
-  );
-  console.log("Governance Name:", name);
-  console.log("Voting Delay (blocks):", votingDelay.toString());
-  console.log("Voting Period (blocks):", votingPeriod.toString());
-  console.log(
-    "Proposal Quorum (vote threshold):",
-    proposalThreshold.toString(),
-  );
-  console.log("Proposal Count:", proposalCount.toString());
-  console.log("Must Recent Proposal:", mostRecentProposalId.toString());
-  console.log("Must Recent Proposal Description:", proposalDescription);
-});
-
->>>>>>> ad833472
+    console.log("Registry Name:", name);
+    console.log("Registry Symbol:", symbol);
+    console.log("Registry Address:", registryAddress);
+    console.log("Number of Entries:", numberOfEntries.toString());
+
+  });
+
+  task("registryEntryByLabel", "Prints NunFungible Identity Data.")
+  .addParam("name", "Target NonFungle Registry Name.")
+  .addParam("label", "NFI label")
+  .setAction(async (taskArgs) => {
+    const name = taskArgs.name;
+    const label = taskArgs.label;
+
+    const accounts = await hre.ethers.getSigners();
+
+    const factoryHandle = new hre.ethers.Contract(factoryAddress, RF.abi, accounts[0]);
+    const registryAddress = await factoryHandle.nameToAddress(name);
+    const registryHandle = new hre.ethers.Contract(registryAddress, NFR.abi, accounts[0]);
+    
+    const tokenId = await registryHandle.registryMap(label);
+    const tokenURI = await registryHandle.tokenURI(tokenId);
+    const tokenOwner =  await registryHandle.ownerOf(tokenId);
+
+    console.log("Owner of NFI:", tokenOwner);
+    console.log("Token ID:", tokenId.toString());
+    console.log("NFI Data:", tokenURI);
+
+  });
+
 task("proposeRegistry", "Propose a new NonFungibleRegistry.")
   .addParam("name", "Name for proposed registry.")
   .addParam("symbol", "Symbol for proposed registry.")
@@ -185,19 +134,6 @@
   .setAction(async (taskArgs) => {
     const accounts = await hre.ethers.getSigners();
 
-<<<<<<< HEAD
-=======
-    // set governance address based on network
-    let govAddress;
-    let factoryAddress;
-    if (network["name"] == "hardhat") {
-      govAddress = "0xCf7Ed3AccA5a467e9e704C703E8D87F634fB0Fc9";
-      factoryAddress = "0xa513E6E4b8f2a923D98304ec87F64353C4D5C853";
-    } else {
-      govAddress = "0xCf7Ed3AccA5a467e9e704C703E8D87F634fB0Fc9";
-      factoryAddress = "0xa513E6E4b8f2a923D98304ec87F64353C4D5C853";
-    }
->>>>>>> ad833472
     const govHandle = new hre.ethers.Contract(govAddress, HG.abi, accounts[0]);
     const factoryHandle = new hre.ethers.Contract(
       factoryAddress,
@@ -232,51 +168,56 @@
     console.log("Description Hash:", descriptionHash.toString());
   });
 
-<<<<<<< HEAD
-  task("forceAddRegistry", "Directly create new registry if you have admin role.")
-  .addParam("name", "Name for proposed registry.")
-  .addParam("symbol", "Symbol for proposed registry.")
-  .addParam("owner", "Address of Owner of proposed registry.")
-  .setAction(async (taskArgs) => {
-    const accounts = await hre.ethers.getSigners();
-
+task("proposeRegistryEntry", "Propose a new NonFungibleRegistry where Governance Contract is owner.")
+  .addParam("name", "Name of target Registry where NFI is to be entered.")
+  .addParam("label", "NFI label.")
+  .addParam("data", "Data to be written to NFI entry.")
+  .addParam("recipient", "Recipient address of the NFI.")
+  .setAction(async (taskArgs) => {
+    const accounts = await hre.ethers.getSigners();
+    const registryName = taskArgs.name;
+    const NFILabel = taskArgs.label;
+    const NFIData = taskArgs.data;
+    const NFIRecipient = taskArgs.recipient;
+
+    const govHandle = new hre.ethers.Contract(govAddress, HG.abi, accounts[0]);
     const factoryHandle = new hre.ethers.Contract(factoryAddress, RF.abi, accounts[0]);
 
-    const proposalDescription = taskArgs.name;
+    // lookup address for target registry
+    const registryAddress = await factoryHandle.nameToAddress(registryName);
+    const registryHandle = new hre.ethers.Contract(registryAddress, NFR.abi, accounts[0]);
+
+    // construct proposal
+    const proposalDescription = NFILabel; // just name the proposal after the lable of the NonFungibleIdentity
     const descriptionHash = hre.ethers.utils.id(proposalDescription);
-    const registrySymbol = taskArgs.symbol;
-    const registryOwner = taskArgs.owner;
-
+    const transferCalldata = registryHandle.interface.encodeFunctionData(
+      "register",
+      [NFIRecipient, NFILabel, NFIData],
+    );
+
+    const proposalID = await govHandle.hashProposal(
+      [registryAddress],
+      [0],
+      [transferCalldata],
+      descriptionHash,
+    );
     // propose a new registry
-    const tx = await factoryHandle["createRegistry(string,string,address)"](
-        proposalDescription,
-        registrySymbol,
-        registryOwner
+    const tx = await govHandle["propose(address[],uint256[],bytes[],string)"](
+      [registryAddress],
+      [0],
+      [transferCalldata],
+      proposalDescription,
     );
     const tx_reciept = await tx.wait();
-    const registryAddress = await factoryHandle.nameToAddress(proposalDescription);
-    console.log("Proposal ID:", registryAddress.toString());
+    console.log("Proposal ID:", proposalID.toString());
+    console.log("Description Hash:", descriptionHash.toString());
   });
 
 task("proposalState", "Check the state of an existing proposal")
   .addParam("id", "ID of an existing proposal.")
   .setAction(async (taskArgs) => {
     const accounts = await hre.ethers.getSigners();
-=======
-task("proposalState", "Check the state of an existing proposal")
-  .addParam("id", "ID of an existing proposal.")
-  .setAction(async (taskArgs) => {
-    const accounts = await hre.ethers.getSigners();
-
-    // set governance address based on network
-    let govAddress;
-    let factoryAddress;
-    if (network["name"] == "hardhat") {
-      govAddress = "0xCf7Ed3AccA5a467e9e704C703E8D87F634fB0Fc9";
-    } else {
-      govAddress = "0xCf7Ed3AccA5a467e9e704C703E8D87F634fB0Fc9";
-    }
->>>>>>> ad833472
+
     const govHandle = new hre.ethers.Contract(govAddress, HG.abi, accounts[0]);
 
     const proposalID = taskArgs.id;
@@ -301,19 +242,8 @@
   .addParam("id", "ID of an existing proposal.")
   .addParam("support", "Against (0), For (1), Abstain (2)")
   .setAction(async (taskArgs) => {
-    const accounts = await hre.ethers.getSigners();
-<<<<<<< HEAD
-=======
-
-    // set governance address based on network
-    let govAddress;
-    let factoryAddress;
-    if (network["name"] == "hardhat") {
-      govAddress = "0xCf7Ed3AccA5a467e9e704C703E8D87F634fB0Fc9";
-    } else {
-      govAddress = "0xCf7Ed3AccA5a467e9e704C703E8D87F634fB0Fc9";
-    }
->>>>>>> ad833472
+
+    const accounts = await hre.ethers.getSigners();
     const govHandle = new hre.ethers.Contract(govAddress, HG.abi, accounts[0]);
 
     const proposalID = taskArgs.id;
@@ -334,17 +264,6 @@
   .setAction(async (taskArgs) => {
     const accounts = await hre.ethers.getSigners();
 
-<<<<<<< HEAD
-=======
-    // set governance address based on network
-    let govAddress;
-    let factoryAddress;
-    if (network["name"] == "hardhat") {
-      govAddress = "0xCf7Ed3AccA5a467e9e704C703E8D87F634fB0Fc9";
-    } else {
-      govAddress = "0xCf7Ed3AccA5a467e9e704C703E8D87F634fB0Fc9";
-    }
->>>>>>> ad833472
     const govHandle = new hre.ethers.Contract(govAddress, HG.abi, accounts[0]);
 
     const proposalID = taskArgs.id;
@@ -364,17 +283,6 @@
   .setAction(async (taskArgs) => {
     const accounts = await hre.ethers.getSigners();
 
-<<<<<<< HEAD
-=======
-    // set governance address based on network
-    let govAddress;
-    let factoryAddress;
-    if (network["name"] == "hardhat") {
-      govAddress = "0xCf7Ed3AccA5a467e9e704C703E8D87F634fB0Fc9";
-    } else {
-      govAddress = "0xCf7Ed3AccA5a467e9e704C703E8D87F634fB0Fc9";
-    }
->>>>>>> ad833472
     const govHandle = new hre.ethers.Contract(govAddress, HG.abi, accounts[0]);
 
     const proposalID = taskArgs.id;
@@ -387,29 +295,12 @@
     const tx_rcp = tx.wait();
   });
 
-<<<<<<< HEAD
 task("cancelProposal", "Cancel a proposal if it is your or if proposer is below proposal threshold.")
-=======
-task(
-  "cancelProposal",
-  "Cancel a proposal if it is your or if proposer is below proposal threshold.",
-)
->>>>>>> ad833472
-  .addParam("id", "ID of an existing proposal.")
-  .setAction(async (taskArgs) => {
-    const accounts = await hre.ethers.getSigners();
-
-<<<<<<< HEAD
-=======
-    // set governance address based on network
-    let govAddress;
-    let factoryAddress;
-    if (network["name"] == "hardhat") {
-      govAddress = "0xCf7Ed3AccA5a467e9e704C703E8D87F634fB0Fc9";
-    } else {
-      govAddress = "0xCf7Ed3AccA5a467e9e704C703E8D87F634fB0Fc9";
-    }
->>>>>>> ad833472
+
+  .addParam("id", "ID of an existing proposal.")
+  .setAction(async (taskArgs) => {
+    const accounts = await hre.ethers.getSigners();
+
     const govHandle = new hre.ethers.Contract(govAddress, HG.abi, accounts[0]);
 
     const proposalID = taskArgs.id;
@@ -442,11 +333,7 @@
       },
     },
     dev: {
-<<<<<<< HEAD
       url: 'http://127.0.0.1:8545'
-=======
-      url: "http://127.0.0.1:8569",
->>>>>>> ad833472
     },
     DevNet: {
       url: "https://eth-provider-dev.hypernetlabs.io",
