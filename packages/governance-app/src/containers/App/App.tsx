--- conflicted
+++ resolved
@@ -1,22 +1,14 @@
-<<<<<<< HEAD
 import { LogUtils } from "@hypernetlabs/utils";
-import { Box } from "@material-ui/core";
-=======
-import HypernetWebIntegration, {
-  IHypernetWebIntegration,
-} from "@hypernetlabs/web-integration";
 import { Box, ThemeProvider } from "@material-ui/core";
->>>>>>> f5f89e3e
+import { ethers } from "ethers";
 import React, { useEffect, useState } from "react";
 import { BrowserRouter } from "react-router-dom";
-import CssBaseline from "@material-ui/core/CssBaseline";
 
 import { useStyles } from "./App.style";
 
 import Header from "@governance-app/components/Header";
 import Router from "@governance-app/containers/Router";
 import { useLayoutContext, StoreProvider } from "@governance-app/contexts";
-<<<<<<< HEAD
 import {
   ConfigProvider,
   GovernanceBlockchainProvider,
@@ -25,10 +17,7 @@
   IConfigProvider,
   IGovernanceBlockchainProvider,
 } from "@governance-app/interfaces/utilities";
-import { ethers, BigNumber } from "ethers";
-=======
 import { lightTheme, darkTheme } from "@governance-app/theme";
->>>>>>> f5f89e3e
 
 const logUtils = new LogUtils();
 const configProvider: IConfigProvider = new ConfigProvider(logUtils);
@@ -38,7 +27,6 @@
 const App: React.FC = () => {
   const { theme } = useLayoutContext();
   const classes = useStyles();
-<<<<<<< HEAD
   const [appReady, setAppReady] = useState<boolean>(false);
 
   useEffect(() => {
@@ -46,7 +34,7 @@
       .initialize()
       .map(() => {
         setAppReady(true);
-        /* governanceBlockchainProvider.getProvider().map(async (provider) => {
+        /*governanceBlockchainProvider.getProvider().map(async (provider) => {
           const accounts = await provider.listAccounts();
           console.log("accounts: ", accounts);
 
@@ -92,7 +80,7 @@
             const tx_reciept = await tx.wait();
             console.log("tx_reciept: ", tx_reciept);
           });
-        }); */
+        });*/
       })
       .mapErr((e) => {});
   }, []);
@@ -102,26 +90,14 @@
       configProvider={configProvider}
       governanceBlockchainProvider={governanceBlockchainProvider}
     >
-      <Box className={classes.appWrapper}>
-        <BrowserRouter>
-          <Header />
-          {appReady && <Router />}
-        </BrowserRouter>
-      </Box>
-=======
-
-  return (
-    <StoreProvider hypernetWebIntegration={integration}>
       <ThemeProvider theme={theme ? lightTheme : darkTheme}>
-        <CssBaseline />
         <Box className={classes.appWrapper}>
           <BrowserRouter>
             <Header />
-            <Router />
+            {appReady && <Router />}
           </BrowserRouter>
         </Box>
       </ThemeProvider>
->>>>>>> f5f89e3e
     </StoreProvider>
   );
 };
