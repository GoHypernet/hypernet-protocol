import { MerchantContext } from "@merchant-iframe/interfaces/objects";
import { IContextProvider } from "@merchant-iframe/interfaces/utils";
import { IMerchantConnector } from "packages/merchant-connector/dist";
import { MerchantUrl } from "@hypernetlabs/objects";
import { Subject } from "rxjs";

export class ContextProvider implements IContextProvider {
  protected context: MerchantContext;

<<<<<<< HEAD
  constructor(merchantUrl: MerchantUrl) {
    this.context = new MerchantContext(merchantUrl, new Subject<IMerchantConnector>(), null, null, null);
=======
  constructor(merchantUrl: string) {
    this.context = new MerchantContext(merchantUrl, new Subject<IMerchantConnector>(), null, null, null,
    null // Public Identifier
    );
>>>>>>> be932aac
  }

  getMerchantContext(): MerchantContext {
    return this.context;
  }

  setMerchantContext(context: MerchantContext): void {
    this.context = context;
  }
}<|MERGE_RESOLUTION|>--- conflicted
+++ resolved
@@ -7,15 +7,15 @@
 export class ContextProvider implements IContextProvider {
   protected context: MerchantContext;
 
-<<<<<<< HEAD
   constructor(merchantUrl: MerchantUrl) {
-    this.context = new MerchantContext(merchantUrl, new Subject<IMerchantConnector>(), null, null, null);
-=======
-  constructor(merchantUrl: string) {
-    this.context = new MerchantContext(merchantUrl, new Subject<IMerchantConnector>(), null, null, null,
-    null // Public Identifier
+    this.context = new MerchantContext(
+      merchantUrl,
+      new Subject<IMerchantConnector>(),
+      null,
+      null,
+      null,
+      null, // Public Identifier
     );
->>>>>>> be932aac
   }
 
   getMerchantContext(): MerchantContext {
