--- conflicted
+++ resolved
@@ -2,19 +2,17 @@
 import { IContextProvider } from "@merchant-iframe/interfaces/utils";
 import { ResultAsync } from "neverthrow";
 import { IMerchantConnector } from "packages/merchant-connector/dist";
-<<<<<<< HEAD
-import { MerchantUrl } from "@hypernetlabs/objects";
-=======
-import { Signature } from "@hypernetlabs/objects";
->>>>>>> df43e680
+import { Signature, MerchantUrl } from "@hypernetlabs/objects";
 import { Subject } from "rxjs";
 
 export class ContextProvider implements IContextProvider {
   protected context: MerchantContext;
   protected connectorValidatedResolve: (() => void) | undefined;
 
-<<<<<<< HEAD
   constructor(merchantUrl: MerchantUrl) {
+    const connectorValidatedPromise = new Promise<void>((resolve) => {
+      this.connectorValidatedResolve = resolve;
+    });
     this.context = new MerchantContext(
       merchantUrl,
       new Subject<IMerchantConnector>(),
@@ -22,19 +20,7 @@
       null,
       null,
       null, // Public Identifier
-=======
-  constructor(merchantUrl: string) {
-    const connectorValidatedPromise = new Promise<void>((resolve) => {
-      this.connectorValidatedResolve = resolve;
-    });
-    this.context = new MerchantContext(merchantUrl, 
-      new Subject<IMerchantConnector>(), 
-      null, 
-      null, 
-      null,
-    null, // Public Identifier
       ResultAsync.fromSafePromise(connectorValidatedPromise),
->>>>>>> df43e680
     );
   }
 
@@ -46,14 +32,13 @@
     this.context = context;
   }
 
-  setValidatedMerchantConnector(validatedMerchantCode: string,
-    validatedMerchantSignature: Signature): void {
-      this.context.validatedMerchantCode = validatedMerchantCode;
-      this.context.validatedMerchantSignature = validatedMerchantSignature;
+  setValidatedMerchantConnector(validatedMerchantCode: string, validatedMerchantSignature: Signature): void {
+    this.context.validatedMerchantCode = validatedMerchantCode;
+    this.context.validatedMerchantSignature = validatedMerchantSignature;
 
-      if (this.connectorValidatedResolve == null) {
-        throw new Error("Connector validated promise is null, this should never happen!");
-      }
-      this.connectorValidatedResolve();
+    if (this.connectorValidatedResolve == null) {
+      throw new Error("Connector validated promise is null, this should never happen!");
     }
+    this.connectorValidatedResolve();
+  }
 }