import {
  IMerchantConnector,
  IRedirectInfo,
  IResolutionResult,
} from "@hypernetlabs/merchant-connector";
import {
  LogicalError,
  PublicIdentifier,
  Balances,
  EthereumAddress,
  Signature,
  MerchantUrl,
  PaymentId,
} from "@hypernetlabs/objects";
import { ResultUtils } from "@hypernetlabs/utils";
import { ethers } from "ethers";
import { errAsync, okAsync, ResultAsync } from "neverthrow";

import { IMerchantService } from "@merchant-iframe/interfaces/business";
import {
  IMerchantConnectorRepository,
  IPersistenceRepository,
} from "@merchant-iframe/interfaces/data";
import { ExpectedRedirect } from "@merchant-iframe/interfaces/objects";
import {
  MerchantConnectorError,
  MerchantValidationError,
} from "@merchant-iframe/interfaces/objects/errors";
import { IContextProvider } from "@merchant-iframe/interfaces/utils";

declare global {
  interface Window {
    connector: IMerchantConnector;
  }
}

export class MerchantService implements IMerchantService {
  protected signMessageCallbacks: Map<
    string,
    (message: string, signature: Signature) => void
  >;

  constructor(
    protected merchantConnectorRepository: IMerchantConnectorRepository,
    protected persistenceRepository: IPersistenceRepository,
    protected contextProvider: IContextProvider,
  ) {
    this.signMessageCallbacks = new Map();
  }
  private static merchantUrlCacheBusterUsed = false;

  public activateMerchantConnector(
    publicIdentifier: PublicIdentifier,
    balances: Balances,
  ): ResultAsync<
    IMerchantConnector,
    MerchantConnectorError | MerchantValidationError
  > {
    const context = this.contextProvider.getMerchantContext();
    console.log(`Activating merchant connector for ${context.merchantUrl}`);
    // If we don't have validated code, that's a problem.
    if (
      context.validatedMerchantCode == null ||
      context.validatedMerchantSignature == null
    ) {
      return errAsync(
        new MerchantValidationError(
          "Cannot activate merchant connector, no validated code available!",
        ),
      );
    }

    if (publicIdentifier == null) {
      return errAsync(
        new LogicalError(
          "Cannot activate merchant connector, public identifier is unknown!",
        ),
      );
    }

    // We will now run the connector code. It needs to put an IMerchantConnector object in the window.connector
    const newScript = document.createElement("script");
    const inlineScript = document.createTextNode(context.validatedMerchantCode);
    newScript.appendChild(inlineScript);
    document.head.appendChild(newScript);

    const merchantConnector = window.connector;

    if (merchantConnector == null) {
      return errAsync(
        new MerchantConnectorError(
          "Validated code does not evaluate to an object",
        ),
      );
    }

    console.log(
      `CHARLIE, publicIdentifier=${publicIdentifier}, balances=${balances}`,
    );
    console.log(balances);

    // Send some initial information to the merchant connector
    merchantConnector.onPublicIdentifierReceived(publicIdentifier);

    merchantConnector.onBalancesReceived(balances);

    // Store the merchant connector object and notify the world
    context.merchantConnector = merchantConnector;
    this.contextProvider.setMerchantContext(context);
    context.onMerchantConnectorActivated.next(merchantConnector);

    // Once a connector has been activated once during the session, we can
    // reactivate it automatically on startup.
    this.persistenceRepository.addActivatedMerchantSignature(
      context.validatedMerchantSignature,
    );

    return okAsync(merchantConnector);
  }

  public validateMerchantConnector(): ResultAsync<
    Signature,
    MerchantValidationError
  > {
    // This is going to connect to the merchantUrl/connector and pull down the connector code.
    // That code is expected to be signed, with the public key available at merchantUrl/address
    // The code will be cached in local storage but the signing key will be
    const context = this.contextProvider.getMerchantContext();
    let signature = Signature("");
    let address = EthereumAddress("");

    // If there is no merchant URL set, it's not an error
    if (context.merchantUrl == "") {
      return okAsync(Signature(""));
    }

    return ResultUtils.combine([
      this.merchantConnectorRepository.getMerchantSignature(
        context.merchantUrl,
      ),
      this.merchantConnectorRepository.getMerchantAddress(context.merchantUrl),
    ])
      .andThen((vals) => {
        [signature, address] = vals;

        return this._validateMerchantConnectorCode(
          context.merchantUrl,
          signature,
          address,
        );
      })
      .orElse((e) => {
        const err = e as MerchantValidationError;
        if (!MerchantService.merchantUrlCacheBusterUsed) {
          MerchantService.merchantUrlCacheBusterUsed = true;
          return this._validateMerchantConnectorCode(
            context.merchantUrl,
            signature,
            address,
            true,
          );
        } else {
          return errAsync(err);
        }
      });
  }

  private _validateMerchantConnectorCode(
    merchantUrl: MerchantUrl,
    signature: Signature,
    address: EthereumAddress,
    useCacheBuster?: boolean,
  ): ResultAsync<Signature, MerchantValidationError> {
    // If there is no merchant URL set, it's not an error
    if (merchantUrl == "") {
      return okAsync(Signature(""));
    }

    let cacheBuster = "";
    if (useCacheBuster) {
      cacheBuster = `?v=${Date.now()}`;
    }

    return this.merchantConnectorRepository
      .getMerchantCode(MerchantUrl(merchantUrl + cacheBuster))
      .andThen((merchantCode) => {
        const calculatedAddress = ethers.utils.verifyMessage(
          merchantCode,
          signature,
        );

        if (calculatedAddress !== address) {
          return errAsync<Signature, MerchantValidationError>(
            new MerchantValidationError(
              "Merchant code does not match signature!",
            ),
          );
        }

        // Merchant's code passes muster. Store the merchant code in the context as validated.
        this.contextProvider.setValidatedMerchantConnector(
          merchantCode,
          signature,
        );

        // Return the valid signature
        return okAsync(signature);
      });
  }

  public prepareForRedirect(
    redirectInfo: IRedirectInfo,
  ): ResultAsync<void, Error> {
    const context = this.contextProvider.getMerchantContext();

    // Register the redirect
    this.persistenceRepository.setExpectedRedirect(
      new ExpectedRedirect(
        context.merchantUrl,
        redirectInfo.redirectParam,
        redirectInfo.redirectValue,
      ),
    );

    // Let the connector know it can move forward
    redirectInfo.readyFunction();

    // Return
    return okAsync(undefined);
  }

  public autoActivateMerchantConnector(): ResultAsync<
    IMerchantConnector | null,
    MerchantConnectorError | MerchantValidationError
  > {
    const context = this.contextProvider.getMerchantContext();

    // We can auto-activate the merchant connector if the connector
    // had been previously activated in this session.
    const activatedMerchants = this.persistenceRepository.getActivatedMerchantSignatures();

    if (
      context.validatedMerchantSignature != null &&
      activatedMerchants.includes(context.validatedMerchantSignature) &&
      context.publicIdentifier != null
    ) {
      return this.activateMerchantConnector(
        context.publicIdentifier,
        new Balances([]),
      );
    }

    return okAsync(null);
  }

  public getMerchantUrl(): ResultAsync<MerchantUrl, MerchantValidationError> {
    // First, see if this is going to be easy. Normally a merchantUrl
    // is provided as a param.
    const urlParams = new URLSearchParams(window.location.search);
    const merchantUrl = urlParams.get("merchantUrl");

    if (merchantUrl != null) {
      return okAsync(MerchantUrl(merchantUrl));
    }

    // Can't do it the easy way; there is an alternative. If this is
    // a redirect, and we have a registered redirect, we can use that
    // connector.
    if (document.referrer != "") {
      // This is is from a redirect.
      // Check if there is an expected redirect registered.
      const expectedRedirect = this.persistenceRepository.getExpectedRedirect();

      if (expectedRedirect != null) {
        // Check the redirect params
        const urlParams = new URLSearchParams(window.location.search);
        const paramValue = urlParams.get(expectedRedirect.redirectParam);

        if (paramValue == expectedRedirect.paramValue) {
          return okAsync(expectedRedirect.merchantUrl);
        }
      }
    }
    return errAsync(
      new MerchantValidationError("merchantUrl can not be determined!"),
    );
  }

  public publicIdentifierReceived(
    publicIdentifier: PublicIdentifier,
  ): ResultAsync<void, LogicalError> {
    const context = this.contextProvider.getMerchantContext();
    context.publicIdentifier = publicIdentifier;
    this.contextProvider.setMerchantContext(context);
    context.merchantConnector?.onPublicIdentifierReceived(publicIdentifier);
    return okAsync(undefined);
  }

  public getValidatedSignature(): ResultAsync<
    Signature,
    MerchantValidationError
  > {
    let context = this.contextProvider.getMerchantContext();
    return context.merchantValidated.map(() => {
      context = this.contextProvider.getMerchantContext();

      if (context.validatedMerchantSignature == null) {
<<<<<<< HEAD
        throw new Error(
          "validatedMerchantSignature is null but merchantValidated is OK",
        );
=======
        throw new MerchantValidationError("validatedMerchantSignature is null but merchantValidated is OK");
>>>>>>> b851f8c5
      }

      return context.validatedMerchantSignature;
    });
  }
  public getAddress(): ResultAsync<EthereumAddress, MerchantValidationError> {
    const context = this.contextProvider.getMerchantContext();
    return context.merchantValidated.andThen(() => {
      if (context.merchantConnector == null) {
        throw new Error(
          "merchantConnector is null but merchantValidated is OK",
        );
      }

      return ResultAsync.fromPromise(
        context.merchantConnector.getAddress(),
        (e) => e as MerchantConnectorError,
      );
    });
  }

  public resolveChallenge(
    paymentId: PaymentId,
  ): ResultAsync<
    IResolutionResult,
    MerchantConnectorError | MerchantValidationError
  > {
    const context = this.contextProvider.getMerchantContext();
    return context.merchantValidated.andThen(() => {
      if (context.merchantConnector == null) {
        throw new Error(
          "merchantConnector is null but merchantValidated is OK",
        );
      }

      return ResultAsync.fromPromise(
        context.merchantConnector.resolveChallenge(paymentId),
        (e) => e as MerchantConnectorError,
      );
    });
  }

  public signMessage(
    message: string,
    callback: (message: string, signature: Signature) => void,
  ): ResultAsync<void, never> {
    // Need to stash the callback so that when the answer is
    // transmitted back, we can call it.
    this.signMessageCallbacks.set(message, callback);

    return okAsync(undefined);
  }

  public messageSigned(
    message: string,
    signature: Signature,
  ): ResultAsync<void, never> {
    // We have a signature for a message, find the callback
    const callback = this.signMessageCallbacks.get(message);

    if (callback != null) {
      callback(message, signature);
    }

    return okAsync(undefined);
  }
}<|MERGE_RESOLUTION|>--- conflicted
+++ resolved
@@ -305,13 +305,9 @@
       context = this.contextProvider.getMerchantContext();
 
       if (context.validatedMerchantSignature == null) {
-<<<<<<< HEAD
-        throw new Error(
+        throw new MerchantValidationError(
           "validatedMerchantSignature is null but merchantValidated is OK",
         );
-=======
-        throw new MerchantValidationError("validatedMerchantSignature is null but merchantValidated is OK");
->>>>>>> b851f8c5
       }
 
       return context.validatedMerchantSignature;
