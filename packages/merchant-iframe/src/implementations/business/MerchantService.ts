--- conflicted
+++ resolved
@@ -7,7 +7,6 @@
 import { IMerchantService } from "@merchant-iframe/interfaces/business";
 import { IMerchantConnector, IRedirectInfo, IResolutionResult } from "@hypernetlabs/merchant-connector";
 import { ExpectedRedirect } from "@merchant-iframe/interfaces/objects";
-<<<<<<< HEAD
 import {
   LogicalError,
   PublicIdentifier,
@@ -15,10 +14,8 @@
   EthereumAddress,
   Signature,
   MerchantUrl,
+  PaymentId,
 } from "@hypernetlabs/objects";
-=======
-import { LogicalError, PublicIdentifier, Balances, EthereumAddress, Signature, PaymentId } from "@hypernetlabs/objects";
->>>>>>> df43e680
 
 declare global {
   interface Window {
@@ -62,7 +59,7 @@
     }
 
     console.log(`CHARLIE, publicIdentifier=${publicIdentifier}, balances=${balances}`);
-    console.log(balances)
+    console.log(balances);
 
     // Send some initial information to the merchant connector
     merchantConnector.onPublicIdentifierReceived(publicIdentifier);
@@ -141,16 +138,8 @@
           );
         }
 
-<<<<<<< HEAD
         // Merchant's code passes muster. Store the merchant code in the context as validated.
-        const context = this.contextProvider.getMerchantContext();
-        context.validatedMerchantCode = merchantCode;
-        context.validatedMerchantSignature = signature;
-        this.contextProvider.setMerchantContext(context);
-=======
-      // Merchant's code passes muster. Store the merchant code in the context as validated.
-      this.contextProvider.setValidatedMerchantConnector(merchantCode, signature);
->>>>>>> df43e680
+        this.contextProvider.setValidatedMerchantConnector(merchantCode, signature);
 
         // Return the valid signature
         return okAsync(signature);
@@ -236,7 +225,7 @@
     let context = this.contextProvider.getMerchantContext();
     return context.merchantValidated.map(() => {
       context = this.contextProvider.getMerchantContext();
-      
+
       if (context.validatedMerchantSignature == null) {
         throw new Error("validatedMerchantSignature is null but merchantValidated is OK");
       }
@@ -246,28 +235,28 @@
   }
   getAddress(): ResultAsync<EthereumAddress, MerchantValidationError> {
     let context = this.contextProvider.getMerchantContext();
-    return context.merchantValidated
-    .andThen(() => {
+    return context.merchantValidated.andThen(() => {
       if (context.merchantConnector == null) {
         throw new Error("merchantConnector is null but merchantValidated is OK");
       }
 
-      return ResultAsync.fromPromise(context.merchantConnector.getAddress(), 
-      (e) => e as MerchantConnectorError);
+      return ResultAsync.fromPromise(context.merchantConnector.getAddress(), (e) => e as MerchantConnectorError);
     });
   }
-  
-  
-  public resolveChallenge(paymentId: PaymentId): ResultAsync<IResolutionResult, MerchantConnectorError | MerchantValidationError> {
+
+  public resolveChallenge(
+    paymentId: PaymentId,
+  ): ResultAsync<IResolutionResult, MerchantConnectorError | MerchantValidationError> {
     let context = this.contextProvider.getMerchantContext();
-    return context.merchantValidated
-    .andThen(() => {
+    return context.merchantValidated.andThen(() => {
       if (context.merchantConnector == null) {
         throw new Error("merchantConnector is null but merchantValidated is OK");
       }
 
-      return ResultAsync.fromPromise(context.merchantConnector.resolveChallenge(paymentId), 
-      (e) => e as MerchantConnectorError);
+      return ResultAsync.fromPromise(
+        context.merchantConnector.resolveChallenge(paymentId),
+        (e) => e as MerchantConnectorError,
+      );
     });
   }
 }