import { errAsync, okAsync, ResultAsync } from "neverthrow";
import { ResultUtils } from "@hypernetlabs/utils";
import { ethers } from "ethers";
import { IMerchantConnectorRepository, IPersistenceRepository } from "@merchant-iframe/interfaces/data";
import { MerchantConnectorError, MerchantValidationError } from "@merchant-iframe/interfaces/objects/errors";
import { IContextProvider } from "@merchant-iframe/interfaces/utils";
import { IMerchantService } from "@merchant-iframe/interfaces/business";
import { IMerchantConnector, IRedirectInfo } from "@hypernetlabs/merchant-connector";
import { ExpectedRedirect } from "@merchant-iframe/interfaces/objects";
<<<<<<< HEAD
import { Signature, MerchantUrl } from "@hypernetlabs/objects";
=======
import { LogicalError, PublicIdentifier, Balances, EthereumAddress, Signature } from "@hypernetlabs/objects";
>>>>>>> be932aac

declare global {
  interface Window {
    connector: IMerchantConnector;
  }
}

export class MerchantService implements IMerchantService {
  constructor(
    protected merchantConnectorRepository: IMerchantConnectorRepository,
    protected persistenceRepository: IPersistenceRepository,
    protected contextProvider: IContextProvider,
  ) {}
  private static merchantUrlCacheBusterUsed: boolean = false;

  public activateMerchantConnector(publicIdentifier: PublicIdentifier, balances: Balances): ResultAsync<
    IMerchantConnector,
    MerchantConnectorError | MerchantValidationError
  > {
    const context = this.contextProvider.getMerchantContext();
    console.log(`Activating merchant connector for ${context.merchantUrl}`);
    // If we don't have validated code, that's a problem.
    if (context.validatedMerchantCode == null || context.validatedMerchantSignature == null) {
      return errAsync(new MerchantValidationError("Cannot activate merchant connector, no validated code available!"));
    }

    if (publicIdentifier == null) {
      return errAsync(new LogicalError("Cannot activate merchant connector, public identifier is unknown!"));
    }

    // We will now run the connector code. It needs to put an IMerchantConnector object in the window.connector
    var newScript = document.createElement("script");
    var inlineScript = document.createTextNode(context.validatedMerchantCode);
    newScript.appendChild(inlineScript);
    document.head.appendChild(newScript);

    const merchantConnector = window.connector;

    if (merchantConnector == null) {
      return errAsync(new MerchantConnectorError("Validated code does not evaluate to an object"));
    }

    console.log(`CHARLIE, publicIdentifier=${publicIdentifier}, balances=${balances}`);

    // Send some initial information to the merchant connector
    merchantConnector.onPublicIdentifierReceived(publicIdentifier);
    merchantConnector.onBalancesReceived(balances);

    // Store the merchant connector object and notify the world
    context.merchantConnector = merchantConnector;
    this.contextProvider.setMerchantContext(context);
    context.onMerchantConnectorActivated.next(merchantConnector);

    // Once a connector has been activated once during the session, we can
    // reactivate it automatically on startup.
    this.persistenceRepository.addActivatedMerchantSignature(context.validatedMerchantSignature);

    return okAsync(merchantConnector);
  }

  public validateMerchantConnector(): ResultAsync<Signature, MerchantValidationError> {
    // This is going to connect to the merchantUrl/connector and pull down the connector code.
    // That code is expected to be signed, with the public key available at merchantUrl/address
    // The code will be cached in local storage but the signing key will be
    const context = this.contextProvider.getMerchantContext();
<<<<<<< HEAD
    let signature: Signature = Signature("");
    let address: string = "";
=======
    let signature = Signature("");
    let address = EthereumAddress("");
>>>>>>> be932aac

    // If there is no merchant URL set, it's not an error
    if (context.merchantUrl == "") {
      return okAsync(Signature(""));
    }

    return ResultUtils.combine([
      this.merchantConnectorRepository.getMerchantSignature(context.merchantUrl),
      this.merchantConnectorRepository.getMerchantAddress(context.merchantUrl),
    ])
      .andThen((vals) => {
        [signature, address] = vals;

        return this._validateMerchantConnectorCode(context.merchantUrl, signature, address);
      })
      .orElse((e) => {
        const err = e as MerchantValidationError;
        if (!MerchantService.merchantUrlCacheBusterUsed) {
          MerchantService.merchantUrlCacheBusterUsed = true;
          return this._validateMerchantConnectorCode(context.merchantUrl, signature, address, true);
        } else {
          return errAsync(err);
        }
      });
  }

  private _validateMerchantConnectorCode(
<<<<<<< HEAD
    merchantUrl: MerchantUrl,
    signature: Signature,
    address: string,
=======
    merchantUrl: string,
    signature: Signature,
    address: EthereumAddress,
>>>>>>> be932aac
    useCacheBuster?: boolean,
  ): ResultAsync<Signature, MerchantValidationError> {
    // If there is no merchant URL set, it's not an error
    if (merchantUrl == "") {
      return okAsync(Signature(""));
    }

    let cacheBuster: string = "";
    if (useCacheBuster) {
      cacheBuster = `?v=${Date.now()}`;
    }

    return this.merchantConnectorRepository
      .getMerchantCode(MerchantUrl(merchantUrl + cacheBuster))
      .andThen((merchantCode) => {
        const calculatedAddress = ethers.utils.verifyMessage(merchantCode, signature);

        if (calculatedAddress !== address) {
          return errAsync<Signature, MerchantValidationError>(
            new MerchantValidationError("Merchant code does not match signature!"),
          );
        }

        // Merchant's code passes muster. Store the merchant code in the context as validated.
        const context = this.contextProvider.getMerchantContext();
        context.validatedMerchantCode = merchantCode;
        context.validatedMerchantSignature = signature;
        this.contextProvider.setMerchantContext(context);

        // Return the valid signature
        return okAsync(signature);
      });
  }

  public prepareForRedirect(redirectInfo: IRedirectInfo): ResultAsync<void, Error> {
    const context = this.contextProvider.getMerchantContext();

    // Register the redirect
    this.persistenceRepository.setExpectedRedirect(
      new ExpectedRedirect(context.merchantUrl, redirectInfo.redirectParam, redirectInfo.redirectValue),
    );

    // Let the connector know it can move forward
    redirectInfo.readyFunction();

    // Return
    return okAsync(undefined);
  }

  public autoActivateMerchantConnector(): ResultAsync<
    IMerchantConnector | null,
    MerchantConnectorError | MerchantValidationError
  > {
    const context = this.contextProvider.getMerchantContext();

    // We can auto-activate the merchant connector if the connector
    // had been previously activated in this session.
    const activatedMerchants = this.persistenceRepository.getActivatedMerchantSignatures();

    if (context.validatedMerchantSignature != null && activatedMerchants.includes(context.validatedMerchantSignature) && context.publicIdentifier != null) {
      return this.activateMerchantConnector(context.publicIdentifier, new Balances([]));
    }

    return okAsync(null);
  }

  public getMerchantUrl(): ResultAsync<MerchantUrl, MerchantValidationError> {
    // First, see if this is going to be easy. Normally a merchantUrl
    // is provided as a param.
    const urlParams = new URLSearchParams(window.location.search);
    let merchantUrl = urlParams.get("merchantUrl");

    if (merchantUrl != null) {
      return okAsync(MerchantUrl(merchantUrl));
    }

    // Can't do it the easy way; there is an alternative. If this is
    // a redirect, and we have a registered redirect, we can use that
    // connector.
    if (document.referrer != "") {
      // This is is from a redirect.
      // Check if there is an expected redirect registered.
      const expectedRedirect = this.persistenceRepository.getExpectedRedirect();

      if (expectedRedirect != null) {
        // Check the redirect params
        const urlParams = new URLSearchParams(window.location.search);
        let paramValue = urlParams.get(expectedRedirect.redirectParam);

        if (paramValue == expectedRedirect.paramValue) {
          return okAsync(expectedRedirect.merchantUrl);
        }
      }
    }
    return errAsync(new MerchantValidationError("merchantUrl can not be determined!"));
  }

  public publicIdentifierReceived(publicIdentifier: PublicIdentifier): ResultAsync<void, LogicalError> {
    const context = this.contextProvider.getMerchantContext();
    context.publicIdentifier = publicIdentifier;
    this.contextProvider.setMerchantContext(context);
    context.merchantConnector?.onPublicIdentifierReceived(publicIdentifier); 
    return okAsync(undefined);
  }
}<|MERGE_RESOLUTION|>--- conflicted
+++ resolved
@@ -7,11 +7,14 @@
 import { IMerchantService } from "@merchant-iframe/interfaces/business";
 import { IMerchantConnector, IRedirectInfo } from "@hypernetlabs/merchant-connector";
 import { ExpectedRedirect } from "@merchant-iframe/interfaces/objects";
-<<<<<<< HEAD
-import { Signature, MerchantUrl } from "@hypernetlabs/objects";
-=======
-import { LogicalError, PublicIdentifier, Balances, EthereumAddress, Signature } from "@hypernetlabs/objects";
->>>>>>> be932aac
+import {
+  LogicalError,
+  PublicIdentifier,
+  Balances,
+  EthereumAddress,
+  Signature,
+  MerchantUrl,
+} from "@hypernetlabs/objects";
 
 declare global {
   interface Window {
@@ -27,10 +30,10 @@
   ) {}
   private static merchantUrlCacheBusterUsed: boolean = false;
 
-  public activateMerchantConnector(publicIdentifier: PublicIdentifier, balances: Balances): ResultAsync<
-    IMerchantConnector,
-    MerchantConnectorError | MerchantValidationError
-  > {
+  public activateMerchantConnector(
+    publicIdentifier: PublicIdentifier,
+    balances: Balances,
+  ): ResultAsync<IMerchantConnector, MerchantConnectorError | MerchantValidationError> {
     const context = this.contextProvider.getMerchantContext();
     console.log(`Activating merchant connector for ${context.merchantUrl}`);
     // If we don't have validated code, that's a problem.
@@ -77,13 +80,8 @@
     // That code is expected to be signed, with the public key available at merchantUrl/address
     // The code will be cached in local storage but the signing key will be
     const context = this.contextProvider.getMerchantContext();
-<<<<<<< HEAD
-    let signature: Signature = Signature("");
-    let address: string = "";
-=======
     let signature = Signature("");
     let address = EthereumAddress("");
->>>>>>> be932aac
 
     // If there is no merchant URL set, it's not an error
     if (context.merchantUrl == "") {
@@ -111,15 +109,9 @@
   }
 
   private _validateMerchantConnectorCode(
-<<<<<<< HEAD
     merchantUrl: MerchantUrl,
     signature: Signature,
-    address: string,
-=======
-    merchantUrl: string,
-    signature: Signature,
     address: EthereumAddress,
->>>>>>> be932aac
     useCacheBuster?: boolean,
   ): ResultAsync<Signature, MerchantValidationError> {
     // If there is no merchant URL set, it's not an error
@@ -179,7 +171,11 @@
     // had been previously activated in this session.
     const activatedMerchants = this.persistenceRepository.getActivatedMerchantSignatures();
 
-    if (context.validatedMerchantSignature != null && activatedMerchants.includes(context.validatedMerchantSignature) && context.publicIdentifier != null) {
+    if (
+      context.validatedMerchantSignature != null &&
+      activatedMerchants.includes(context.validatedMerchantSignature) &&
+      context.publicIdentifier != null
+    ) {
       return this.activateMerchantConnector(context.publicIdentifier, new Balances([]));
     }
 
@@ -221,7 +217,7 @@
     const context = this.contextProvider.getMerchantContext();
     context.publicIdentifier = publicIdentifier;
     this.contextProvider.setMerchantContext(context);
-    context.merchantConnector?.onPublicIdentifierReceived(publicIdentifier); 
+    context.merchantConnector?.onPublicIdentifierReceived(publicIdentifier);
     return okAsync(undefined);
   }
 }