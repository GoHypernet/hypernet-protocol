--- conflicted
+++ resolved
@@ -9,11 +9,7 @@
 import { Bytes32 } from "@connext/vector-types";
 import { defaultAbiCoder, keccak256 } from "ethers/lib/utils";
 import { ChannelSigner } from "@connext/vector-utils";
-<<<<<<< HEAD
-import { PushPayment, PullPayment, PaymentId } from "@hypernetlabs/objects";
-=======
 import { PushPayment, PullPayment, PublicIdentifier, Balances } from "@hypernetlabs/objects";
->>>>>>> be932aac
 
 declare global {
   interface Window {
