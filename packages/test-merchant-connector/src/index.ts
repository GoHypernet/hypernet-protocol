import {
  IAuthorizeFundsRequest,
  IMerchantConnector,
  ISendFundsRequest,
  IResolutionResult,
  IRedirectInfo,
} from "@hypernetlabs/merchant-connector";
import { Subject } from "rxjs";
import { Bytes32 } from "@connext/vector-types";
import { defaultAbiCoder, keccak256 } from "ethers/lib/utils";
import { ChannelSigner } from "@connext/vector-utils";

declare global {
  interface Window {
    connector: IMerchantConnector;
  }
}

class TestMerchantConnector implements IMerchantConnector {
  async resolveChallenge(paymentId: string): Promise<IResolutionResult> {
    // What the mediator needs to sign:
    // https://github.com/connext/transfers/blob/20f44307164cb245c075cf3723b09d8ff75901d4/tests/insurance/insurance.spec.ts#L399

    // Case: mediator decides to resolve payment in full (ie, the entire insurance payment)
    const resolutionAmount = "1";

    // 1) Construct the ABI snippet for the data we want to sign
    const resolverDataEncoding = ["tuple(uint256 amount, bytes32 UUID)"];

    type InsuranceResolverData = {
      amount: string;
      UUID: Bytes32;
    };

    // 2) Prepare the (un-encoded) data
    const resolverData: InsuranceResolverData = { amount: resolutionAmount, UUID: paymentId };

    // 3) Encode the data
    const encodedData = defaultAbiCoder.encode(resolverDataEncoding, [resolverData]);

    // 4) Hash the data so that it's a set length
    const hashedData = keccak256(encodedData);

    // 5) Sign the hash of the data so that people know we sent it
    // Note, it is assumed this is being done on the Merchant's server, and this private key is protected.
    const privateKey = "0x0123456789012345678901234567890123456789012345678901234567890123";
    let mediator = new ChannelSigner(privateKey);
    const mediatorSignature = await mediator.signUtilityMessage(hashedData);

    // 6) Return both the signature of the hash of the data & the data itself
    return Promise.resolve({
      mediatorSignature,
      amount: resolutionAmount,
    });
  }
  getPublicKey(): Promise<string> {
    return Promise.resolve("0x14791697260E4c9A71f18484C9f997B308e59325");
  }

  private _renderContent() {
    const element = window.document.createElement("div");
    element.innerHTML = `
      <div style="text-align: center; display: flex; justify-content: center; flex-direction: column;">
        <img src="https://res.cloudinary.com/dqueufbs7/image/upload/v1614648372/images/Screen_Shot_2021-03-02_at_04.14.05.png" width="100%" />
        <h2>Galileo merchant connector</h2>
      </div>
    `;
    window.document.body.appendChild(element);

    // connector did all the rendering stuff, now he is asking merchant-iframe to show his stuff
    // Merchant iframe Postmate model is running after the connector code get compiled in MerchantService.activateMerchantConnector so we need a small delay to wait for the Postmate model to get initialized.
    setTimeout(() => {
      this.onDisplayRequested.next();
    }, 100);

    // connector done with the UI he rendered previously, now he want to ask the merchant-iframe to close everything.
    setTimeout(() => {
      //this.onCloseRequested.next();
    }, 10000);
  }

  //   paymentCreated(payment: Payment) {
  //       // Send the payment details to galileo
  //   }

  onSendFundsRequested: Subject<ISendFundsRequest>;
  onAuthorizeFundsRequested: Subject<IAuthorizeFundsRequest>;
<<<<<<< HEAD
  onDisplayRequested: Subject<void>;
  onCloseRequested: Subject<void>;
  onIFrameClosed: Subject<void>;
  onPreRedirect: Subject<IRedirectInfo>;
=======
  onDisplayRequested: Subject<string>;
  onCloseRequested: Subject<string>;
  onIFrameClosed: Subject<string>;
  onIFrameDisplayed: Subject<string>;
>>>>>>> cef41b9e

  constructor() {
    this.onSendFundsRequested = new Subject<ISendFundsRequest>();
    this.onAuthorizeFundsRequested = new Subject<IAuthorizeFundsRequest>();
<<<<<<< HEAD
    this.onDisplayRequested = new Subject<void>();
    this.onCloseRequested = new Subject<void>();
    this.onIFrameClosed = new Subject<void>();
    this.onPreRedirect = new Subject<IRedirectInfo>();

=======
    this.onDisplayRequested = new Subject<string>();
    this.onCloseRequested = new Subject<string>();
    this.onIFrameClosed = new Subject<string>();
    this.onIFrameDisplayed = new Subject<string>();
>>>>>>> cef41b9e

    this._renderContent();

    // User closed merchant iframe and here is the connector getting notified that the iframe got closed manually by the user
    this.onIFrameClosed.subscribe((data: string) => {
      console.log("data: ", data);
      console.log("Hey, user just closed merchant iframe");
    });

    this.onIFrameDisplayed.subscribe((data: string) => {
      console.log("data: ", data);
      console.log("Hey, user just opened merchant iframe");
    });
  }
}

window.connector = new TestMerchantConnector();<|MERGE_RESOLUTION|>--- conflicted
+++ resolved
@@ -85,33 +85,21 @@
 
   onSendFundsRequested: Subject<ISendFundsRequest>;
   onAuthorizeFundsRequested: Subject<IAuthorizeFundsRequest>;
-<<<<<<< HEAD
-  onDisplayRequested: Subject<void>;
-  onCloseRequested: Subject<void>;
-  onIFrameClosed: Subject<void>;
-  onPreRedirect: Subject<IRedirectInfo>;
-=======
   onDisplayRequested: Subject<string>;
   onCloseRequested: Subject<string>;
   onIFrameClosed: Subject<string>;
   onIFrameDisplayed: Subject<string>;
->>>>>>> cef41b9e
+  onPreRedirect: Subject<IRedirectInfo>;
 
   constructor() {
     this.onSendFundsRequested = new Subject<ISendFundsRequest>();
     this.onAuthorizeFundsRequested = new Subject<IAuthorizeFundsRequest>();
-<<<<<<< HEAD
-    this.onDisplayRequested = new Subject<void>();
-    this.onCloseRequested = new Subject<void>();
-    this.onIFrameClosed = new Subject<void>();
-    this.onPreRedirect = new Subject<IRedirectInfo>();
-
-=======
     this.onDisplayRequested = new Subject<string>();
     this.onCloseRequested = new Subject<string>();
     this.onIFrameClosed = new Subject<string>();
     this.onIFrameDisplayed = new Subject<string>();
->>>>>>> cef41b9e
+    this.onPreRedirect = new Subject<IRedirectInfo>();
+
 
     this._renderContent();
 
