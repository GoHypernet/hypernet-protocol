--- conflicted
+++ resolved
@@ -29,11 +29,7 @@
     "jest-when": "^3.0.1",
     "prettier": "^2.1.1",
     "randomstring": "^1.1.5",
-<<<<<<< HEAD
-=======
-    "scrypt": "https://github.com/barrysteyn/node-scrypt/",
     "testdouble": "^3.16.1",
->>>>>>> 600ce531
     "ts-jest": "^26.3.0",
     "tslint": "^6.1.3",
     "tslint-config-prettier": "^1.18.0",
@@ -69,7 +65,6 @@
     "url": "git+https://github.com/GoHypernet/hypernet-protocol.git"
   },
   "scripts": {
-    "test": "jest --coverage --detectOpenHandles",
     "test:ci": "jest --runInBand --coverage",
     "test": "npm run test:ci",
     "test:watch": "jest --watch --color --detectOpenHandles",
