--- conflicted
+++ resolved
@@ -47,18 +47,11 @@
   "types": "dist/index.d.ts",
   "dependencies": {
     "3box": "^1.22.2",
-<<<<<<< HEAD
     "@ceramicnetwork/http-client": "^0.9.5",
-    "@connext/vector-browser-node": "^0.1.15-beta.3",
-    "@connext/vector-contracts": "^0.1.15-beta.3",
-    "@connext/vector-types": "^0.1.15-beta.3",
-    "@connext/vector-utils": "^0.1.15-beta.3",
-=======
     "@connext/vector-browser-node": "^0.1.15-beta.9",
     "@connext/vector-contracts": "^0.1.15-beta.9",
     "@connext/vector-types": "^0.1.15-beta.9",
     "@connext/vector-utils": "^0.1.15-beta.9",
->>>>>>> ee3a7f0d
     "@metamask/detect-provider": "^1.1.0",
     "@types/pino": "^6.3.2",
     "class-transformer": "^0.3.2",
