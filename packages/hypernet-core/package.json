{
  "name": "@hypernetlabs/hypernet-core",
  "version": "0.0.1",
  "description": "Hypernet Core. Represents the SDK for running the Hypernet Protocol.",
  "license": "ISC",
  "repository": {
    "type": "git",
    "url": "git+https://github.com/GoHypernet/hypernet-protocol.git"
  },
  "bugs": {
    "url": "https://github.com/GoHypernet/hypernet-protocol/issues"
  },
  "homepage": "https://github.com/GoHypernet/hypernet-protocol/tree/master/packages/core#readme",
  "author": "Charlie Sibbach <charlie@hyperdyne.io>",
  "keywords": [
    "Blockchain",
    "Hypernet",
    "SDK",
    "Connext",
    "Vector",
    "Ethereum"
  ],
  "main": "dist/index.js",
  "files": [
    "dist",
    "!dist/test",
    "!dist/tsconfig.tsbuildinfo"
  ],
  "scripts": {
    "build": "yarn clean && yarn compile",
    "clean": "rimraf dist tsconfig.tsbuildinfo",
    "compile": "tsc --build && cd ../.. && yarn alias",
    "alias": "tsc-alias",
    "copy-dts": "copyfiles -u 1 \"src/**/*.d.ts\" lib",
    "generate-docs": "npx typedoc --options typedoc.json",
    "prepare": "yarn build",
    "test": "yarn build && yarn test:ci",
    "test-integration": "cucumber-js --require-module ts-node/register --require-module tsconfig-paths/register --require 'test/integration/**/*.ts' test/integration/features/**/*.feature",
    "test:ci": "jest --runInBand --coverage --passWithNoTests",
    "test:watch": "jest --watch --color --detectOpenHandles"
  },
  "types": "dist/index.d.ts",
  "dependencies": {
    "@ceramicnetwork/http-client": "^1.5.3",
    "@connext/vector-browser-node": "^0.2.5-beta.6",
    "@connext/vector-contracts": "^0.2.5-beta.6",
    "@connext/vector-types": "^0.2.5-beta.6",
    "@connext/vector-utils": "^0.2.5-beta.6",
    "@glazed/did-datastore": "0.2.1",
    "@hypernetlabs/common-repositories": "^0.0.5",
    "@hypernetlabs/gateway-connector": "^0.0.12",
<<<<<<< HEAD
    "@hypernetlabs/governance-sdk": "^0.0.9",
    "@hypernetlabs/objects": "^0.3.17",
=======
    "@hypernetlabs/governance-sdk": "^0.0.4",
    "@hypernetlabs/objects": "^0.3.19",
>>>>>>> f17b203e
    "@hypernetlabs/utils": "^0.5.2",
    "@walletconnect/web3-provider": "^1.5.2",
    "class-transformer": "^0.3.2",
    "crypto-browserify": "^3.12.0",
    "@glazed/types": "^0.1.3",
    "did-resolver": "^3.1.0",
    "dids": "^2.4.3",
    "ethers": "^5.4.7",
    "inversify": "^5.1.1",
    "ipfs-http-client": "^55.0.0",
    "key-did-provider-ed25519": "^1.1.0",
    "key-did-resolver": "^1.4.0",
    "neverthrow": "^4.2.2",
    "path-browserify": "^1.0.1",
    "reflect-metadata": "^0.1.13",
    "rxjs": "^6.6.2",
    "sjcl": "^1.0.8",
    "uuid": "^8.3.0",
    "web3modal": "^1.9.4"
  }
}<|MERGE_RESOLUTION|>--- conflicted
+++ resolved
@@ -49,13 +49,8 @@
     "@glazed/did-datastore": "0.2.1",
     "@hypernetlabs/common-repositories": "^0.0.5",
     "@hypernetlabs/gateway-connector": "^0.0.12",
-<<<<<<< HEAD
     "@hypernetlabs/governance-sdk": "^0.0.9",
-    "@hypernetlabs/objects": "^0.3.17",
-=======
-    "@hypernetlabs/governance-sdk": "^0.0.4",
     "@hypernetlabs/objects": "^0.3.19",
->>>>>>> f17b203e
     "@hypernetlabs/utils": "^0.5.2",
     "@walletconnect/web3-provider": "^1.5.2",
     "class-transformer": "^0.3.2",
