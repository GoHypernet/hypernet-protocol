--- conflicted
+++ resolved
@@ -28,15 +28,12 @@
   MessageState,
   IBasicTransferResponse,
   LogicalError,
-<<<<<<< HEAD
   ProxyError,
   InvalidPaymentIdError,
-=======
   EthereumContractAddress,
   EPaymentType,
   paymentSigningDomain,
   pushPaymentSigningTypes,
->>>>>>> bd86d674
 } from "@hypernetlabs/objects";
 import { ResultUtils, ILogUtils, ILogUtilsType } from "@hypernetlabs/utils";
 import { IPaymentService } from "@interfaces/business";
@@ -117,7 +114,10 @@
     requiredStake: BigNumberString,
     paymentToken: EthereumContractAddress,
     metadata: string | null,
-  ): ResultAsync<PaymentInitiationResponse, PaymentCreationError> {
+  ): ResultAsync<
+    PaymentInitiationResponse,
+    PaymentCreationError | InvalidParametersError
+  > {
     // TODO: Step 1: Sanity checking on the values
     return this.contextProvider
       .getInitializedContext()
@@ -128,7 +128,10 @@
         });
 
         if (activeStateChannel == null) {
-          return errAsync<PaymentId, PaymentCreationError>(
+          return errAsync<
+            PaymentId,
+            PaymentCreationError | InvalidParametersError
+          >(
             new PaymentCreationError(
               `Channel ID ${channelAddress} does not exist`,
             ),
@@ -142,8 +145,10 @@
         // We need to store the payment Id as reserved.
         return this.paymentRepository
           .addReservedPaymentId(requestIdentifier, paymentId)
-          .map(() => {
-            return new PaymentInitiationResponse(requestIdentifier, paymentId);
+          .andThen(() => {
+            return okAsync(
+              new PaymentInitiationResponse(requestIdentifier, paymentId),
+            );
           });
       });
   }
@@ -326,7 +331,10 @@
     requiredStake: BigNumberString,
     paymentToken: EthereumContractAddress,
     metadata: string | null,
-  ): ResultAsync<PaymentInitiationResponse, PaymentCreationError> {
+  ): ResultAsync<
+    PaymentInitiationResponse,
+    PaymentCreationError | InvalidParametersError
+  > {
     // TODO: Step 1: Sanity checking on the values
     return this.contextProvider
       .getInitializedContext()
@@ -337,7 +345,10 @@
         });
 
         if (activeStateChannel == null) {
-          return errAsync<PaymentId, PaymentCreationError>(
+          return errAsync<
+            PaymentId,
+            PaymentCreationError | InvalidParametersError
+          >(
             new PaymentCreationError(
               `Channel ID ${channelAddress} does not exist`,
             ),
