--- conflicted
+++ resolved
@@ -386,15 +386,10 @@
         }
         return ResultAsync.fromPromise(
           Promise.all(stakeAttempts),
-<<<<<<< HEAD
-          (e) => e as AcceptPaymentError,
+          (e) => new AcceptPaymentError("Error while staking payment", e),
         ).andThen((paymentsResult) => {
           return this._refreshBalances().andThen(() => okAsync(paymentsResult));
         });
-=======
-          (e) => new AcceptPaymentError("Error while staking payment", e),
-        );
->>>>>>> 1c1cb26e
       });
   }
 
