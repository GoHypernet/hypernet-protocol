import {
  Proposal,
  EProposalVoteSupport,
  ProposalVoteReceipt,
  HypernetGovernorContractError,
  ERC20ContractError,
  EthereumAccountAddress,
} from "@hypernetlabs/objects";
import { IGovernanceService } from "@interfaces/business";
import {
  IGovernanceRepository,
  IGovernanceRepositoryType,
} from "@interfaces/data";
import { inject } from "inversify";
import { ResultAsync } from "neverthrow";

export class GovernanceService implements IGovernanceService {
  constructor(
    @inject(IGovernanceRepositoryType)
    protected governanceRepository: IGovernanceRepository,
  ) {}

  public getProposals(
    pageNumber: number,
    pageSize: number,
  ): ResultAsync<Proposal[], HypernetGovernorContractError> {
    return this.governanceRepository.getProposals(pageNumber, pageSize);
  }

  public getProposalsCount(): ResultAsync<
    number,
    HypernetGovernorContractError
  > {
    return this.governanceRepository.getProposalsCount();
  }

  public createProposal(
    name: string,
    symbol: string,
    owner: EthereumAccountAddress,
    enumerable: boolean,
  ): ResultAsync<Proposal, HypernetGovernorContractError> {
    return this.governanceRepository.createProposal(
      name,
      symbol,
      owner,
      enumerable,
    );
  }

  public delegateVote(
    delegateAddress: EthereumAccountAddress,
    amount: number | null,
  ): ResultAsync<void, ERC20ContractError> {
    return this.governanceRepository.delegateVote(delegateAddress, amount);
  }

  public getProposalDetails(
    proposalId: string,
  ): ResultAsync<Proposal, HypernetGovernorContractError> {
    return this.governanceRepository.getProposalDetails(proposalId);
  }

  public castVote(
    proposalId: string,
    support: EProposalVoteSupport,
  ): ResultAsync<Proposal, HypernetGovernorContractError> {
    return this.governanceRepository.castVote(proposalId, support);
  }

  public getProposalVotesReceipt(
    proposalId: string,
    voterAddress: EthereumAccountAddress,
  ): ResultAsync<ProposalVoteReceipt, HypernetGovernorContractError> {
    return this.governanceRepository.getProposalVotesReceipt(
      proposalId,
      voterAddress,
    );
  }

  public queueProposal(
    proposalId: string,
  ): ResultAsync<Proposal, HypernetGovernorContractError> {
    return this.governanceRepository.queueProposal(proposalId);
  }

  public cancelProposal(
    proposalId: string,
  ): ResultAsync<Proposal, HypernetGovernorContractError> {
    return this.governanceRepository.cancelProposal(proposalId);
  }

  public executeProposal(
    proposalId: string,
  ): ResultAsync<Proposal, HypernetGovernorContractError> {
    return this.governanceRepository.executeProposal(proposalId);
  }

  public getProposalThreshold(): ResultAsync<
    number,
    HypernetGovernorContractError
  > {
    return this.governanceRepository.getProposalThreshold();
  }

  public getVotingPower(
<<<<<<< HEAD
    account: EthereumAddress,
  ): ResultAsync<number, HypernetGovernorContractError | ERC20ContractError> {
=======
    account: EthereumAccountAddress,
  ): ResultAsync<number, HypernetGovernorContractError> {
>>>>>>> bd86d674
    return this.governanceRepository.getVotingPower(account);
  }

  public getHyperTokenBalance(
    account: EthereumAccountAddress,
  ): ResultAsync<number, ERC20ContractError> {
    return this.governanceRepository.getHyperTokenBalance(account);
  }
}<|MERGE_RESOLUTION|>--- conflicted
+++ resolved
@@ -104,13 +104,8 @@
   }
 
   public getVotingPower(
-<<<<<<< HEAD
-    account: EthereumAddress,
+    account: EthereumAccountAddress,
   ): ResultAsync<number, HypernetGovernorContractError | ERC20ContractError> {
-=======
-    account: EthereumAccountAddress,
-  ): ResultAsync<number, HypernetGovernorContractError> {
->>>>>>> bd86d674
     return this.governanceRepository.getVotingPower(account);
   }
 
