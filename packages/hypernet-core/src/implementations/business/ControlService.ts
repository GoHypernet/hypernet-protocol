<<<<<<< HEAD
import { IContextProvider } from "@interfaces/utilities/IContextProvider";
import { ControlClaim } from "@interfaces/objects";
import { IControlService } from "@interfaces/business/IControlService";

export class ControlService implements IControlService {
  protected claimPeriod = 1000 * 60 * 5; // 5 minutes
  protected timeout: NodeJS.Timeout | null;
  protected lastControlClaim: ControlClaim | null;
  protected checkControlInterval: NodeJS.Timeout | null;

  constructor(protected contextProvider: IContextProvider) {
    this.timeout = null;
    this.lastControlClaim = null;
    this.checkControlInterval = null;
  }

  public async claimControl(): Promise<void> {
    const context = await this.contextProvider.getContext();

    // Check to make sure we even have an account to take control of.
    if (context.account == null) {
      throw new Error("Can not claim control until an account is set. Call HypernetCore.initialize() first!");
    }

    // Create a new claim
    const controlClaim = new ControlClaim(context.account, new Date().getTime());

    // Send the claim out to the other corese
    // await this.messagingRepo.sendControlClaim(controlClaim);

    // Update the context
    context.inControl = true;
    this.contextProvider.setContext(context);

    // We will continue to send control claims every 5 minutes
    /* this.timeout = setInterval(() => {
      this.messagingRepo.sendControlClaim(controlClaim);
    }, this.claimPeriod); */

    // Notify the world.
    context.onControlClaimed.next(controlClaim);
  }

  /**
   * Processes an incoming control claim. Basically, if we get one,
   * SHUT DOWN EVERYTHING
   * @param controlClaim
   */
  public async processControlClaim(controlClaim: ControlClaim): Promise<void> {
    const context = await this.contextProvider.getContext();

    // set the last control claim time
    this.lastControlClaim = controlClaim;

    // Update the context
    context.inControl = false;
    this.contextProvider.setContext(context);

    // Cancel any notifications
    if (this.timeout != null) {
      clearInterval(this.timeout);
    }

    // While we are not in control, we are going to set a timeout
    // to try and regain control. If whoever is in control stops posting,
    // if we haven't heard from them after claimPeriod, then we will try
    // and take control
    const now = new Date().getTime();

    this.checkControlInterval = setInterval(() => {
      if (this.lastControlClaim != null && now - (this.lastControlClaim.timestamp + this.claimPeriod) > 5000) {
        // TODO: take control of our lives
      }
    }, this.claimPeriod);

    // Notify the world.
    context.onControlYielded.next(controlClaim);
  }
}
=======
// import { IContextProvider } from "@interfaces/utilities/IContextProvider";
// import { ControlClaim } from "@interfaces/objects";
// import { IControlService } from "@interfaces/business/IControlService";

// export class ControlService implements IControlService {
//   protected claimPeriod = 1000 * 60 * 5; // 5 minutes
//   protected timeout: NodeJS.Timeout | null;
//   protected lastControlClaim: ControlClaim | null;
//   protected checkControlInterval: NodeJS.Timeout | null;

//   constructor(protected contextProvider: IContextProvider) {
//     this.timeout = null;
//     this.lastControlClaim = null;
//     this.checkControlInterval = null;
//   }

//   public async claimControl(): Promise<void> {
//     const context = await this.contextProvider.getContext();

//     // Check to make sure we even have an account to take control of.
//     if (context.account == null) {
//       throw new Error("Can not claim control until an account is set. Call HypernetCore.initialize() first!");
//     }

//     // Create a new claim
//     const controlClaim = new ControlClaim(context.account, new Date().getTime());

//     // Send the claim out to the other corese
//     // await this.messagingRepo.sendControlClaim(controlClaim);

//     // Update the context
//     context.inControl = true;
//     this.contextProvider.setContext(context);

//     // We will continue to send control claims every 5 minutes
//     this.timeout = setInterval(() => {
//       // this.messagingRepo.sendControlClaim(controlClaim);
//     }, this.claimPeriod);

//     // Notify the world.
//     context.onControlClaimed.next(controlClaim);
//   }

//   /**
//    * Processes an incoming control claim. Basically, if we get one,
//    * SHUT DOWN EVERYTHING
//    * @param controlClaim
//    */
//   public async processControlClaim(controlClaim: ControlClaim): Promise<void> {
//     const context = await this.contextProvider.getContext();

//     // set the last control claim time
//     this.lastControlClaim = controlClaim;

//     // Update the context
//     context.inControl = false;
//     this.contextProvider.setContext(context);

//     // Cancel any notifications
//     if (this.timeout != null) {
//       clearInterval(this.timeout);
//     }

//     // While we are not in control, we are going to set a timeout
//     // to try and regain control. If whoever is in control stops posting,
//     // if we haven't heard from them after claimPeriod, then we will try
//     // and take control
//     const now = new Date().getTime();

//     this.checkControlInterval = setInterval(() => {
//       if (this.lastControlClaim != null && now - (this.lastControlClaim.timestamp + this.claimPeriod) > 5000) {
//         // TODO: take control of our lives
//       }
//     }, this.claimPeriod);

//     // Notify the world.
//     context.onControlYielded.next(controlClaim);
//   }
// }
>>>>>>> 467ee7bd
<|MERGE_RESOLUTION|>--- conflicted
+++ resolved
@@ -1,84 +1,3 @@
-<<<<<<< HEAD
-import { IContextProvider } from "@interfaces/utilities/IContextProvider";
-import { ControlClaim } from "@interfaces/objects";
-import { IControlService } from "@interfaces/business/IControlService";
-
-export class ControlService implements IControlService {
-  protected claimPeriod = 1000 * 60 * 5; // 5 minutes
-  protected timeout: NodeJS.Timeout | null;
-  protected lastControlClaim: ControlClaim | null;
-  protected checkControlInterval: NodeJS.Timeout | null;
-
-  constructor(protected contextProvider: IContextProvider) {
-    this.timeout = null;
-    this.lastControlClaim = null;
-    this.checkControlInterval = null;
-  }
-
-  public async claimControl(): Promise<void> {
-    const context = await this.contextProvider.getContext();
-
-    // Check to make sure we even have an account to take control of.
-    if (context.account == null) {
-      throw new Error("Can not claim control until an account is set. Call HypernetCore.initialize() first!");
-    }
-
-    // Create a new claim
-    const controlClaim = new ControlClaim(context.account, new Date().getTime());
-
-    // Send the claim out to the other corese
-    // await this.messagingRepo.sendControlClaim(controlClaim);
-
-    // Update the context
-    context.inControl = true;
-    this.contextProvider.setContext(context);
-
-    // We will continue to send control claims every 5 minutes
-    /* this.timeout = setInterval(() => {
-      this.messagingRepo.sendControlClaim(controlClaim);
-    }, this.claimPeriod); */
-
-    // Notify the world.
-    context.onControlClaimed.next(controlClaim);
-  }
-
-  /**
-   * Processes an incoming control claim. Basically, if we get one,
-   * SHUT DOWN EVERYTHING
-   * @param controlClaim
-   */
-  public async processControlClaim(controlClaim: ControlClaim): Promise<void> {
-    const context = await this.contextProvider.getContext();
-
-    // set the last control claim time
-    this.lastControlClaim = controlClaim;
-
-    // Update the context
-    context.inControl = false;
-    this.contextProvider.setContext(context);
-
-    // Cancel any notifications
-    if (this.timeout != null) {
-      clearInterval(this.timeout);
-    }
-
-    // While we are not in control, we are going to set a timeout
-    // to try and regain control. If whoever is in control stops posting,
-    // if we haven't heard from them after claimPeriod, then we will try
-    // and take control
-    const now = new Date().getTime();
-
-    this.checkControlInterval = setInterval(() => {
-      if (this.lastControlClaim != null && now - (this.lastControlClaim.timestamp + this.claimPeriod) > 5000) {
-        // TODO: take control of our lives
-      }
-    }, this.claimPeriod);
-
-    // Notify the world.
-    context.onControlYielded.next(controlClaim);
-  }
-}
-=======
 // import { IContextProvider } from "@interfaces/utilities/IContextProvider";
 // import { ControlClaim } from "@interfaces/objects";
 // import { IControlService } from "@interfaces/business/IControlService";
@@ -157,5 +76,4 @@
 //     // Notify the world.
 //     context.onControlYielded.next(controlClaim);
 //   }
-// }
->>>>>>> 467ee7bd
+// }