import { IMerchantService } from "@interfaces/business";
import { ResultAsync } from "neverthrow";
import {
  LogicalError,
  MerchantConnectorError,
  MerchantValidationError,
  BlockchainUnavailableError,
  ProxyError,
} from "@hypernetlabs/objects";
<<<<<<< HEAD
import { MerchantUrl, Signature } from "@hypernetlabs/objects";
import { IMerchantConnectorRepository } from "@interfaces/data";
=======
import { IAccountsRepository, IMerchantConnectorRepository } from "@interfaces/data";
>>>>>>> be932aac
import { IContextProvider, ILogUtils } from "@interfaces/utilities";
import { ResultUtils } from "@hypernetlabs/utils";

export class MerchantService implements IMerchantService {
  constructor(
    protected merchantConnectorRepository: IMerchantConnectorRepository,
    protected accountsRepository: IAccountsRepository,
    protected contextProvider: IContextProvider,
    protected logUtils: ILogUtils,
  ) { }

  public initialize(): ResultAsync<void, LogicalError | MerchantConnectorError> {
    return this.contextProvider.getContext().map((context) => {
      // Subscribe to the various events, and sort them out for the merchant connector
      context.onPushPaymentSent.subscribe((payment) => {
        this.merchantConnectorRepository.notifyPushPaymentSent(payment.merchantUrl, payment).mapErr((e) => {
          this.logUtils.debug(e);
        });
      });

      context.onPushPaymentUpdated.subscribe((payment) => {
        this.merchantConnectorRepository.notifyPushPaymentUpdated(payment.merchantUrl, payment).mapErr((e) => {
          this.logUtils.debug(e);
        });
      });

      context.onPushPaymentReceived.subscribe((payment) => {
        this.merchantConnectorRepository.notifyPushPaymentReceived(payment.merchantUrl, payment).mapErr((e) => {
          this.logUtils.debug(e);
        });
      });

      context.onPullPaymentSent.subscribe((payment) => {
        this.merchantConnectorRepository.notifyPullPaymentSent(payment.merchantUrl, payment).mapErr((e) => {
          this.logUtils.debug(e);
        });
      });

      context.onPullPaymentUpdated.subscribe((payment) => {
        this.merchantConnectorRepository.notifyPullPaymentUpdated(payment.merchantUrl, payment).mapErr((e) => {
          this.logUtils.debug(e);
        });
      });

      context.onPullPaymentReceived.subscribe((payment) => {
        this.merchantConnectorRepository.notifyPullPaymentReceived(payment.merchantUrl, payment).mapErr((e) => {
          this.logUtils.debug(e);
        });
      });

      context.onBalancesChanged.subscribe((balances) => {
        this.merchantConnectorRepository.notifyBalancesReceived(balances).mapErr((e) => {
          console.log(e);
        });
      });
    });
  }

<<<<<<< HEAD
  public authorizeMerchant(merchantUrl: MerchantUrl): ResultAsync<void, MerchantValidationError> {
    return ResultUtils.combine([this.contextProvider.getContext(), this.getAuthorizedMerchants()]).map(async (vals) => {
      const [context, authorizedMerchantsMap] = vals;
=======
  public authorizeMerchant(merchantUrl: string): ResultAsync<void, MerchantValidationError> {
    return ResultUtils.combine([this.contextProvider.getContext(),
    this.getAuthorizedMerchants(),
    this.accountsRepository.getBalances()]).map(async (vals) => {
      const [context, authorizedMerchantsMap, balances] = vals;
>>>>>>> be932aac

      // Remove the merchant iframe proxy related to that merchantUrl if there is any activated ones.
      if (authorizedMerchantsMap.get(merchantUrl)) {
        this.merchantConnectorRepository.removeAuthorizedMerchant(merchantUrl);
      }

      this.merchantConnectorRepository.addAuthorizedMerchant(merchantUrl, balances).map(() => {
        context.onMerchantAuthorized.next(merchantUrl);
      });
    });
  }

  public getAuthorizedMerchants(): ResultAsync<Map<MerchantUrl, Signature>, never> {
    return this.merchantConnectorRepository.getAuthorizedMerchants();
  }

  public activateAuthorizedMerchants(): ResultAsync<
    void,
    MerchantConnectorError | MerchantValidationError | BlockchainUnavailableError | LogicalError | ProxyError
  > {
    return this.accountsRepository.getBalances()
      .andThen((balances) => {
        return this.merchantConnectorRepository.activateAuthorizedMerchants(balances);
      });
  }

  public closeMerchantIFrame(merchantUrl: MerchantUrl): ResultAsync<void, MerchantConnectorError> {
    return this.merchantConnectorRepository.closeMerchantIFrame(merchantUrl);
  }

  public displayMerchantIFrame(merchantUrl: MerchantUrl): ResultAsync<void, MerchantConnectorError> {
    return this.merchantConnectorRepository.displayMerchantIFrame(merchantUrl);
  }
}<|MERGE_RESOLUTION|>--- conflicted
+++ resolved
@@ -7,12 +7,8 @@
   BlockchainUnavailableError,
   ProxyError,
 } from "@hypernetlabs/objects";
-<<<<<<< HEAD
+import { IAccountsRepository, IMerchantConnectorRepository } from "@interfaces/data";
 import { MerchantUrl, Signature } from "@hypernetlabs/objects";
-import { IMerchantConnectorRepository } from "@interfaces/data";
-=======
-import { IAccountsRepository, IMerchantConnectorRepository } from "@interfaces/data";
->>>>>>> be932aac
 import { IContextProvider, ILogUtils } from "@interfaces/utilities";
 import { ResultUtils } from "@hypernetlabs/utils";
 
@@ -22,7 +18,7 @@
     protected accountsRepository: IAccountsRepository,
     protected contextProvider: IContextProvider,
     protected logUtils: ILogUtils,
-  ) { }
+  ) {}
 
   public initialize(): ResultAsync<void, LogicalError | MerchantConnectorError> {
     return this.contextProvider.getContext().map((context) => {
@@ -71,17 +67,13 @@
     });
   }
 
-<<<<<<< HEAD
   public authorizeMerchant(merchantUrl: MerchantUrl): ResultAsync<void, MerchantValidationError> {
-    return ResultUtils.combine([this.contextProvider.getContext(), this.getAuthorizedMerchants()]).map(async (vals) => {
-      const [context, authorizedMerchantsMap] = vals;
-=======
-  public authorizeMerchant(merchantUrl: string): ResultAsync<void, MerchantValidationError> {
-    return ResultUtils.combine([this.contextProvider.getContext(),
-    this.getAuthorizedMerchants(),
-    this.accountsRepository.getBalances()]).map(async (vals) => {
+    return ResultUtils.combine([
+      this.contextProvider.getContext(),
+      this.getAuthorizedMerchants(),
+      this.accountsRepository.getBalances(),
+    ]).map(async (vals) => {
       const [context, authorizedMerchantsMap, balances] = vals;
->>>>>>> be932aac
 
       // Remove the merchant iframe proxy related to that merchantUrl if there is any activated ones.
       if (authorizedMerchantsMap.get(merchantUrl)) {
@@ -102,10 +94,9 @@
     void,
     MerchantConnectorError | MerchantValidationError | BlockchainUnavailableError | LogicalError | ProxyError
   > {
-    return this.accountsRepository.getBalances()
-      .andThen((balances) => {
-        return this.merchantConnectorRepository.activateAuthorizedMerchants(balances);
-      });
+    return this.accountsRepository.getBalances().andThen((balances) => {
+      return this.merchantConnectorRepository.activateAuthorizedMerchants(balances);
+    });
   }
 
   public closeMerchantIFrame(merchantUrl: MerchantUrl): ResultAsync<void, MerchantConnectorError> {
