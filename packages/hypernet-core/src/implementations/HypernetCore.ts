import {
  Balances,
  ControlClaim,
  HypernetLink,
  Payment,
  PublicIdentifier,
  PullPayment,
  PushPayment,
  PaymentId,
  GatewayUrl,
  IHypernetCore,
  Signature,
  PrivateCredentials,
  AcceptPaymentError,
  BalancesUnavailableError,
  BlockchainUnavailableError,
  InsufficientBalanceError,
  GatewayConnectorError,
  GatewayValidationError,
  PersistenceError,
  VectorError,
  InvalidParametersError,
  ProxyError,
  GatewayAuthorizationDeniedError,
  BigNumberString,
  MessagingError,
  RouterChannelUnknownError,
  ActiveStateChannel,
  ChainId,
  GatewayTokenInfo,
  GatewayRegistrationFilter,
  GatewayRegistrationInfo,
  Proposal,
  EProposalVoteSupport,
  ProposalVoteReceipt,
  Registry,
  RegistryEntry,
  RegistryParams,
  RegistryPermissionError,
  ERegistrySortOrder,
  NonFungibleRegistryContractError,
  RegistryFactoryContractError,
  HypernetGovernorContractError,
  ERC20ContractError,
  InvalidPaymentError,
  GatewayActivationError,
  InvalidPaymentIdError,
  GovernanceSignerUnavailableError,
  TransferResolutionError,
  TransferCreationError,
  PaymentStakeError,
  PaymentFinalizeError,
  EthereumAccountAddress,
  EthereumContractAddress,
  RegistryTokenId,
  PaymentCreationError,
  ProviderId,
  TokenInformation,
  InactiveGatewayError,
  RegistryModule,
  BatchModuleContractError,
  InitializeStatus,
  CoreInitializationErrors,
  IPFSUnavailableError,
} from "@hypernetlabs/objects";
import {
  AxiosAjaxUtils,
  IAjaxUtils,
  ResultUtils,
  ILocalStorageUtils,
  LocalStorageUtils,
  ILogUtils,
  LogUtils,
  IValidationUtils,
  ValidationUtils,
  ITimeUtils,
  TimeUtils,
} from "@hypernetlabs/utils";
import {
  BlockchainListener,
  GatewayConnectorListener,
  NatsMessagingListener,
  VectorAPIListener,
} from "@implementations/api";
import {
  AccountService,
  ControlService,
  DevelopmentService,
  LinkService,
  GatewayConnectorService,
  PaymentService,
  GovernanceService,
  RegistryService,
  TokenInformationService,
} from "@implementations/business";
import {
  AccountsRepository,
  GatewayConnectorRepository,
  NatsMessagingRepository,
  PaymentRepository,
  RouterRepository,
  LinkRepository,
  GovernanceRepository,
  RegistryRepository,
  GatewayRegistrationRepository,
} from "@implementations/data";
import {
  TokenInformationRepository,
  ITokenInformationRepository,
} from "@hypernetlabs/common-repositories";
import {
  IBlockchainListener,
  IGatewayConnectorListener,
  IMessagingListener,
  IVectorListener,
} from "@interfaces/api";
import {
  IAccountService,
  IControlService,
  IDevelopmentService,
  ILinkService,
  IGatewayConnectorService,
  IPaymentService,
  IGovernanceService,
  IRegistryService,
  ITokenInformationService,
} from "@interfaces/business";
import {
  IAccountsRepository,
  ILinkRepository,
  IGatewayConnectorRepository,
  IMessagingRepository,
  IPaymentRepository,
  IRouterRepository,
  IGatewayRegistrationRepository,
  IGovernanceRepository,
  IRegistryRepository,
} from "@interfaces/data";
import { HypernetConfig, HypernetContext } from "@interfaces/objects";
import { errAsync, ok, okAsync, Result, ResultAsync } from "neverthrow";
import { Subject } from "rxjs";

import { StorageUtils } from "@implementations/data/utilities";
import {
  BrowserNodeProvider,
  ConfigProvider,
  ContextProvider,
  BlockchainProvider,
  LinkUtils,
  PaymentUtils,
  PaymentIdUtils,
  VectorUtils,
  EthersBlockchainUtils,
  CeramicUtils,
  MessagingProvider,
  BlockchainTimeUtils,
  IPFSUtils,
} from "@implementations/utilities";
import {
  GatewayConnectorProxyFactory,
  BrowserNodeFactory,
  InternalProviderFactory,
  CeramicUtilsFactory,
  NonFungibleRegistryContractFactory,
} from "@implementations/utilities/factory";
import { IStorageUtils } from "@interfaces/data/utilities";
import {
  IBlockchainProvider,
  IBlockchainUtils,
  IBrowserNodeProvider,
  IConfigProvider,
  IContextProvider,
  ILinkUtils,
  IPaymentIdUtils,
  IPaymentUtils,
  IVectorUtils,
  ICeramicUtils,
  IMessagingProvider,
  IBlockchainTimeUtils,
  IIPFSUtils,
} from "@interfaces/utilities";
import {
  IBrowserNodeFactory,
  IInternalProviderFactory,
  ICeramicUtilsFactory,
  IGatewayConnectorProxyFactory,
  INonFungibleRegistryContractFactory,
} from "@interfaces/utilities/factory";

/**
 * The top-level class-definition for Hypernet Core.
 */
export class HypernetCore implements IHypernetCore {
  // RXJS Observables
  public onControlClaimed: Subject<ControlClaim>;
  public onControlYielded: Subject<ControlClaim>;
  public onPushPaymentSent: Subject<PushPayment>;
  public onPushPaymentUpdated: Subject<PushPayment>;
  public onPullPaymentSent: Subject<PullPayment>;
  public onPushPaymentReceived: Subject<PushPayment>;
  public onPullPaymentUpdated: Subject<PullPayment>;
  public onPullPaymentReceived: Subject<PullPayment>;
  public onPushPaymentDelayed: Subject<PushPayment>;
  public onPullPaymentDelayed: Subject<PullPayment>;
  public onPushPaymentCanceled = new Subject<PushPayment>();
  public onPullPaymentCanceled = new Subject<PullPayment>();
  public onBalancesChanged: Subject<Balances>;
  public onCeramicAuthenticationStarted: Subject<void>;
  public onCeramicAuthenticationSucceeded: Subject<void>;
  public onCeramicFailed: Subject<Error>;
  public onGatewayAuthorized: Subject<GatewayUrl>;
  public onGatewayDeauthorizationStarted: Subject<GatewayUrl>;
  public onAuthorizedGatewayUpdated: Subject<GatewayUrl>;
  public onAuthorizedGatewayActivationFailed: Subject<GatewayUrl>;
  public onGatewayIFrameDisplayRequested: Subject<GatewayUrl>;
  public onGatewayIFrameCloseRequested: Subject<GatewayUrl>;
  public onCoreIFrameDisplayRequested: Subject<void>;
  public onCoreIFrameCloseRequested: Subject<void>;
  public onInitializationRequired: Subject<void>;
  public onPrivateCredentialsRequested: Subject<void>;
  public onWalletConnectOptionsDisplayRequested: Subject<void>;
  public onStateChannelCreated: Subject<ActiveStateChannel>;
  public onChainConnected: Subject<ChainId>;
  public onGovernanceChainConnected: Subject<ChainId>;
  public onChainChanged: Subject<ChainId>;
  public onAccountChanged: Subject<EthereumAccountAddress>;
  public onGovernanceChainChanged: Subject<ChainId>;
  public onGovernanceAccountChanged: Subject<EthereumAccountAddress>;

  // Utils Layer Stuff
  protected timeUtils: ITimeUtils;
  protected blockchainTimeUtils: IBlockchainTimeUtils;
  protected blockchainProvider: IBlockchainProvider;
  protected configProvider: IConfigProvider;
  protected contextProvider: IContextProvider;
  protected linkUtils: ILinkUtils;
  protected paymentIdUtils: IPaymentIdUtils;
  protected logUtils: ILogUtils;
  protected ajaxUtils: IAjaxUtils;
  protected blockchainUtils: IBlockchainUtils;
  protected localStorageUtils: ILocalStorageUtils;
  protected validationUtils: IValidationUtils;
  protected storageUtils: IStorageUtils;
  protected messagingProvider: IMessagingProvider;

  // Dependent on the browser node
  protected browserNodeProvider: IBrowserNodeProvider;
  protected vectorUtils: IVectorUtils;
  protected paymentUtils: IPaymentUtils;
  protected ceramicUtils: ICeramicUtils;
  protected ipfsUtils: IIPFSUtils;

  // Factories
  protected gatewayConnectorProxyFactory: IGatewayConnectorProxyFactory;
  protected browserNodeFactory: IBrowserNodeFactory;
  protected internalProviderFactory: IInternalProviderFactory;
  protected nonFungibleRegistryContractFactory: INonFungibleRegistryContractFactory;
  protected ceramicUtilsFactory: ICeramicUtilsFactory;

  // Data Layer Stuff
  protected accountRepository: IAccountsRepository;
  protected linkRepository: ILinkRepository;
  protected paymentRepository: IPaymentRepository;
  protected gatewayConnectorRepository: IGatewayConnectorRepository;
  protected gatewayRegistrationRepository: IGatewayRegistrationRepository;
  protected messagingRepository: IMessagingRepository;
  protected routerRepository: IRouterRepository;
  protected governanceRepository: IGovernanceRepository;
  protected tokenInformationRepository: ITokenInformationRepository;
  protected registryRepository: IRegistryRepository;

  // Business Layer Stuff
  protected accountService: IAccountService;
  protected controlService: IControlService;
  protected paymentService: IPaymentService;
  protected linkService: ILinkService;
  protected developmentService: IDevelopmentService;
  protected gatewayConnectorService: IGatewayConnectorService;
  protected governanceService: IGovernanceService;
  protected registryService: IRegistryService;
  protected tokenInformationService: ITokenInformationService;

  // API
  protected vectorAPIListener: IVectorListener;
  protected gatewayConnectorListener: IGatewayConnectorListener;
  protected messagingListener: IMessagingListener;
  protected blockchainListener: IBlockchainListener;

  protected _initializeResult: ResultAsync<
    InitializeStatus,
    CoreInitializationErrors
  > | null;
  protected _initialized: boolean;
  protected _initializePromise: Promise<void>;
  protected _initializePromiseResolve: (() => void) | null;

  protected _registriesInitialized: boolean;
  protected _registriesInitializePromise: Promise<void>;
  protected _registriesInitializePromiseResolve: (() => void) | null;

  protected _governanceInitialized: boolean;
  protected _governanceInitializePromise: Promise<void>;
  protected _governanceInitializePromiseResolve: (() => void) | null;

  protected _paymentsInitialized: boolean;
  protected _paymentsInitializePromise: Promise<void>;
  protected _paymentsInitializePromiseResolve: (() => void) | null;

  protected _inControl: boolean;

  /**
   * Returns an instance of HypernetCore.
   * @param network the network to attach to
   * @param config optional config, defaults to localhost/dev config
   */
  constructor(config?: Partial<HypernetConfig>) {
    this._inControl = false;

    this.onControlClaimed = new Subject();
    this.onControlYielded = new Subject();
    this.onPushPaymentSent = new Subject();
    this.onPushPaymentUpdated = new Subject();
    this.onPushPaymentReceived = new Subject();
    this.onPullPaymentSent = new Subject();
    this.onPullPaymentUpdated = new Subject();
    this.onPullPaymentReceived = new Subject();
    this.onPushPaymentDelayed = new Subject();
    this.onPullPaymentDelayed = new Subject();
    this.onPushPaymentCanceled = new Subject();
    this.onPullPaymentCanceled = new Subject();
    this.onBalancesChanged = new Subject();
    this.onCeramicAuthenticationStarted = new Subject();
    this.onCeramicAuthenticationSucceeded = new Subject();
    this.onCeramicFailed = new Subject();
    this.onGatewayAuthorized = new Subject();
    this.onGatewayDeauthorizationStarted = new Subject();
    this.onAuthorizedGatewayUpdated = new Subject();
    this.onAuthorizedGatewayActivationFailed = new Subject();
    this.onGatewayIFrameDisplayRequested = new Subject();
    this.onGatewayIFrameCloseRequested = new Subject();
    this.onCoreIFrameDisplayRequested = new Subject();
    this.onCoreIFrameCloseRequested = new Subject();
    this.onInitializationRequired = new Subject<void>();
    this.onPrivateCredentialsRequested = new Subject();
    this.onWalletConnectOptionsDisplayRequested = new Subject();
    this.onStateChannelCreated = new Subject();
    this.onChainConnected = new Subject();
    this.onGovernanceChainConnected = new Subject();
    this.onChainChanged = new Subject();
    this.onAccountChanged = new Subject();
    this.onGovernanceChainChanged = new Subject();
    this.onGovernanceAccountChanged = new Subject();

    this.onControlClaimed.subscribe({
      next: () => {
        this._inControl = true;
      },
    });

    this.onControlYielded.subscribe({
      next: () => {
        this._inControl = false;
      },
    });

    this.logUtils = new LogUtils();
    this.timeUtils = new TimeUtils();
    this.localStorageUtils = new LocalStorageUtils();
    this.ajaxUtils = new AxiosAjaxUtils();
    this.validationUtils = new ValidationUtils();

    this.contextProvider = new ContextProvider(
      this.onControlClaimed,
      this.onControlYielded,
      this.onPushPaymentSent,
      this.onPullPaymentSent,
      this.onPushPaymentReceived,
      this.onPullPaymentReceived,
      this.onPushPaymentUpdated,
      this.onPullPaymentUpdated,
      this.onPushPaymentDelayed,
      this.onPullPaymentDelayed,
      this.onPushPaymentCanceled,
      this.onPullPaymentCanceled,
      this.onBalancesChanged,
      this.onCeramicAuthenticationStarted,
      this.onCeramicAuthenticationSucceeded,
      this.onCeramicFailed,
      this.onGatewayAuthorized,
      this.onGatewayDeauthorizationStarted,
      this.onAuthorizedGatewayUpdated,
      this.onAuthorizedGatewayActivationFailed,
      this.onGatewayIFrameDisplayRequested,
      this.onGatewayIFrameCloseRequested,
      this.onCoreIFrameDisplayRequested,
      this.onCoreIFrameCloseRequested,
      this.onInitializationRequired,
      this.onPrivateCredentialsRequested,
      this.onWalletConnectOptionsDisplayRequested,
      this.onStateChannelCreated,
      this.onChainConnected,
      this.onGovernanceChainConnected,
      this.onChainChanged,
      this.onAccountChanged,
      this.onGovernanceChainChanged,
      this.onGovernanceAccountChanged,
    );
    this.paymentIdUtils = new PaymentIdUtils();
    this.configProvider = new ConfigProvider(this.logUtils, config);
    this.linkUtils = new LinkUtils(this.contextProvider);
    this.internalProviderFactory = new InternalProviderFactory(
      this.configProvider,
    );
    this.gatewayConnectorProxyFactory = new GatewayConnectorProxyFactory(
      this.configProvider,
      this.contextProvider,
    );

    this.blockchainProvider = new BlockchainProvider(
      this.contextProvider,
      this.configProvider,
      this.localStorageUtils,
      this.internalProviderFactory,
      this.logUtils,
    );

    this.nonFungibleRegistryContractFactory =
      new NonFungibleRegistryContractFactory(this.blockchainProvider);

    this.browserNodeFactory = new BrowserNodeFactory(
      this.configProvider,
      this.logUtils,
    );

    this.blockchainTimeUtils = new BlockchainTimeUtils(
      this.blockchainProvider,
      this.timeUtils,
    );

    this.browserNodeProvider = new BrowserNodeProvider(
      this.configProvider,
      this.contextProvider,
      this.blockchainProvider,
      this.logUtils,
      this.localStorageUtils,
      this.browserNodeFactory,
    );

    this.ceramicUtilsFactory = new CeramicUtilsFactory(
      this.configProvider,
      this.contextProvider,
      this.browserNodeProvider,
      this.logUtils,
    );

    this.ceramicUtils = new CeramicUtils(
      this.configProvider,
      this.contextProvider,
      this.browserNodeProvider,
      this.logUtils,
    );

    this.storageUtils = new StorageUtils(
      this.contextProvider,
      this.ceramicUtils,
      this.localStorageUtils,
      this.logUtils,
    );

    this.blockchainUtils = new EthersBlockchainUtils(
      this.blockchainProvider,
      this.configProvider,
    );
    this.vectorUtils = new VectorUtils(
      this.configProvider,
      this.contextProvider,
      this.browserNodeProvider,
      this.blockchainProvider,
      this.blockchainUtils,
      this.paymentIdUtils,
      this.logUtils,
      this.timeUtils,
    );
    this.paymentUtils = new PaymentUtils(
      this.configProvider,
      this.logUtils,
      this.paymentIdUtils,
      this.vectorUtils,
      this.browserNodeProvider,
      this.timeUtils,
    );

    this.ipfsUtils = new IPFSUtils(
      this.contextProvider,
      this.configProvider,
      this.localStorageUtils,
      this.logUtils,
    );

    this.messagingProvider = new MessagingProvider(
      this.configProvider,
      this.contextProvider,
      this.browserNodeProvider,
      this.ajaxUtils,
    );

    this.accountRepository = new AccountsRepository(
      this.blockchainProvider,
      this.vectorUtils,
      this.browserNodeProvider,
      this.blockchainUtils,
      this.storageUtils,
      this.contextProvider,
      this.logUtils,
    );

    this.paymentRepository = new PaymentRepository(
      this.browserNodeProvider,
      this.vectorUtils,
      this.configProvider,
      this.contextProvider,
      this.paymentUtils,
      this.logUtils,
      this.timeUtils,
      this.blockchainTimeUtils,
    );

    this.linkRepository = new LinkRepository(
      this.browserNodeProvider,
      this.configProvider,
      this.contextProvider,
      this.vectorUtils,
      this.paymentUtils,
      this.linkUtils,
      this.timeUtils,
    );

    this.gatewayConnectorRepository = new GatewayConnectorRepository(
      this.storageUtils,
      this.gatewayConnectorProxyFactory,
      this.logUtils,
    );
    this.gatewayRegistrationRepository = new GatewayRegistrationRepository(
      this.blockchainProvider,
      this.ajaxUtils,
      this.configProvider,
      this.contextProvider,
      this.vectorUtils,
      this.storageUtils,
      this.gatewayConnectorProxyFactory,
      this.logUtils,
    );
    this.messagingRepository = new NatsMessagingRepository(
      this.messagingProvider,
      this.configProvider,
    );

    this.routerRepository = new RouterRepository(
      this.blockchainUtils,
      this.blockchainProvider,
      this.configProvider,
    );

    this.governanceRepository = new GovernanceRepository(
      this.blockchainProvider,
      this.configProvider,
      this.logUtils,
      this.ipfsUtils,
    );

    this.registryRepository = new RegistryRepository(
      this.blockchainProvider,
      this.configProvider,
      this.logUtils,
    );

    this.tokenInformationRepository = new TokenInformationRepository(
      this.nonFungibleRegistryContractFactory,
      this.logUtils,
    );

    this.paymentService = new PaymentService(
      this.linkRepository,
      this.accountRepository,
      this.contextProvider,
      this.configProvider,
      this.paymentRepository,
      this.gatewayConnectorRepository,
      this.gatewayRegistrationRepository,
      this.vectorUtils,
      this.paymentUtils,
      this.blockchainUtils,
      this.blockchainTimeUtils,
      this.validationUtils,
      this.logUtils,
    );

    this.accountService = new AccountService(
      this.accountRepository,
      this.contextProvider,
      this.blockchainProvider,
      this.logUtils,
    );
    this.controlService = new ControlService(
      this.messagingRepository,
      this.contextProvider,
      this.timeUtils,
    );
    this.linkService = new LinkService(this.linkRepository);
    this.developmentService = new DevelopmentService(this.accountRepository);
    this.gatewayConnectorService = new GatewayConnectorService(
      this.gatewayConnectorRepository,
      this.gatewayRegistrationRepository,
      this.accountRepository,
      this.routerRepository,
      this.blockchainUtils,
      this.contextProvider,
      this.configProvider,
      this.blockchainProvider,
      this.logUtils,
    );
    this.governanceService = new GovernanceService(this.governanceRepository);
    this.registryService = new RegistryService(this.registryRepository);
    this.tokenInformationService = new TokenInformationService(
      this.tokenInformationRepository,
    );

    this.vectorAPIListener = new VectorAPIListener(
      this.browserNodeProvider,
      this.paymentService,
      this.vectorUtils,
      this.contextProvider,
      this.paymentUtils,
      this.logUtils,
    );

    this.gatewayConnectorListener = new GatewayConnectorListener(
      this.accountService,
      this.gatewayConnectorService,
      this.paymentService,
      this.linkService,
      this.contextProvider,
      this.logUtils,
      this.validationUtils,
    );
    this.messagingListener = new NatsMessagingListener(
      this.controlService,
      this.messagingProvider,
      this.configProvider,
      this.logUtils,
    );

    this.blockchainListener = new BlockchainListener(
      this.blockchainProvider,
      this.configProvider,
      this.contextProvider,
      this.logUtils,
    );

    // This whole rigamarole is to make sure it can only be initialized a single time, and that you can call waitInitialized()
    // before the call to initialize() is made
    this._initializeResult = null;
    this._initializePromiseResolve = null;
    this._initialized = false;
    this._initializePromise = new Promise((resolve) => {
      this._initializePromiseResolve = resolve;
    });

    this._registriesInitialized = false;
    this._registriesInitializePromiseResolve = null;
    this._registriesInitializePromise = new Promise((resolve) => {
      this._registriesInitializePromiseResolve = resolve;
    });

    this._governanceInitialized = false;
    this._governanceInitializePromiseResolve = null;
    this._governanceInitializePromise = new Promise((resolve) => {
      this._governanceInitializePromiseResolve = resolve;
    });

    this._paymentsInitialized = false;
    this._paymentsInitializePromiseResolve = null;
    this._paymentsInitializePromise = new Promise((resolve) => {
      this._paymentsInitializePromiseResolve = resolve;
    });
  }

  /**
   * Returns the initialized status of this instance of Hypernet Core.
   */
  public initialized(): ResultAsync<boolean, never> {
    return this.configProvider.getConfig().andThen((config) => {
      if (
        config.governanceRequired == true &&
        config.paymentsRequired == true
      ) {
        return ok(this._governanceInitialized && this._paymentsInitialized);
      } else {
        return ok(this._governanceInitialized || this._paymentsInitialized);
      }
    });
  }

  public waitInitialized(): ResultAsync<void, never> {
    return this.configProvider.getConfig().andThen((config) => {
      if (
        config.governanceRequired == true &&
        config.paymentsRequired == true
      ) {
        return ResultUtils.combine([
          ResultAsync.fromSafePromise<void, never>(
            this._governanceInitializePromise,
          ),
          ResultAsync.fromSafePromise<void, never>(
            this._paymentsInitializePromise,
          ),
        ]).map(() => {});
      } else {
        return ResultUtils.race([
          ResultAsync.fromSafePromise<void, never>(
            this._governanceInitializePromise,
          ),
          ResultAsync.fromSafePromise<void, never>(
            this._paymentsInitializePromise,
          ),
        ]).map(() => {});
      }
    });
  }

  public registriesInitialized(): Result<boolean, never> {
    return ok(this._registriesInitialized);
  }

  public waitRegistriesInitialized(): ResultAsync<void, never> {
    return ResultAsync.fromSafePromise(this._registriesInitializePromise);
  }

  public governanceInitialized(): Result<boolean, never> {
    return ok(this._governanceInitialized);
  }

  public waitGovernanceInitialized(): ResultAsync<void, never> {
    return ResultAsync.fromSafePromise(this._governanceInitializePromise);
  }

  public paymentsInitialized(): Result<boolean, never> {
    return ok(this._paymentsInitialized);
  }

  public waitPaymentsInitialized(): ResultAsync<void, never> {
    return ResultAsync.fromSafePromise(this._paymentsInitializePromise);
  }

  /**
   * Whether or not this instance of Hypernet Core is currently the one in control.
   */
  public inControl(): Result<boolean, never> {
    return ok(this._inControl);
  }

  /**
   * Returns a list of Ethereum accounts associated with this instance of Hypernet Core.
   */
  public getEthereumAccounts(): ResultAsync<
    EthereumAccountAddress[],
    BlockchainUnavailableError
  > {
    return this.accountService.getAccounts().mapErr((e) => {
      this.logUtils.error(e);
      return e;
    });
  }

  /**
   * Returns the (vector) pubId associated with this instance of HypernetCore.
   */
  public getPublicIdentifier(): ResultAsync<PublicIdentifier, never> {
    return this.contextProvider
      .getInitializedContext()
      .map((context) => {
        return context.publicIdentifier;
      })
      .mapErr((e) => {
        this.logUtils.error(e);
        return e;
      });
  }

  public getActiveStateChannels(): ResultAsync<
    ActiveStateChannel[],
    VectorError | BlockchainUnavailableError | PersistenceError
  > {
    return this.accountService.getActiveStateChannels().mapErr((e) => {
      this.logUtils.error(e);
      return e;
    });
  }

  public createStateChannel(
    routerPublicIdentifiers: PublicIdentifier[],
    chainId: ChainId,
  ): ResultAsync<
    ActiveStateChannel,
    BlockchainUnavailableError | VectorError | PersistenceError
  > {
    return this.accountService
      .createStateChannel(routerPublicIdentifiers, chainId)
      .mapErr((e) => {
        this.logUtils.error(e);
        return e;
      });
  }

  /**
   * Deposit funds into Hypernet Core.
   * @param assetAddress the Ethereum address of the token to deposit
   * @param amount the amount of the token to deposit
   */
  public depositFunds(
    channelAddress: EthereumContractAddress,
    assetAddress: EthereumContractAddress,
    amount: BigNumberString,
  ): ResultAsync<
    Balances,
    BalancesUnavailableError | BlockchainUnavailableError | VectorError | Error
  > {
    return this.accountService
      .depositFunds(channelAddress, assetAddress, amount)
      .mapErr((e) => {
        this.logUtils.error(e);
        return e;
      });
  }

  /**
   * Withdraw funds from Hypernet Core to a specified destination (Ethereum) address.
   * @param assetAddress the address of the token to withdraw
   * @param amount the amount of the token to withdraw
   * @param destinationAddress the (Ethereum) address to withdraw to
   */
  public withdrawFunds(
    channelAddress: EthereumContractAddress,
    assetAddress: EthereumContractAddress,
    amount: BigNumberString,
    destinationAddress: EthereumAccountAddress,
  ): ResultAsync<
    Balances,
    BalancesUnavailableError | BlockchainUnavailableError | VectorError | Error
  > {
    return this.accountService
      .withdrawFunds(channelAddress, assetAddress, amount, destinationAddress)
      .mapErr((e) => {
        this.logUtils.error(e);
        return e;
      });
  }

  /**
   * Returns the current balances for this instance of Hypernet Core.
   */
  public getBalances(): ResultAsync<
    Balances,
    BalancesUnavailableError | VectorError | BlockchainUnavailableError
  > {
    return this.accountService.getBalances().mapErr((e) => {
      this.logUtils.error(e);
      return e;
    });
  }

  /**
   * Return all Hypernet Links.
   */
  public getLinks(): ResultAsync<HypernetLink[], VectorError | Error> {
    return this.linkService.getLinks().mapErr((e) => {
      this.logUtils.error(e);
      return e;
    });
  }

  /**
   * Return all *active* Hypernet Links.
   */
  public getActiveLinks(): ResultAsync<HypernetLink[], VectorError | Error> {
    return this.linkService.getLinks().mapErr((e) => {
      this.logUtils.error(e);
      return e;
    });
  }

  /**
   * Accepts the terms of a push payment, and puts up the stake/insurance transfer.
   * @param paymentId
   */
  public acceptOffer(
    paymentId: PaymentId,
  ): ResultAsync<
    Payment,
    | TransferCreationError
    | VectorError
    | BalancesUnavailableError
    | BlockchainUnavailableError
    | InvalidPaymentError
    | InvalidParametersError
    | PaymentStakeError
    | TransferResolutionError
    | AcceptPaymentError
    | InsufficientBalanceError
    | InvalidPaymentIdError
    | PaymentCreationError
    | NonFungibleRegistryContractError
  > {
    return this.paymentService.acceptOffer(paymentId).mapErr((e) => {
      this.logUtils.error(e);
      return e;
    });
  }

  /**
   * Pull funds for a given payment
   * @param paymentId the payment for which to pull funds from
   * @param amount the amount of funds to pull
   */
  public pullFunds(
    paymentId: PaymentId,
    amount: BigNumberString,
  ): ResultAsync<Payment, VectorError | Error> {
    return this.paymentService.pullFunds(paymentId, amount).mapErr((e) => {
      this.logUtils.error(e);
      return e;
    });
  }

  /**
   * Finalize a pull-payment.
   */
  // TODO
  public async finalizePullPayment(
    paymentId: PaymentId,
    finalAmount: BigNumberString,
  ): Promise<HypernetLink> {
    throw new Error("Method not yet implemented.");
  }

  public repairPayments(
    paymentIds: PaymentId[],
  ): ResultAsync<
    void,
    | VectorError
    | BlockchainUnavailableError
    | InvalidPaymentError
    | InvalidParametersError
    | TransferResolutionError
    | InvalidPaymentIdError
    | ProxyError
  > {
    return this.paymentService.repairPayments(paymentIds).map(() => {});
  }

  /**
   * Initialize this instance of Hypernet Core
   */
  public initialize(): ResultAsync<InitializeStatus, CoreInitializationErrors> {
    if (this._initializeResult != null) {
      return this._initializeResult;
    }

    this._initializeResult = ResultUtils.combine([
      this.configProvider.getConfig(),
      this.contextProvider.getContext(),
      this.initializeRegistries(),
    ]).andThen((vals) => {
      const [config, context] = vals;
      this.logUtils.debug(`Initializing Hypernet Protocol Core`);

      return ResultUtils.combine([
        this.initializeGovernance().orElse((e) => {
          this.logUtils.error(e);
          if (config.governanceRequired === true) {
            return errAsync(e);
          } else {
            return okAsync(undefined);
          }
        }),
        this.initializePayments().orElse((e) => {
          this.logUtils.error(e);
          if (config.paymentsRequired === true) {
            return errAsync(e);
          } else {
            return okAsync(undefined);
          }
        }),
      ]).andThen(() => {
        return okAsync(context.initializeStatus);
      });
    });

    return this._initializeResult;
  }

  private initializeBlockchainProvider(): ResultAsync<
    void,
    BlockchainUnavailableError | InvalidParametersError
  > {
    // Initialize blockchain provider
    return this.contextProvider.getContext().andThen((context) => {
      return this.blockchainProvider.initialize().andThen(() => {
        context.initializeStatus.blockchainProviderInitialized = true;
        return this.contextProvider.setContext(context);
      });
    });
  }

  public initializeRegistries(): ResultAsync<
    void,
    | GovernanceSignerUnavailableError
    | BlockchainUnavailableError
    | InvalidParametersError
  > {
    // Initialize registries contracts
    return ResultUtils.combine([
<<<<<<< HEAD
      this.registryRepository.initializeReadOnly(),
      this.governanceRepository.initializeReadOnly(),
      this.registryRepository.initializeForWrite(),
      this.governanceRepository.initializeForWrite(),
      this.ipfsUtils.initialize(),
    ]).map(() => {});
=======
      this.contextProvider.getContext(),
      this.configProvider.getConfig(),
      this.initializeBlockchainProvider(),
    ]).andThen((vals) => {
      const [context, config] = vals;
      if (context.initializeStatus.registriesInitialized === true) {
        return okAsync(undefined);
      }

      return ResultUtils.combine([
        this.registryRepository.initializeReadOnly(),
        this.registryRepository.initializeForWrite(),
      ]).andThen(() => {
        if (this._registriesInitializePromiseResolve != null) {
          this._registriesInitializePromiseResolve();
        }

        context.initializeStatus.registriesInitialized = true;
        return this.contextProvider.setContext(context).andThen(() => {
          return this.tokenInformationRepository
            .initialize(config.governanceChainInformation.tokenRegistryAddress)
            .orElse((e) => {
              this.logUtils.error(e);
              return okAsync(undefined);
            });
        });
      });
    });
>>>>>>> 64bc6702
  }

  public initializeGovernance(): ResultAsync<
    void,
    | GovernanceSignerUnavailableError
    | BlockchainUnavailableError
    | InvalidParametersError
  > {
    // Initialize governance contracts
    return ResultUtils.combine([
      this.contextProvider.getContext(),
      this.initializeBlockchainProvider(),
    ]).andThen((vals) => {
      const [context] = vals;
      if (context.initializeStatus.governanceInitialized === true) {
        return okAsync(undefined);
      }

      return ResultUtils.combine([
        this.governanceRepository.initializeReadOnly(),
        this.governanceRepository.initializeForWrite(),
      ]).andThen(() => {
        if (this._governanceInitializePromiseResolve != null) {
          this._governanceInitializePromiseResolve();
        }

        context.initializeStatus.governanceInitialized = true;
        return this.contextProvider.setContext(context);
      });
    });
  }

  public initializePayments(): ResultAsync<void, CoreInitializationErrors> {
    return ResultUtils.combine([
      this.configProvider.getConfig(),
      this.contextProvider.getContext(),
      this.initializeBlockchainProvider(),
    ]).andThen((vals) => {
      const [config, context] = vals;
      if (context.initializeStatus.paymentsInitialized === true) {
        return okAsync(undefined);
      }

      return this.initializeRegistries()
        .andThen(() => {
          this.logUtils.debug("Getting Ethereum accounts");
          return this.accountRepository.getAccounts();
        })
        .andThen((accounts) => {
          context.account = accounts[0];
          this.logUtils.debug(`Obtained accounts: ${accounts}`);
          return this.contextProvider.setContext(context);
        })
        .andThen(() => {
          return this.ceramicUtils.initialize();
        })
        .andThen(() => {
          return ResultUtils.combine([
            this.accountRepository.getPublicIdentifier(),
            this.accountRepository.getActiveStateChannels(),
          ]);
        })
        .andThen((vals) => {
          const [publicIdentifier, activeStateChannels] = vals;

          this.logUtils.debug(
            `Obtained active state channels: ${activeStateChannels}`,
          );

          context.publicIdentifier = publicIdentifier;
          context.activeStateChannels = activeStateChannels;

          return this.contextProvider.setContext(context);
        })
        .andThen(() => {
          // By doing some active initialization, we can avoid whole categories
          // of errors occuring post-initialization (ie, runtime), which makes the
          // whole thing more reliable in operation.
          this.logUtils.debug("Initializing payments utilities");
          this.logUtils.debug("Initializing payments services");
          return this.gatewayConnectorService.initialize();
        })
        .andThen(() => {
          this.logUtils.debug("Initializing API listeners");
          // Initialize anything that wants an initialized context
          return ResultUtils.combine([
            this.vectorAPIListener.initialize(),
            this.gatewayConnectorListener.initialize(),
            this.messagingListener.initialize(),
            this.blockchainListener.initialize(),
          ]);
        })
        .andThen(() => {
          this.logUtils.debug("Initialized all internal services");
          return this.gatewayConnectorService.activateAuthorizedGateways();
        })

        .andThen(() => {
          // If we are in debug mode, we'll print the registered transfers out.
          if (config.debug) {
            return this.browserNodeProvider
              .getBrowserNode()
              .andThen((browserNode) => {
                return browserNode.getRegisteredTransfers(
                  config.governanceChainId,
                );
              })
              .map((registeredTransfers) => {
                this.logUtils.debug("Registered Transfers");
                this.logUtils.debug(registeredTransfers);
              });
          }
          return okAsync(undefined);
        })
        .andThen(() => {
          if (this._paymentsInitializePromiseResolve != null) {
            this._paymentsInitializePromiseResolve();
          }

          context.initializeStatus.paymentsInitialized = true;
          return this.contextProvider.setContext(context);
        });
    });
  }

  public getInitializationStatus(): ResultAsync<InitializeStatus, never> {
    return this.contextProvider.getContext().map((context) => {
      return context.initializeStatus;
    });
  }

  /**
   * Mints the test token to the Ethereum address associated with the Core account.
   * @param amount the amount of test token to mint
   */
  public mintTestToken(
    amount: BigNumberString,
  ): ResultAsync<void, BlockchainUnavailableError> {
    return this.contextProvider
      .getInitializedContext()
      .andThen((context) => {
        return this.developmentService.mintTestToken(amount, context.account);
      })
      .mapErr((e) => {
        this.logUtils.error(e);
        return e;
      });
  }

  public authorizeGateway(
    gatewayUrl: GatewayUrl,
  ): ResultAsync<
    void,
    | PersistenceError
    | BalancesUnavailableError
    | BlockchainUnavailableError
    | GatewayAuthorizationDeniedError
    | GatewayActivationError
    | VectorError
    | NonFungibleRegistryContractError
  > {
    return this.gatewayConnectorService
      .authorizeGateway(gatewayUrl)
      .mapErr((e) => {
        this.logUtils.error(e);
        return e;
      });
  }

  public deauthorizeGateway(
    gatewayUrl: GatewayUrl,
  ): ResultAsync<
    void,
    | PersistenceError
    | ProxyError
    | GatewayAuthorizationDeniedError
    | BalancesUnavailableError
    | BlockchainUnavailableError
    | GatewayActivationError
    | VectorError
    | GatewayValidationError
    | NonFungibleRegistryContractError
    | InactiveGatewayError
  > {
    return this.gatewayConnectorService
      .deauthorizeGateway(gatewayUrl)
      .mapErr((e) => {
        this.logUtils.error(e);
        return e;
      });
  }

  public getAuthorizedGatewaysConnectorsStatus(): ResultAsync<
    Map<GatewayUrl, boolean>,
    PersistenceError | VectorError | BlockchainUnavailableError
  > {
    return this.gatewayConnectorService
      .getAuthorizedGatewaysConnectorsStatus()
      .mapErr((e) => {
        this.logUtils.error(e);
        return e;
      });
  }

  public getGatewayTokenInfo(
    gatewayUrls: GatewayUrl[],
  ): ResultAsync<
    Map<GatewayUrl, GatewayTokenInfo[]>,
    | ProxyError
    | PersistenceError
    | GatewayAuthorizationDeniedError
    | BalancesUnavailableError
    | BlockchainUnavailableError
    | GatewayActivationError
    | VectorError
    | GatewayValidationError
    | NonFungibleRegistryContractError
    | InactiveGatewayError
  > {
    return this.gatewayConnectorService
      .getGatewayTokenInfo(gatewayUrls)
      .mapErr((e) => {
        this.logUtils.error(e);
        return e;
      });
  }

  public getGatewayRegistrationInfo(
    filter?: GatewayRegistrationFilter,
  ): ResultAsync<GatewayRegistrationInfo[], PersistenceError> {
    return this.gatewayConnectorService
      .getGatewayRegistrationInfo(filter)
      .mapErr((e) => {
        this.logUtils.error(e);
        return e;
      });
  }

  public getGatewayEntryList(): ResultAsync<
    Map<GatewayUrl, GatewayRegistrationInfo>,
    NonFungibleRegistryContractError
  > {
    return this.gatewayRegistrationRepository.getGatewayEntryList();
  }

  public getAuthorizedGateways(): ResultAsync<
    Map<GatewayUrl, Signature>,
    PersistenceError | VectorError | BlockchainUnavailableError
  > {
    return this.gatewayConnectorService.getAuthorizedGateways().mapErr((e) => {
      this.logUtils.error(e);
      return e;
    });
  }

  public closeGatewayIFrame(
    gatewayUrl: GatewayUrl,
  ): ResultAsync<
    void,
    | GatewayConnectorError
    | PersistenceError
    | VectorError
    | BlockchainUnavailableError
    | ProxyError
    | GatewayAuthorizationDeniedError
    | BalancesUnavailableError
    | GatewayActivationError
    | GatewayValidationError
    | NonFungibleRegistryContractError
    | InactiveGatewayError
  > {
    return this.gatewayConnectorService
      .closeGatewayIFrame(gatewayUrl)
      .mapErr((e) => {
        this.logUtils.error(e);
        return e;
      });
  }

  public displayGatewayIFrame(
    gatewayUrl: GatewayUrl,
  ): ResultAsync<
    void,
    | GatewayConnectorError
    | PersistenceError
    | VectorError
    | BlockchainUnavailableError
    | ProxyError
    | GatewayAuthorizationDeniedError
    | BalancesUnavailableError
    | GatewayActivationError
    | GatewayValidationError
    | NonFungibleRegistryContractError
    | InactiveGatewayError
  > {
    return this.gatewayConnectorService
      .displayGatewayIFrame(gatewayUrl)
      .mapErr((e) => {
        this.logUtils.error(e);
        return e;
      });
  }

  public providePrivateCredentials(
    privateKey: string | null,
    mnemonic: string | null,
  ): ResultAsync<void, InvalidParametersError> {
    return this.accountService
      .providePrivateCredentials(new PrivateCredentials(privateKey, mnemonic))
      .mapErr((e) => {
        this.logUtils.error(e);
        return e;
      });
  }

  public getBlockNumber(): ResultAsync<number, BlockchainUnavailableError> {
    return this.blockchainProvider.getLatestBlock().map((block) => {
      return block.number;
    });
  }

  public getProposals(
    pageNumber: number,
    pageSize: number,
  ): ResultAsync<Proposal[], HypernetGovernorContractError> {
    return this.governanceService.getProposals(pageNumber, pageSize);
  }

  public createProposal(
    name: string,
    symbol: string,
    owner: EthereumAccountAddress,
    enumerable: boolean,
  ): ResultAsync<
    Proposal,
    IPFSUnavailableError | HypernetGovernorContractError
  > {
    return this.governanceService.createProposal(
      name,
      symbol,
      owner,
      enumerable,
    );
  }

  public delegateVote(
    delegateAddress: EthereumAccountAddress,
    amount: number | null,
  ): ResultAsync<void, ERC20ContractError> {
    return this.governanceService.delegateVote(delegateAddress, amount);
  }

  public getProposalDetails(
    proposalId: string,
  ): ResultAsync<Proposal, HypernetGovernorContractError> {
    return this.governanceService.getProposalDetails(proposalId);
  }

  public getProposalDescription(
    descriptionHash: string,
  ): ResultAsync<string, IPFSUnavailableError | HypernetGovernorContractError> {
    return this.governanceService.getProposalDescription(descriptionHash);
  }

  public castVote(
    proposalId: string,
    support: EProposalVoteSupport,
  ): ResultAsync<Proposal, HypernetGovernorContractError> {
    return this.governanceService.castVote(proposalId, support);
  }

  public getProposalVotesReceipt(
    proposalId: string,
    voterAddress: EthereumAccountAddress,
  ): ResultAsync<ProposalVoteReceipt, HypernetGovernorContractError> {
    return this.governanceService.getProposalVotesReceipt(
      proposalId,
      voterAddress,
    );
  }

  public getRegistries(
    pageNumber: number,
    pageSize: number,
    sortOrder: ERegistrySortOrder,
  ): ResultAsync<
    Registry[],
    RegistryFactoryContractError | NonFungibleRegistryContractError
  > {
    return this.registryService.getRegistries(pageNumber, pageSize, sortOrder);
  }

  public getRegistryByName(
    registryNames: string[],
  ): ResultAsync<
    Map<string, Registry>,
    RegistryFactoryContractError | NonFungibleRegistryContractError
  > {
    return this.registryService.getRegistryByName(registryNames);
  }

  public getRegistryByAddress(
    registryAddresses: EthereumContractAddress[],
  ): ResultAsync<
    Map<EthereumContractAddress, Registry>,
    RegistryFactoryContractError | NonFungibleRegistryContractError
  > {
    return this.registryService.getRegistryByAddress(registryAddresses);
  }

  public getRegistryEntriesTotalCount(
    registryNames: string[],
  ): ResultAsync<
    Map<string, number>,
    RegistryFactoryContractError | NonFungibleRegistryContractError
  > {
    return this.registryService.getRegistryEntriesTotalCount(registryNames);
  }

  public getRegistryEntries(
    registryName: string,
    pageNumber: number,
    pageSize: number,
    sortOrder: ERegistrySortOrder,
  ): ResultAsync<
    RegistryEntry[],
    RegistryFactoryContractError | NonFungibleRegistryContractError
  > {
    return this.registryService.getRegistryEntries(
      registryName,
      pageNumber,
      pageSize,
      sortOrder,
    );
  }

  public getRegistryEntryDetailByTokenId(
    registryName: string,
    tokenId: RegistryTokenId,
  ): ResultAsync<
    RegistryEntry,
    RegistryFactoryContractError | NonFungibleRegistryContractError
  > {
    return this.registryService.getRegistryEntryDetailByTokenId(
      registryName,
      tokenId,
    );
  }

  public queueProposal(
    proposalId: string,
  ): ResultAsync<Proposal, HypernetGovernorContractError> {
    return this.governanceService.queueProposal(proposalId);
  }

  public cancelProposal(
    proposalId: string,
  ): ResultAsync<Proposal, HypernetGovernorContractError> {
    return this.governanceService.cancelProposal(proposalId);
  }

  public executeProposal(
    proposalId: string,
  ): ResultAsync<Proposal, HypernetGovernorContractError> {
    return this.governanceService.executeProposal(proposalId);
  }

  public updateRegistryEntryTokenURI(
    registryName: string,
    tokenId: RegistryTokenId,
    registrationData: string,
  ): ResultAsync<
    RegistryEntry,
    | BlockchainUnavailableError
    | RegistryFactoryContractError
    | NonFungibleRegistryContractError
    | RegistryPermissionError
    | GovernanceSignerUnavailableError
  > {
    return this.registryService.updateRegistryEntryTokenURI(
      registryName,
      tokenId,
      registrationData,
    );
  }

  public updateRegistryEntryLabel(
    registryName: string,
    tokenId: RegistryTokenId,
    label: string,
  ): ResultAsync<
    RegistryEntry,
    | NonFungibleRegistryContractError
    | RegistryFactoryContractError
    | BlockchainUnavailableError
    | RegistryPermissionError
    | GovernanceSignerUnavailableError
  > {
    return this.registryService.updateRegistryEntryLabel(
      registryName,
      tokenId,
      label,
    );
  }

  public getProposalsCount(): ResultAsync<
    number,
    HypernetGovernorContractError
  > {
    return this.governanceService.getProposalsCount();
  }

  public getProposalThreshold(): ResultAsync<
    number,
    HypernetGovernorContractError
  > {
    return this.governanceService.getProposalThreshold();
  }

  public getVotingPower(
    account: EthereumAccountAddress,
  ): ResultAsync<number, HypernetGovernorContractError | ERC20ContractError> {
    return this.governanceService.getVotingPower(account);
  }

  public getHyperTokenBalance(
    account: EthereumAccountAddress,
  ): ResultAsync<number, ERC20ContractError> {
    return this.governanceService.getHyperTokenBalance(account);
  }

  public getNumberOfRegistries(): ResultAsync<
    number,
    RegistryFactoryContractError | NonFungibleRegistryContractError
  > {
    return this.registryService.getNumberOfRegistries();
  }

  public updateRegistryParams(
    registryParams: RegistryParams,
  ): ResultAsync<
    Registry,
    | NonFungibleRegistryContractError
    | RegistryFactoryContractError
    | BlockchainUnavailableError
    | RegistryPermissionError
    | GovernanceSignerUnavailableError
  > {
    return this.registryService.updateRegistryParams(registryParams);
  }

  public createRegistryEntry(
    registryName: string,
    newRegistryEntry: RegistryEntry,
  ): ResultAsync<
    void,
    | NonFungibleRegistryContractError
    | RegistryFactoryContractError
    | BlockchainUnavailableError
    | RegistryPermissionError
    | ERC20ContractError
    | GovernanceSignerUnavailableError
  > {
    return this.registryService.createRegistryEntry(
      registryName,
      newRegistryEntry,
    );
  }

  public transferRegistryEntry(
    registryName: string,
    tokenId: RegistryTokenId,
    transferToAddress: EthereumAccountAddress,
  ): ResultAsync<
    RegistryEntry,
    | NonFungibleRegistryContractError
    | RegistryFactoryContractError
    | BlockchainUnavailableError
    | RegistryPermissionError
    | GovernanceSignerUnavailableError
  > {
    return this.registryService.transferRegistryEntry(
      registryName,
      tokenId,
      transferToAddress,
    );
  }

  public burnRegistryEntry(
    registryName: string,
    tokenId: RegistryTokenId,
  ): ResultAsync<
    void,
    | NonFungibleRegistryContractError
    | RegistryFactoryContractError
    | BlockchainUnavailableError
    | RegistryPermissionError
    | GovernanceSignerUnavailableError
  > {
    return this.registryService.burnRegistryEntry(registryName, tokenId);
  }

  public createRegistryByToken(
    name: string,
    symbol: string,
    registrarAddress: EthereumAccountAddress,
    enumerable: boolean,
  ): ResultAsync<void, RegistryFactoryContractError | ERC20ContractError> {
    return this.registryService.createRegistryByToken(
      name,
      symbol,
      registrarAddress,
      enumerable,
    );
  }

  public grantRegistrarRole(
    registryName: string,
    address: EthereumAccountAddress | EthereumContractAddress,
  ): ResultAsync<
    void,
    | NonFungibleRegistryContractError
    | RegistryFactoryContractError
    | BlockchainUnavailableError
    | RegistryPermissionError
    | GovernanceSignerUnavailableError
  > {
    return this.registryService.grantRegistrarRole(registryName, address);
  }

  public revokeRegistrarRole(
    registryName: string,
    address: EthereumAccountAddress | EthereumContractAddress,
  ): ResultAsync<
    void,
    | NonFungibleRegistryContractError
    | RegistryFactoryContractError
    | BlockchainUnavailableError
    | RegistryPermissionError
    | GovernanceSignerUnavailableError
  > {
    return this.registryService.revokeRegistrarRole(registryName, address);
  }

  public renounceRegistrarRole(
    registryName: string,
    address: EthereumAccountAddress | EthereumContractAddress,
  ): ResultAsync<
    void,
    | NonFungibleRegistryContractError
    | RegistryFactoryContractError
    | BlockchainUnavailableError
    | RegistryPermissionError
    | GovernanceSignerUnavailableError
  > {
    return this.registryService.renounceRegistrarRole(registryName, address);
  }

  public provideProviderId(
    providerId: ProviderId,
  ): ResultAsync<void, InvalidParametersError> {
    return this.accountService.provideProviderId(providerId);
  }

  public getTokenInformation(): ResultAsync<TokenInformation[], never> {
    return this.tokenInformationService.getTokenInformation();
  }

  public getTokenInformationForChain(
    chainId: ChainId,
  ): ResultAsync<TokenInformation[], never> {
    return this.tokenInformationService.getTokenInformationForChain(chainId);
  }

  public getTokenInformationByAddress(
    tokenAddress: EthereumContractAddress,
  ): ResultAsync<TokenInformation | null, never> {
    return this.tokenInformationService.getTokenInformationByAddress(
      tokenAddress,
    );
  }

  public getRegistryEntryByOwnerAddress(
    registryName: string,
    ownerAddress: EthereumAccountAddress,
    index: number,
  ): ResultAsync<
    RegistryEntry | null,
    RegistryFactoryContractError | NonFungibleRegistryContractError
  > {
    return this.registryService.getRegistryEntryByOwnerAddress(
      registryName,
      ownerAddress,
      index,
    );
  }

  public getRegistryModules(): ResultAsync<
    RegistryModule[],
    RegistryFactoryContractError
  > {
    return this.registryService.getRegistryModules();
  }

  public createBatchRegistryEntry(
    registryName: string,
    newRegistryEntries: RegistryEntry[],
  ): ResultAsync<
    void,
    | BatchModuleContractError
    | RegistryFactoryContractError
    | NonFungibleRegistryContractError
  > {
    return this.registryService.createBatchRegistryEntry(
      registryName,
      newRegistryEntries,
    );
  }

  public getRegistryEntryListByOwnerAddress(
    registryName: string,
    ownerAddress: EthereumAccountAddress,
  ): ResultAsync<
    RegistryEntry[],
    RegistryFactoryContractError | NonFungibleRegistryContractError
  > {
    return this.registryService.getRegistryEntryListByOwnerAddress(
      registryName,
      ownerAddress,
    );
  }

  public getRegistryEntryListByUsername(
    registryName: string,
    username: EthereumAccountAddress,
  ): ResultAsync<
    RegistryEntry[],
    RegistryFactoryContractError | NonFungibleRegistryContractError
  > {
    return this.registryService.getRegistryEntryListByUsername(
      registryName,
      username,
    );
  }
}<|MERGE_RESOLUTION|>--- conflicted
+++ resolved
@@ -1020,14 +1020,6 @@
   > {
     // Initialize registries contracts
     return ResultUtils.combine([
-<<<<<<< HEAD
-      this.registryRepository.initializeReadOnly(),
-      this.governanceRepository.initializeReadOnly(),
-      this.registryRepository.initializeForWrite(),
-      this.governanceRepository.initializeForWrite(),
-      this.ipfsUtils.initialize(),
-    ]).map(() => {});
-=======
       this.contextProvider.getContext(),
       this.configProvider.getConfig(),
       this.initializeBlockchainProvider(),
@@ -1056,7 +1048,6 @@
         });
       });
     });
->>>>>>> 64bc6702
   }
 
   public initializeGovernance(): ResultAsync<
