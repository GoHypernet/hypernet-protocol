import {
  Balances,
  ControlClaim,
  HypernetLink,
  Payment,
  PublicIdentifier,
  PullPayment,
  PushPayment,
  PaymentId,
  GatewayUrl,
  IHypernetCore,
  Signature,
  PrivateCredentials,
  AcceptPaymentError,
  BalancesUnavailableError,
  BlockchainUnavailableError,
  InsufficientBalanceError,
  GatewayConnectorError,
  GatewayValidationError,
  PersistenceError,
  VectorError,
  InvalidParametersError,
  ProxyError,
  GatewayAuthorizationDeniedError,
  BigNumberString,
  MessagingError,
  RouterChannelUnknownError,
  ActiveStateChannel,
  ChainId,
  GatewayTokenInfo,
  GatewayRegistrationFilter,
  GatewayRegistrationInfo,
  Proposal,
  EProposalVoteSupport,
  ProposalVoteReceipt,
  Registry,
  RegistryEntry,
  RegistryParams,
  RegistryPermissionError,
  ERegistrySortOrder,
  NonFungibleRegistryContractError,
  RegistryFactoryContractError,
  HypernetGovernorContractError,
  ERC20ContractError,
<<<<<<< HEAD
  InvalidPaymentError,
  GatewayActivationError,
  InvalidPaymentIdError,
  GovernanceSignerUnavailableError,
  TransferResolutionError,
  TransferCreationError,
  PaymentStakeError,
  PaymentFinalizeError,
=======
  EthereumAccountAddress,
  EthereumContractAddress,
>>>>>>> bd86d674
} from "@hypernetlabs/objects";
import {
  AxiosAjaxUtils,
  IAjaxUtils,
  ResultUtils,
  ILocalStorageUtils,
  LocalStorageUtils,
  ILogUtils,
  LogUtils,
  IValidationUtils,
  ValidationUtils,
  ITimeUtils,
  TimeUtils,
} from "@hypernetlabs/utils";
import {
  BlockchainListener,
  GatewayConnectorListener,
  NatsMessagingListener,
  VectorAPIListener,
} from "@implementations/api";
import {
  AccountService,
  ControlService,
  DevelopmentService,
  LinkService,
  GatewayConnectorService,
  PaymentService,
  GovernanceService,
  RegistryService,
} from "@implementations/business";
import {
  AccountsRepository,
  GatewayConnectorRepository,
  NatsMessagingRepository,
  PaymentRepository,
  RouterRepository,
  LinkRepository,
  GovernanceRepository,
  RegistryRepository,
} from "@implementations/data";
import {
  BrowserNodeProvider,
  ConfigProvider,
  ContextProvider,
  EthersBlockchainProvider,
  LinkUtils,
  PaymentUtils,
  PaymentIdUtils,
  VectorUtils,
  EthersBlockchainUtils,
  CeramicUtils,
  MessagingProvider,
  BlockchainTimeUtils,
} from "@implementations/utilities";
import {
  IBlockchainListener,
  IGatewayConnectorListener,
  IMessagingListener,
  IVectorListener,
} from "@interfaces/api";
import {
  IAccountService,
  IControlService,
  IDevelopmentService,
  ILinkService,
  IGatewayConnectorService,
  IPaymentService,
  IGovernanceService,
  IRegistryService,
} from "@interfaces/business";
import {
  IAccountsRepository,
  ILinkRepository,
  IGatewayConnectorRepository,
  IMessagingRepository,
  IPaymentRepository,
  IRouterRepository,
  IGatewayRegistrationRepository,
  IGovernanceRepository,
  IRegistryRepository,
} from "@interfaces/data";
import { HypernetConfig, HypernetContext } from "@interfaces/objects";
import {
  IBlockchainProvider,
  IBlockchainUtils,
  IBrowserNodeProvider,
  IConfigProvider,
  IContextProvider,
  ILinkUtils,
  IPaymentIdUtils,
  IPaymentUtils,
  IVectorUtils,
  ICeramicUtils,
  IMessagingProvider,
  IBlockchainTimeUtils,
} from "@interfaces/utilities";
import { ok, Result, ResultAsync } from "neverthrow";
import { Subject } from "rxjs";

import { GatewayRegistrationRepository } from "./data/GatewayRegistrationRepository";

import { StorageUtils } from "@implementations/data/utilities";
import {
  GatewayConnectorProxyFactory,
  BrowserNodeFactory,
  InternalProviderFactory,
} from "@implementations/utilities/factory";
import { IStorageUtils } from "@interfaces/data/utilities";
import {
  IBrowserNodeFactory,
  IInternalProviderFactory,
  IGatewayConnectorProxyFactory,
} from "@interfaces/utilities/factory";

/**
 * The top-level class-definition for Hypernet Core.
 */
export class HypernetCore implements IHypernetCore {
  // RXJS Observables
  public onControlClaimed: Subject<ControlClaim>;
  public onControlYielded: Subject<ControlClaim>;
  public onPushPaymentSent: Subject<PushPayment>;
  public onPushPaymentUpdated: Subject<PushPayment>;
  public onPullPaymentSent: Subject<PullPayment>;
  public onPushPaymentReceived: Subject<PushPayment>;
  public onPullPaymentUpdated: Subject<PullPayment>;
  public onPullPaymentReceived: Subject<PullPayment>;
  public onPushPaymentDelayed: Subject<PushPayment>;
  public onPullPaymentDelayed: Subject<PullPayment>;
  public onPushPaymentCanceled = new Subject<PushPayment>();
  public onPullPaymentCanceled = new Subject<PullPayment>();
  public onBalancesChanged: Subject<Balances>;
  public onCeramicAuthenticationStarted: Subject<void>;
  public onCeramicAuthenticationSucceeded: Subject<void>;
  public onCeramicFailed: Subject<Error>;
  public onGatewayAuthorized: Subject<GatewayUrl>;
  public onGatewayDeauthorizationStarted: Subject<GatewayUrl>;
  public onAuthorizedGatewayUpdated: Subject<GatewayUrl>;
  public onAuthorizedGatewayActivationFailed: Subject<GatewayUrl>;
  public onGatewayIFrameDisplayRequested: Subject<GatewayUrl>;
  public onGatewayIFrameCloseRequested: Subject<GatewayUrl>;
  public onCoreIFrameDisplayRequested: Subject<void>;
  public onCoreIFrameCloseRequested: Subject<void>;
  public onInitializationRequired: Subject<void>;
  public onPrivateCredentialsRequested: Subject<void>;
  public onStateChannelCreated: Subject<ActiveStateChannel>;
  public onChainConnected: Subject<ChainId>;
  public onGovernanceChainConnected: Subject<ChainId>;
  public onChainChanged: Subject<ChainId>;
  public onAccountChanged: Subject<EthereumAccountAddress>;
  public onGovernanceChainChanged: Subject<ChainId>;
  public onGovernanceAccountChanged: Subject<EthereumAccountAddress>;

  // Utils Layer Stuff
  protected timeUtils: ITimeUtils;
  protected blockchainTimeUtils: IBlockchainTimeUtils;
  protected blockchainProvider: IBlockchainProvider;
  protected configProvider: IConfigProvider;
  protected contextProvider: IContextProvider;
  protected browserNodeProvider: IBrowserNodeProvider;
  protected vectorUtils: IVectorUtils;
  protected paymentUtils: IPaymentUtils;
  protected linkUtils: ILinkUtils;
  protected paymentIdUtils: IPaymentIdUtils;
  protected logUtils: ILogUtils;
  protected ajaxUtils: IAjaxUtils;
  protected blockchainUtils: IBlockchainUtils;
  protected localStorageUtils: ILocalStorageUtils;
  protected ceramicUtils: ICeramicUtils;
  protected validationUtils: IValidationUtils;
  protected storageUtils: IStorageUtils;
  protected messagingProvider: IMessagingProvider;

  // Factories
  protected gatewayConnectorProxyFactory: IGatewayConnectorProxyFactory;
  protected browserNodeFactory: IBrowserNodeFactory;
  protected internalProviderFactory: IInternalProviderFactory;

  // Data Layer Stuff
  protected accountRepository: IAccountsRepository;
  protected linkRepository: ILinkRepository;
  protected paymentRepository: IPaymentRepository;
  protected gatewayConnectorRepository: IGatewayConnectorRepository;
  protected gatewayRegistrationRepository: IGatewayRegistrationRepository;
  protected messagingRepository: IMessagingRepository;
  protected routerRepository: IRouterRepository;
  protected governanceRepository: IGovernanceRepository;
  protected registryRepository: IRegistryRepository;

  // Business Layer Stuff
  protected accountService: IAccountService;
  protected controlService: IControlService;
  protected paymentService: IPaymentService;
  protected linkService: ILinkService;
  protected developmentService: IDevelopmentService;
  protected gatewayConnectorService: IGatewayConnectorService;
  protected governanceService: IGovernanceService;
  protected registryService: IRegistryService;

  // API
  protected vectorAPIListener: IVectorListener;
  protected gatewayConnectorListener: IGatewayConnectorListener;
  protected messagingListener: IMessagingListener;
  protected blockchainListener: IBlockchainListener;

  protected _initializeResult: ResultAsync<
    void,
    | MessagingError
    | BlockchainUnavailableError
    | VectorError
    | RouterChannelUnknownError
    | GatewayConnectorError
    | GatewayValidationError
    | ProxyError
    | PersistenceError
    | InvalidPaymentError
    | InvalidParametersError
    | InvalidPaymentIdError
    | GovernanceSignerUnavailableError
    | TransferResolutionError
    | TransferCreationError
    | PaymentStakeError
    | PaymentFinalizeError
  > | null;
  protected _initialized: boolean;
  protected _initializePromise: Promise<void>;
  protected _initializePromiseResolve: (() => void) | null;
  protected _inControl: boolean;

  /**
   * Returns an instance of HypernetCore.
   * @param network the network to attach to
   * @param config optional config, defaults to localhost/dev config
   */
  constructor(config?: HypernetConfig) {
    this._inControl = false;

    this.onControlClaimed = new Subject();
    this.onControlYielded = new Subject();
    this.onPushPaymentSent = new Subject();
    this.onPushPaymentUpdated = new Subject();
    this.onPushPaymentReceived = new Subject();
    this.onPullPaymentSent = new Subject();
    this.onPullPaymentUpdated = new Subject();
    this.onPullPaymentReceived = new Subject();
    this.onPushPaymentDelayed = new Subject();
    this.onPullPaymentDelayed = new Subject();
    this.onPushPaymentCanceled = new Subject();
    this.onPullPaymentCanceled = new Subject();
    this.onBalancesChanged = new Subject();
    this.onCeramicAuthenticationStarted = new Subject();
    this.onCeramicAuthenticationSucceeded = new Subject();
    this.onCeramicFailed = new Subject();
    this.onGatewayAuthorized = new Subject();
    this.onGatewayDeauthorizationStarted = new Subject();
    this.onAuthorizedGatewayUpdated = new Subject();
    this.onAuthorizedGatewayActivationFailed = new Subject();
    this.onGatewayIFrameDisplayRequested = new Subject();
    this.onGatewayIFrameCloseRequested = new Subject();
    this.onCoreIFrameDisplayRequested = new Subject();
    this.onCoreIFrameCloseRequested = new Subject();
    this.onInitializationRequired = new Subject<void>();
    this.onPrivateCredentialsRequested = new Subject();
    this.onStateChannelCreated = new Subject();
    this.onChainConnected = new Subject();
    this.onGovernanceChainConnected = new Subject();
    this.onChainChanged = new Subject();
    this.onAccountChanged = new Subject();
    this.onGovernanceChainChanged = new Subject();
    this.onGovernanceAccountChanged = new Subject();

    this.onControlClaimed.subscribe({
      next: () => {
        this._inControl = true;
      },
    });

    this.onControlYielded.subscribe({
      next: () => {
        this._inControl = false;
      },
    });

    this.logUtils = new LogUtils();
    this.localStorageUtils = new LocalStorageUtils();
    this.contextProvider = new ContextProvider(
      this.onControlClaimed,
      this.onControlYielded,
      this.onPushPaymentSent,
      this.onPullPaymentSent,
      this.onPushPaymentReceived,
      this.onPullPaymentReceived,
      this.onPushPaymentUpdated,
      this.onPullPaymentUpdated,
      this.onPushPaymentDelayed,
      this.onPullPaymentDelayed,
      this.onPushPaymentCanceled,
      this.onPullPaymentCanceled,
      this.onBalancesChanged,
      this.onCeramicAuthenticationStarted,
      this.onCeramicAuthenticationSucceeded,
      this.onCeramicFailed,
      this.onGatewayAuthorized,
      this.onGatewayDeauthorizationStarted,
      this.onAuthorizedGatewayUpdated,
      this.onAuthorizedGatewayActivationFailed,
      this.onGatewayIFrameDisplayRequested,
      this.onGatewayIFrameCloseRequested,
      this.onCoreIFrameDisplayRequested,
      this.onCoreIFrameCloseRequested,
      this.onInitializationRequired,
      this.onPrivateCredentialsRequested,
      this.onStateChannelCreated,
      this.onChainConnected,
      this.onGovernanceChainConnected,
      this.onChainChanged,
      this.onAccountChanged,
      this.onGovernanceChainChanged,
      this.onGovernanceAccountChanged,
    );
    this.paymentIdUtils = new PaymentIdUtils();
    this.configProvider = new ConfigProvider(this.logUtils, config);
    this.linkUtils = new LinkUtils(this.contextProvider);

    this.gatewayConnectorProxyFactory = new GatewayConnectorProxyFactory(
      this.configProvider,
      this.contextProvider,
    );
    this.browserNodeFactory = new BrowserNodeFactory(
      this.configProvider,
      this.logUtils,
    );
    this.internalProviderFactory = new InternalProviderFactory(
      this.configProvider,
    );

    this.blockchainProvider = new EthersBlockchainProvider(
      this.contextProvider,
      this.configProvider,
      this.localStorageUtils,
      this.internalProviderFactory,
      this.logUtils,
    );
    this.timeUtils = new TimeUtils();
    this.blockchainTimeUtils = new BlockchainTimeUtils(
      this.blockchainProvider,
      this.timeUtils,
    );

    this.browserNodeProvider = new BrowserNodeProvider(
      this.configProvider,
      this.contextProvider,
      this.blockchainProvider,
      this.logUtils,
      this.localStorageUtils,
      this.browserNodeFactory,
    );

    this.ceramicUtils = new CeramicUtils(
      this.configProvider,
      this.contextProvider,
      this.browserNodeProvider,
      this.logUtils,
    );

    this.storageUtils = new StorageUtils(
      this.contextProvider,
      this.ceramicUtils,
      this.localStorageUtils,
      this.logUtils,
    );

    this.blockchainUtils = new EthersBlockchainUtils(
      this.blockchainProvider,
      this.configProvider,
    );
    this.vectorUtils = new VectorUtils(
      this.configProvider,
      this.contextProvider,
      this.browserNodeProvider,
      this.blockchainProvider,
      this.blockchainUtils,
      this.paymentIdUtils,
      this.logUtils,
      this.timeUtils,
    );
    this.paymentUtils = new PaymentUtils(
      this.configProvider,
      this.logUtils,
      this.paymentIdUtils,
      this.vectorUtils,
      this.browserNodeProvider,
      this.timeUtils,
    );
    this.ajaxUtils = new AxiosAjaxUtils();
    this.validationUtils = new ValidationUtils();
    this.messagingProvider = new MessagingProvider(
      this.configProvider,
      this.contextProvider,
      this.browserNodeProvider,
      this.ajaxUtils,
    );

    this.accountRepository = new AccountsRepository(
      this.blockchainProvider,
      this.vectorUtils,
      this.browserNodeProvider,
      this.blockchainUtils,
      this.storageUtils,
      this.contextProvider,
      this.logUtils,
    );

    this.paymentRepository = new PaymentRepository(
      this.browserNodeProvider,
      this.vectorUtils,
      this.configProvider,
      this.contextProvider,
      this.paymentUtils,
      this.logUtils,
      this.timeUtils,
      this.blockchainTimeUtils,
    );

    this.linkRepository = new LinkRepository(
      this.browserNodeProvider,
      this.configProvider,
      this.contextProvider,
      this.vectorUtils,
      this.paymentUtils,
      this.linkUtils,
      this.timeUtils,
    );

    this.gatewayConnectorRepository = new GatewayConnectorRepository(
      this.storageUtils,
      this.gatewayConnectorProxyFactory,
      this.logUtils,
    );
    this.gatewayRegistrationRepository = new GatewayRegistrationRepository(
      this.blockchainProvider,
      this.ajaxUtils,
      this.configProvider,
      this.contextProvider,
      this.vectorUtils,
      this.storageUtils,
      this.gatewayConnectorProxyFactory,
      this.blockchainUtils,
      this.logUtils,
    );
    this.messagingRepository = new NatsMessagingRepository(
      this.messagingProvider,
      this.configProvider,
    );

    this.routerRepository = new RouterRepository(
      this.blockchainUtils,
      this.blockchainProvider,
      this.configProvider,
    );

    this.governanceRepository = new GovernanceRepository(
      this.blockchainProvider,
      this.configProvider,
      this.logUtils,
    );

    this.registryRepository = new RegistryRepository(
      this.blockchainProvider,
      this.configProvider,
      this.logUtils,
    );

    this.paymentService = new PaymentService(
      this.linkRepository,
      this.accountRepository,
      this.contextProvider,
      this.configProvider,
      this.paymentRepository,
      this.gatewayConnectorRepository,
      this.gatewayRegistrationRepository,
      this.vectorUtils,
      this.paymentUtils,
      this.blockchainUtils,
      this.logUtils,
    );

    this.accountService = new AccountService(
      this.accountRepository,
      this.contextProvider,
      this.blockchainProvider,
      this.logUtils,
    );
    this.controlService = new ControlService(
      this.messagingRepository,
      this.contextProvider,
      this.timeUtils,
    );
    this.linkService = new LinkService(this.linkRepository);
    this.developmentService = new DevelopmentService(this.accountRepository);
    this.gatewayConnectorService = new GatewayConnectorService(
      this.gatewayConnectorRepository,
      this.gatewayRegistrationRepository,
      this.accountRepository,
      this.routerRepository,
      this.blockchainUtils,
      this.contextProvider,
      this.configProvider,
      this.blockchainProvider,
      this.logUtils,
    );
    this.governanceService = new GovernanceService(this.governanceRepository);
    this.registryService = new RegistryService(this.registryRepository);

    this.vectorAPIListener = new VectorAPIListener(
      this.browserNodeProvider,
      this.paymentService,
      this.vectorUtils,
      this.contextProvider,
      this.paymentUtils,
      this.logUtils,
    );

    this.gatewayConnectorListener = new GatewayConnectorListener(
      this.accountService,
      this.gatewayConnectorService,
      this.paymentService,
      this.linkService,
      this.contextProvider,
      this.logUtils,
      this.validationUtils,
    );
    this.messagingListener = new NatsMessagingListener(
      this.controlService,
      this.messagingProvider,
      this.configProvider,
      this.logUtils,
    );

    this.blockchainListener = new BlockchainListener(
      this.blockchainProvider,
      this.configProvider,
      this.contextProvider,
      this.logUtils,
    );

    // This whole rigamarole is to make sure it can only be initialized a single time, and that you can call waitInitialized()
    // before the call to initialize() is made
    this._initializeResult = null;
    this._initializePromiseResolve = null;
    this._initialized = false;
    this._initializePromise = new Promise((resolve) => {
      this._initializePromiseResolve = resolve;
    });
  }

  /**
   * Returns the initialized status of this instance of Hypernet Core.
   */
  public initialized(): Result<boolean, never> {
    return ok(this._initialized);
  }

  public waitInitialized(): ResultAsync<void, never> {
    return ResultAsync.fromSafePromise(this._initializePromise);
  }

  /**
   * Whether or not this instance of Hypernet Core is currently the one in control.
   */
  public inControl(): Result<boolean, never> {
    return ok(this._inControl);
  }

  /**
   * Returns a list of Ethereum accounts associated with this instance of Hypernet Core.
   */
  public getEthereumAccounts(): ResultAsync<
    EthereumAccountAddress[],
    BlockchainUnavailableError
  > {
    return this.accountService.getAccounts().mapErr((e) => {
      this.logUtils.error(e);
      return e;
    });
  }

  /**
   * Returns the (vector) pubId associated with this instance of HypernetCore.
   */
  public getPublicIdentifier(): ResultAsync<PublicIdentifier, never> {
    return this.contextProvider
      .getInitializedContext()
      .map((context) => {
        return context.publicIdentifier;
      })
      .mapErr((e) => {
        this.logUtils.error(e);
        return e;
      });
  }

  public getActiveStateChannels(): ResultAsync<
    ActiveStateChannel[],
    VectorError | BlockchainUnavailableError | PersistenceError
  > {
    return this.accountService.getActiveStateChannels().mapErr((e) => {
      this.logUtils.error(e);
      return e;
    });
  }

  public createStateChannel(
    routerPublicIdentifiers: PublicIdentifier[],
    chainId: ChainId,
  ): ResultAsync<
    ActiveStateChannel,
    BlockchainUnavailableError | VectorError | PersistenceError
  > {
    return this.accountService
      .createStateChannel(routerPublicIdentifiers, chainId)
      .mapErr((e) => {
        this.logUtils.error(e);
        return e;
      });
  }

  /**
   * Deposit funds into Hypernet Core.
   * @param assetAddress the Ethereum address of the token to deposit
   * @param amount the amount of the token to deposit
   */
  public depositFunds(
    channelAddress: EthereumContractAddress,
    assetAddress: EthereumContractAddress,
    amount: BigNumberString,
  ): ResultAsync<
    Balances,
    BalancesUnavailableError | BlockchainUnavailableError | VectorError | Error
  > {
    // console.log(`HypernetCore:depositFunds:assetAddress:${assetAddress}`)
    return this.accountService
      .depositFunds(channelAddress, assetAddress, amount)
      .mapErr((e) => {
        this.logUtils.error(e);
        return e;
      });
  }

  /**
   * Withdraw funds from Hypernet Core to a specified destination (Ethereum) address.
   * @param assetAddress the address of the token to withdraw
   * @param amount the amount of the token to withdraw
   * @param destinationAddress the (Ethereum) address to withdraw to
   */
  public withdrawFunds(
    channelAddress: EthereumContractAddress,
    assetAddress: EthereumContractAddress,
    amount: BigNumberString,
    destinationAddress: EthereumAccountAddress,
  ): ResultAsync<
    Balances,
    BalancesUnavailableError | BlockchainUnavailableError | VectorError | Error
  > {
    return this.accountService
      .withdrawFunds(channelAddress, assetAddress, amount, destinationAddress)
      .mapErr((e) => {
        this.logUtils.error(e);
        return e;
      });
  }

  /**
   * Returns the current balances for this instance of Hypernet Core.
   */
  public getBalances(): ResultAsync<
    Balances,
    BalancesUnavailableError | VectorError | BlockchainUnavailableError
  > {
    return this.accountService.getBalances().mapErr((e) => {
      this.logUtils.error(e);
      return e;
    });
  }

  /**
   * Return all Hypernet Links.
   */
  public getLinks(): ResultAsync<HypernetLink[], VectorError | Error> {
    return this.linkService.getLinks().mapErr((e) => {
      this.logUtils.error(e);
      return e;
    });
  }

  /**
   * Return all *active* Hypernet Links.
   */
  public getActiveLinks(): ResultAsync<HypernetLink[], VectorError | Error> {
    return this.linkService.getLinks().mapErr((e) => {
      this.logUtils.error(e);
      return e;
    });
  }

  /**
   * Returns all links with a specified counterparty.
   * @param counterPartyAccount
   */
  public async getLinkByCounterparty(
    counterPartyAccount: PublicIdentifier,
  ): Promise<HypernetLink> {
    throw new Error("Method not yet implemented.");
  }

  /**
   * Accepts the terms of a push payment, and puts up the stake/insurance transfer.
   * @param paymentId
   */
  public acceptOffer(
    paymentId: PaymentId,
  ): ResultAsync<
    Payment,
    | TransferCreationError
    | VectorError
    | BalancesUnavailableError
    | BlockchainUnavailableError
    | InvalidPaymentError
    | InvalidParametersError
    | PaymentStakeError
    | TransferResolutionError
    | AcceptPaymentError
    | InsufficientBalanceError
    | InvalidPaymentIdError
  > {
    return this.paymentService.acceptOffer(paymentId).mapErr((e) => {
      this.logUtils.error(e);
      return e;
    });
  }

  /**
   * Pull funds for a given payment
   * @param paymentId the payment for which to pull funds from
   * @param amount the amount of funds to pull
   */
  public pullFunds(
    paymentId: PaymentId,
    amount: BigNumberString,
  ): ResultAsync<Payment, VectorError | Error> {
    return this.paymentService.pullFunds(paymentId, amount).mapErr((e) => {
      this.logUtils.error(e);
      return e;
    });
  }

  /**
   * Finalize a pull-payment.
   */
  public async finalizePullPayment(
    paymentId: PaymentId,
    finalAmount: BigNumberString,
  ): Promise<HypernetLink> {
    throw new Error("Method not yet implemented.");
  }

  /**
   * Initialize this instance of Hypernet Core
   * @param account: the ethereum account to initialize with
   */
  public initialize(): ResultAsync<
    void,
    | MessagingError
    | BlockchainUnavailableError
    | VectorError
    | RouterChannelUnknownError
    | GatewayConnectorError
    | GatewayValidationError
    | PersistenceError
    | ProxyError
    | InvalidPaymentError
    | InvalidParametersError
    | InvalidPaymentIdError
    | GovernanceSignerUnavailableError
    | TransferResolutionError
    | TransferCreationError
    | PaymentStakeError
    | PaymentFinalizeError
  > {
    if (this._initializeResult != null) {
      return this._initializeResult;
    }

    this.logUtils.debug(`Initializing Hypernet Protocol Core`);

    let context: HypernetContext;
    this._initializeResult = this.blockchainProvider
      .initialize()
      .andThen(() => {
        this.logUtils.debug("Getting Ethereum accounts");
        return ResultUtils.combine([
          this.contextProvider.getContext(),
          this.accountRepository.getAccounts(),
        ]);
      })
      .andThen((vals) => {
        context = vals[0];
        const accounts = vals[1];
        context.account = accounts[0];
        this.logUtils.debug(`Obtained accounts: ${accounts}`);
        return this.contextProvider.setContext(context);
      })
      .andThen(() => {
        return this.ceramicUtils.initialize();
      })
      .andThen(() => {
        return ResultUtils.combine([
          this.accountRepository.getPublicIdentifier(),
          this.accountRepository.getActiveStateChannels(),
          this.registryRepository.initializeReadOnly(),
          this.registryRepository.initializeForWrite(),
          this.governanceRepository.initializeReadOnly(),
          this.governanceRepository.initializeForWrite(),
        ]);
      })
      .andThen((vals) => {
        const [publicIdentifier, activeStateChannels] = vals;

        this.logUtils.debug(
          `Obtained active state channels: ${activeStateChannels}`,
        );

        context.publicIdentifier = publicIdentifier;
        context.activeStateChannels = activeStateChannels;

        return this.contextProvider.setContext(context);
      })
      .andThen(() => {
        // By doing some active initialization, we can avoid whole categories
        // of errors occuring post-initialization (ie, runtime), which makes the
        // whole thing more reliable in operation.
        this.logUtils.debug("Initializing utilities");
        this.logUtils.debug("Initializing services");
        return this.gatewayConnectorService.initialize();
      })
      .andThen(() => {
        this.logUtils.debug("Initializing API listeners");
        // Initialize anything that wants an initialized context
        return ResultUtils.combine([
          this.vectorAPIListener.initialize(),
          this.gatewayConnectorListener.initialize(),
          this.messagingListener.initialize(),
          this.blockchainListener.initialize(),
        ]);
      })
      .andThen(() => {
        this.logUtils.debug("Initialized all internal services");
        return this.gatewayConnectorService.activateAuthorizedGateways();
      })
      // .andThen(() => {
      //   // Claim control
      //   return this.controlService.claimControl();
      // })
      .map(() => {
        if (this._initializePromiseResolve != null) {
          this._initializePromiseResolve();
        }
        this.logUtils.debug(`Hypernet Protocol core initialized successfully`);
        this._initialized = true;
      })
      .mapErr((e) => {
        this.logUtils.error(e);
        return e;
      });

    return this._initializeResult;
  }

  /**
   * Mints the test token to the Ethereum address associated with the Core account.
   * @param amount the amount of test token to mint
   */
  public mintTestToken(
    amount: BigNumberString,
  ): ResultAsync<void, BlockchainUnavailableError> {
    return this.contextProvider
      .getInitializedContext()
      .andThen((context) => {
        return this.developmentService.mintTestToken(amount, context.account);
      })
      .mapErr((e) => {
        this.logUtils.error(e);
        return e;
      });
  }

  public authorizeGateway(
    gatewayUrl: GatewayUrl,
  ): ResultAsync<
    void,
    | PersistenceError
    | BalancesUnavailableError
    | BlockchainUnavailableError
    | GatewayAuthorizationDeniedError
    | GatewayActivationError
    | VectorError
  > {
    return this.gatewayConnectorService
      .authorizeGateway(gatewayUrl)
      .mapErr((e) => {
        this.logUtils.error(e);
        return e;
      });
  }

  public deauthorizeGateway(
    gatewayUrl: GatewayUrl,
  ): ResultAsync<
    void,
    | PersistenceError
    | ProxyError
    | GatewayAuthorizationDeniedError
    | BalancesUnavailableError
    | BlockchainUnavailableError
    | GatewayActivationError
    | VectorError
    | GatewayValidationError
  > {
    return this.gatewayConnectorService
      .deauthorizeGateway(gatewayUrl)
      .mapErr((e) => {
        this.logUtils.error(e);
        return e;
      });
  }

  public getAuthorizedGatewaysConnectorsStatus(): ResultAsync<
    Map<GatewayUrl, boolean>,
    PersistenceError | VectorError | BlockchainUnavailableError
  > {
    return this.gatewayConnectorService
      .getAuthorizedGatewaysConnectorsStatus()
      .mapErr((e) => {
        this.logUtils.error(e);
        return e;
      });
  }

  public getGatewayTokenInfo(
    gatewayUrls: GatewayUrl[],
  ): ResultAsync<
    Map<GatewayUrl, GatewayTokenInfo[]>,
    | ProxyError
    | PersistenceError
    | GatewayAuthorizationDeniedError
    | BalancesUnavailableError
    | BlockchainUnavailableError
    | GatewayActivationError
    | VectorError
    | GatewayValidationError
  > {
    return this.gatewayConnectorService
      .getGatewayTokenInfo(gatewayUrls)
      .mapErr((e) => {
        this.logUtils.error(e);
        return e;
      });
  }

  public getGatewayRegistrationInfo(
    filter?: GatewayRegistrationFilter,
  ): ResultAsync<GatewayRegistrationInfo[], PersistenceError> {
    return this.gatewayConnectorService
      .getGatewayRegistrationInfo(filter)
      .mapErr((e) => {
        this.logUtils.error(e);
        return e;
      });
  }

  public getAuthorizedGateways(): ResultAsync<
    Map<GatewayUrl, Signature>,
    PersistenceError | VectorError | BlockchainUnavailableError
  > {
    return this.gatewayConnectorService.getAuthorizedGateways().mapErr((e) => {
      this.logUtils.error(e);
      return e;
    });
  }

  public closeGatewayIFrame(
    gatewayUrl: GatewayUrl,
  ): ResultAsync<
    void,
    | GatewayConnectorError
    | PersistenceError
    | VectorError
    | BlockchainUnavailableError
    | ProxyError
    | GatewayAuthorizationDeniedError
    | BalancesUnavailableError
    | GatewayActivationError
    | GatewayValidationError
  > {
    return this.gatewayConnectorService
      .closeGatewayIFrame(gatewayUrl)
      .mapErr((e) => {
        this.logUtils.error(e);
        return e;
      });
  }

  public displayGatewayIFrame(
    gatewayUrl: GatewayUrl,
  ): ResultAsync<
    void,
    | GatewayConnectorError
    | PersistenceError
    | VectorError
    | BlockchainUnavailableError
    | ProxyError
    | GatewayAuthorizationDeniedError
    | BalancesUnavailableError
    | GatewayActivationError
    | GatewayValidationError
  > {
    return this.gatewayConnectorService
      .displayGatewayIFrame(gatewayUrl)
      .mapErr((e) => {
        this.logUtils.error(e);
        return e;
      });
  }

  public providePrivateCredentials(
    privateKey: string | null,
    mnemonic: string | null,
  ): ResultAsync<void, InvalidParametersError> {
    return this.accountService
      .providePrivateCredentials(new PrivateCredentials(privateKey, mnemonic))
      .mapErr((e) => {
        this.logUtils.error(e);
        return e;
      });
  }

  public getProposals(
    pageNumber: number,
    pageSize: number,
  ): ResultAsync<Proposal[], HypernetGovernorContractError> {
    return this.governanceService.getProposals(pageNumber, pageSize);
  }

  public createProposal(
    name: string,
    symbol: string,
    owner: EthereumAccountAddress,
    enumerable: boolean,
  ): ResultAsync<Proposal, HypernetGovernorContractError> {
    return this.governanceService.createProposal(
      name,
      symbol,
      owner,
      enumerable,
    );
  }

  public delegateVote(
    delegateAddress: EthereumAccountAddress,
    amount: number | null,
  ): ResultAsync<void, ERC20ContractError> {
    return this.governanceService.delegateVote(delegateAddress, amount);
  }

  public getProposalDetails(
    proposalId: string,
  ): ResultAsync<Proposal, HypernetGovernorContractError> {
    return this.governanceService.getProposalDetails(proposalId);
  }

  public castVote(
    proposalId: string,
    support: EProposalVoteSupport,
  ): ResultAsync<Proposal, HypernetGovernorContractError> {
    return this.governanceService.castVote(proposalId, support);
  }

  public getProposalVotesReceipt(
    proposalId: string,
    voterAddress: EthereumAccountAddress,
  ): ResultAsync<ProposalVoteReceipt, HypernetGovernorContractError> {
    return this.governanceService.getProposalVotesReceipt(
      proposalId,
      voterAddress,
    );
  }

  public getRegistries(
    pageNumber: number,
    pageSize: number,
    sortOrder: ERegistrySortOrder,
  ): ResultAsync<
    Registry[],
    RegistryFactoryContractError | NonFungibleRegistryContractError
  > {
    return this.registryService.getRegistries(pageNumber, pageSize, sortOrder);
  }

  public getRegistryByName(
    registryNames: string[],
  ): ResultAsync<
    Map<string, Registry>,
    RegistryFactoryContractError | NonFungibleRegistryContractError
  > {
    return this.registryService.getRegistryByName(registryNames);
  }

  public getRegistryByAddress(
    registryAddresses: EthereumContractAddress[],
  ): ResultAsync<
    Map<EthereumContractAddress, Registry>,
    RegistryFactoryContractError | NonFungibleRegistryContractError
  > {
    return this.registryService.getRegistryByAddress(registryAddresses);
  }

  public getRegistryEntriesTotalCount(
    registryNames: string[],
  ): ResultAsync<
    Map<string, number>,
    RegistryFactoryContractError | NonFungibleRegistryContractError
  > {
    return this.registryService.getRegistryEntriesTotalCount(registryNames);
  }

  public getRegistryEntries(
    registryName: string,
    pageNumber: number,
    pageSize: number,
    sortOrder: ERegistrySortOrder,
  ): ResultAsync<
    RegistryEntry[],
    RegistryFactoryContractError | NonFungibleRegistryContractError
  > {
    return this.registryService.getRegistryEntries(
      registryName,
      pageNumber,
      pageSize,
      sortOrder,
    );
  }

  public getRegistryEntryDetailByTokenId(
    registryName: string,
    tokenId: number,
  ): ResultAsync<
    RegistryEntry,
    RegistryFactoryContractError | NonFungibleRegistryContractError
  > {
    return this.registryService.getRegistryEntryDetailByTokenId(
      registryName,
      tokenId,
    );
  }

  public queueProposal(
    proposalId: string,
  ): ResultAsync<Proposal, HypernetGovernorContractError> {
    return this.governanceService.queueProposal(proposalId);
  }

  public cancelProposal(
    proposalId: string,
  ): ResultAsync<Proposal, HypernetGovernorContractError> {
    return this.governanceService.cancelProposal(proposalId);
  }

  public executeProposal(
    proposalId: string,
  ): ResultAsync<Proposal, HypernetGovernorContractError> {
    return this.governanceService.executeProposal(proposalId);
  }

  public updateRegistryEntryTokenURI(
    registryName: string,
    tokenId: number,
    registrationData: string,
  ): ResultAsync<
    RegistryEntry,
    | BlockchainUnavailableError
    | RegistryFactoryContractError
    | NonFungibleRegistryContractError
    | RegistryPermissionError
  > {
    return this.registryService.updateRegistryEntryTokenURI(
      registryName,
      tokenId,
      registrationData,
    );
  }

  public updateRegistryEntryLabel(
    registryName: string,
    tokenId: number,
    label: string,
  ): ResultAsync<
    RegistryEntry,
    | NonFungibleRegistryContractError
    | RegistryFactoryContractError
    | BlockchainUnavailableError
    | RegistryPermissionError
  > {
    return this.registryService.updateRegistryEntryLabel(
      registryName,
      tokenId,
      label,
    );
  }

  public getProposalsCount(): ResultAsync<
    number,
    HypernetGovernorContractError
  > {
    return this.governanceService.getProposalsCount();
  }

  public getProposalThreshold(): ResultAsync<
    number,
    HypernetGovernorContractError
  > {
    return this.governanceService.getProposalThreshold();
  }

  public getVotingPower(
<<<<<<< HEAD
    account: EthereumAddress,
  ): ResultAsync<number, HypernetGovernorContractError | ERC20ContractError> {
=======
    account: EthereumAccountAddress,
  ): ResultAsync<number, HypernetGovernorContractError> {
>>>>>>> bd86d674
    return this.governanceService.getVotingPower(account);
  }

  public getHyperTokenBalance(
    account: EthereumAccountAddress,
  ): ResultAsync<number, ERC20ContractError> {
    return this.governanceService.getHyperTokenBalance(account);
  }

  public getNumberOfRegistries(): ResultAsync<
    number,
    RegistryFactoryContractError | NonFungibleRegistryContractError
  > {
    return this.registryService.getNumberOfRegistries();
  }

  public updateRegistryParams(
    registryParams: RegistryParams,
  ): ResultAsync<
    Registry,
    | NonFungibleRegistryContractError
    | RegistryFactoryContractError
    | BlockchainUnavailableError
    | RegistryPermissionError
  > {
    return this.registryService.updateRegistryParams(registryParams);
  }

  public createRegistryEntry(
    registryName: string,
    label: string,
    recipientAddress: EthereumAccountAddress,
    data: string,
  ): ResultAsync<
    void,
    | NonFungibleRegistryContractError
    | RegistryFactoryContractError
    | BlockchainUnavailableError
    | RegistryPermissionError
    | ERC20ContractError
  > {
    return this.registryService.createRegistryEntry(
      registryName,
      label,
      recipientAddress,
      data,
    );
  }

  public transferRegistryEntry(
    registryName: string,
    tokenId: number,
    transferToAddress: EthereumAccountAddress,
  ): ResultAsync<
    RegistryEntry,
    | NonFungibleRegistryContractError
    | RegistryFactoryContractError
    | BlockchainUnavailableError
    | RegistryPermissionError
  > {
    return this.registryService.transferRegistryEntry(
      registryName,
      tokenId,
      transferToAddress,
    );
  }

  public burnRegistryEntry(
    registryName: string,
    tokenId: number,
  ): ResultAsync<
    void,
    | NonFungibleRegistryContractError
    | RegistryFactoryContractError
    | BlockchainUnavailableError
    | RegistryPermissionError
  > {
    return this.registryService.burnRegistryEntry(registryName, tokenId);
  }

  public createRegistryByToken(
    name: string,
    symbol: string,
    registrarAddress: EthereumAccountAddress,
    enumerable: boolean,
  ): ResultAsync<void, RegistryFactoryContractError | ERC20ContractError> {
    return this.registryService.createRegistryByToken(
      name,
      symbol,
      registrarAddress,
      enumerable,
    );
  }

  public grantRegistrarRole(
    registryName: string,
    address: EthereumAccountAddress,
  ): ResultAsync<
    void,
    | NonFungibleRegistryContractError
    | RegistryFactoryContractError
    | BlockchainUnavailableError
    | RegistryPermissionError
  > {
    return this.registryService.grantRegistrarRole(registryName, address);
  }

  public revokeRegistrarRole(
    registryName: string,
    address: EthereumAccountAddress,
  ): ResultAsync<
    void,
    | NonFungibleRegistryContractError
    | RegistryFactoryContractError
    | BlockchainUnavailableError
    | RegistryPermissionError
  > {
    return this.registryService.revokeRegistrarRole(registryName, address);
  }

  public renounceRegistrarRole(
    registryName: string,
    address: EthereumAccountAddress,
  ): ResultAsync<
    void,
    | NonFungibleRegistryContractError
    | RegistryFactoryContractError
    | BlockchainUnavailableError
    | RegistryPermissionError
  > {
    return this.registryService.renounceRegistrarRole(registryName, address);
  }
}<|MERGE_RESOLUTION|>--- conflicted
+++ resolved
@@ -42,7 +42,6 @@
   RegistryFactoryContractError,
   HypernetGovernorContractError,
   ERC20ContractError,
-<<<<<<< HEAD
   InvalidPaymentError,
   GatewayActivationError,
   InvalidPaymentIdError,
@@ -51,10 +50,8 @@
   TransferCreationError,
   PaymentStakeError,
   PaymentFinalizeError,
-=======
   EthereumAccountAddress,
   EthereumContractAddress,
->>>>>>> bd86d674
 } from "@hypernetlabs/objects";
 import {
   AxiosAjaxUtils,
@@ -1289,13 +1286,8 @@
   }
 
   public getVotingPower(
-<<<<<<< HEAD
-    account: EthereumAddress,
+    account: EthereumAccountAddress,
   ): ResultAsync<number, HypernetGovernorContractError | ERC20ContractError> {
-=======
-    account: EthereumAccountAddress,
-  ): ResultAsync<number, HypernetGovernorContractError> {
->>>>>>> bd86d674
     return this.governanceService.getVotingPower(account);
   }
 
