--- conflicted
+++ resolved
@@ -62,11 +62,8 @@
   LazyMintModuleContractError,
   InitializeStatus,
   CoreInitializationErrors,
-<<<<<<< HEAD
   LazyMintingSignature,
-=======
   IPFSUnavailableError,
->>>>>>> 8c35edcf
 } from "@hypernetlabs/objects";
 import {
   AxiosAjaxUtils,
@@ -159,11 +156,8 @@
   CeramicUtils,
   MessagingProvider,
   BlockchainTimeUtils,
-<<<<<<< HEAD
   DIDDataStoreProvider,
-=======
   IPFSUtils,
->>>>>>> 8c35edcf
 } from "@implementations/utilities";
 import {
   GatewayConnectorProxyFactory,
@@ -185,11 +179,8 @@
   ICeramicUtils,
   IMessagingProvider,
   IBlockchainTimeUtils,
-<<<<<<< HEAD
   IDIDDataStoreProvider,
-=======
   IIPFSUtils,
->>>>>>> 8c35edcf
 } from "@interfaces/utilities";
 import {
   IBrowserNodeFactory,
