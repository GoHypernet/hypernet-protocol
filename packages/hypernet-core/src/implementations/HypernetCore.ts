import {
  Balances,
  ControlClaim,
  HypernetLink,
  Payment,
  PublicIdentifier,
  PullPayment,
  PushPayment,
  PaymentId,
  GatewayUrl,
  IHypernetCore,
  Signature,
  PrivateCredentials,
  AcceptPaymentError,
  BalancesUnavailableError,
  BlockchainUnavailableError,
  InsufficientBalanceError,
  GatewayConnectorError,
  GatewayValidationError,
  PersistenceError,
  VectorError,
  InvalidParametersError,
  ProxyError,
  GatewayAuthorizationDeniedError,
  BigNumberString,
  MessagingError,
  RouterChannelUnknownError,
  ActiveStateChannel,
  ChainId,
  GatewayTokenInfo,
  GatewayRegistrationFilter,
  GatewayRegistrationInfo,
  Proposal,
  EProposalVoteSupport,
  ProposalVoteReceipt,
  Registry,
  RegistryEntry,
  RegistryParams,
  RegistryPermissionError,
  ERegistrySortOrder,
  NonFungibleRegistryContractError,
  RegistryFactoryContractError,
  HypernetGovernorContractError,
  ERC20ContractError,
  InvalidPaymentError,
  GatewayActivationError,
  InvalidPaymentIdError,
  GovernanceSignerUnavailableError,
  TransferResolutionError,
  TransferCreationError,
  PaymentStakeError,
  PaymentFinalizeError,
  EthereumAccountAddress,
  EthereumContractAddress,
  RegistryTokenId,
  PaymentCreationError,
  ProviderId,
  TokenInformation,
  InactiveGatewayError,
  RegistryModule,
  BatchModuleContractError,
<<<<<<< HEAD
  LazyMintModuleContractError,
=======
  InitializeStatus,
  CoreInitializationErrors,
>>>>>>> dd60ce7f
} from "@hypernetlabs/objects";
import {
  AxiosAjaxUtils,
  IAjaxUtils,
  ResultUtils,
  ILocalStorageUtils,
  LocalStorageUtils,
  ILogUtils,
  LogUtils,
  IValidationUtils,
  ValidationUtils,
  ITimeUtils,
  TimeUtils,
} from "@hypernetlabs/utils";
import {
  BlockchainListener,
  GatewayConnectorListener,
  NatsMessagingListener,
  VectorAPIListener,
} from "@implementations/api";
import {
  AccountService,
  ControlService,
  DevelopmentService,
  LinkService,
  GatewayConnectorService,
  PaymentService,
  GovernanceService,
  RegistryService,
  TokenInformationService,
} from "@implementations/business";
import {
  AccountsRepository,
  GatewayConnectorRepository,
  NatsMessagingRepository,
  PaymentRepository,
  RouterRepository,
  LinkRepository,
  GovernanceRepository,
  RegistryRepository,
  GatewayRegistrationRepository,
} from "@implementations/data";
import {
  TokenInformationRepository,
  ITokenInformationRepository,
} from "@hypernetlabs/common-repositories";
import {
  IBlockchainListener,
  IGatewayConnectorListener,
  IMessagingListener,
  IVectorListener,
} from "@interfaces/api";
import {
  IAccountService,
  IControlService,
  IDevelopmentService,
  ILinkService,
  IGatewayConnectorService,
  IPaymentService,
  IGovernanceService,
  IRegistryService,
  ITokenInformationService,
} from "@interfaces/business";
import {
  IAccountsRepository,
  ILinkRepository,
  IGatewayConnectorRepository,
  IMessagingRepository,
  IPaymentRepository,
  IRouterRepository,
  IGatewayRegistrationRepository,
  IGovernanceRepository,
  IRegistryRepository,
} from "@interfaces/data";
import { HypernetConfig, HypernetContext } from "@interfaces/objects";
import { errAsync, ok, okAsync, Result, ResultAsync } from "neverthrow";
import { Subject } from "rxjs";

import { StorageUtils } from "@implementations/data/utilities";
import {
  BrowserNodeProvider,
  ConfigProvider,
  ContextProvider,
  BlockchainProvider,
  LinkUtils,
  PaymentUtils,
  PaymentIdUtils,
  VectorUtils,
  EthersBlockchainUtils,
  CeramicUtils,
  MessagingProvider,
  BlockchainTimeUtils,
} from "@implementations/utilities";
import {
  GatewayConnectorProxyFactory,
  BrowserNodeFactory,
  InternalProviderFactory,
  NonFungibleRegistryContractFactory,
} from "@implementations/utilities/factory";
import { IStorageUtils } from "@interfaces/data/utilities";
import {
  IBlockchainProvider,
  IBlockchainUtils,
  IBrowserNodeProvider,
  IConfigProvider,
  IContextProvider,
  ILinkUtils,
  IPaymentIdUtils,
  IPaymentUtils,
  IVectorUtils,
  ICeramicUtils,
  IMessagingProvider,
  IBlockchainTimeUtils,
} from "@interfaces/utilities";
import {
  IBrowserNodeFactory,
  IInternalProviderFactory,
  IGatewayConnectorProxyFactory,
  INonFungibleRegistryContractFactory,
} from "@interfaces/utilities/factory";

/**
 * The top-level class-definition for Hypernet Core.
 */
export class HypernetCore implements IHypernetCore {
  // RXJS Observables
  public onControlClaimed: Subject<ControlClaim>;
  public onControlYielded: Subject<ControlClaim>;
  public onPushPaymentSent: Subject<PushPayment>;
  public onPushPaymentUpdated: Subject<PushPayment>;
  public onPullPaymentSent: Subject<PullPayment>;
  public onPushPaymentReceived: Subject<PushPayment>;
  public onPullPaymentUpdated: Subject<PullPayment>;
  public onPullPaymentReceived: Subject<PullPayment>;
  public onPushPaymentDelayed: Subject<PushPayment>;
  public onPullPaymentDelayed: Subject<PullPayment>;
  public onPushPaymentCanceled = new Subject<PushPayment>();
  public onPullPaymentCanceled = new Subject<PullPayment>();
  public onBalancesChanged: Subject<Balances>;
  public onCeramicAuthenticationStarted: Subject<void>;
  public onCeramicAuthenticationSucceeded: Subject<void>;
  public onCeramicFailed: Subject<Error>;
  public onGatewayAuthorized: Subject<GatewayUrl>;
  public onGatewayDeauthorizationStarted: Subject<GatewayUrl>;
  public onAuthorizedGatewayUpdated: Subject<GatewayUrl>;
  public onAuthorizedGatewayActivationFailed: Subject<GatewayUrl>;
  public onGatewayIFrameDisplayRequested: Subject<GatewayUrl>;
  public onGatewayIFrameCloseRequested: Subject<GatewayUrl>;
  public onCoreIFrameDisplayRequested: Subject<void>;
  public onCoreIFrameCloseRequested: Subject<void>;
  public onInitializationRequired: Subject<void>;
  public onPrivateCredentialsRequested: Subject<void>;
  public onWalletConnectOptionsDisplayRequested: Subject<void>;
  public onStateChannelCreated: Subject<ActiveStateChannel>;
  public onChainConnected: Subject<ChainId>;
  public onGovernanceChainConnected: Subject<ChainId>;
  public onChainChanged: Subject<ChainId>;
  public onAccountChanged: Subject<EthereumAccountAddress>;
  public onGovernanceChainChanged: Subject<ChainId>;
  public onGovernanceAccountChanged: Subject<EthereumAccountAddress>;

  // Utils Layer Stuff
  protected timeUtils: ITimeUtils;
  protected blockchainTimeUtils: IBlockchainTimeUtils;
  protected blockchainProvider: IBlockchainProvider;
  protected configProvider: IConfigProvider;
  protected contextProvider: IContextProvider;
  protected linkUtils: ILinkUtils;
  protected paymentIdUtils: IPaymentIdUtils;
  protected logUtils: ILogUtils;
  protected ajaxUtils: IAjaxUtils;
  protected blockchainUtils: IBlockchainUtils;
  protected localStorageUtils: ILocalStorageUtils;
  protected validationUtils: IValidationUtils;
  protected storageUtils: IStorageUtils;
  protected messagingProvider: IMessagingProvider;

  // Dependent on the browser node
  protected browserNodeProvider: IBrowserNodeProvider;
  protected vectorUtils: IVectorUtils;
  protected paymentUtils: IPaymentUtils;
  protected ceramicUtils: ICeramicUtils;

  // Factories
  protected gatewayConnectorProxyFactory: IGatewayConnectorProxyFactory;
  protected browserNodeFactory: IBrowserNodeFactory;
  protected internalProviderFactory: IInternalProviderFactory;
  protected nonFungibleRegistryContractFactory: INonFungibleRegistryContractFactory;

  // Data Layer Stuff
  protected accountRepository: IAccountsRepository;
  protected linkRepository: ILinkRepository;
  protected paymentRepository: IPaymentRepository;
  protected gatewayConnectorRepository: IGatewayConnectorRepository;
  protected gatewayRegistrationRepository: IGatewayRegistrationRepository;
  protected messagingRepository: IMessagingRepository;
  protected routerRepository: IRouterRepository;
  protected governanceRepository: IGovernanceRepository;
  protected tokenInformationRepository: ITokenInformationRepository;
  protected registryRepository: IRegistryRepository;

  // Business Layer Stuff
  protected accountService: IAccountService;
  protected controlService: IControlService;
  protected paymentService: IPaymentService;
  protected linkService: ILinkService;
  protected developmentService: IDevelopmentService;
  protected gatewayConnectorService: IGatewayConnectorService;
  protected governanceService: IGovernanceService;
  protected registryService: IRegistryService;
  protected tokenInformationService: ITokenInformationService;

  // API
  protected vectorAPIListener: IVectorListener;
  protected gatewayConnectorListener: IGatewayConnectorListener;
  protected messagingListener: IMessagingListener;
  protected blockchainListener: IBlockchainListener;

  protected _initializeResult: ResultAsync<
    InitializeStatus,
    CoreInitializationErrors
  > | null;
  protected _initialized: boolean;
  protected _initializePromise: Promise<void>;
  protected _initializePromiseResolve: (() => void) | null;

  protected _governanceInitialized: boolean;
  protected _governanceInitializePromise: Promise<void>;
  protected _governanceInitializePromiseResolve: (() => void) | null;

  protected _paymentsInitialized: boolean;
  protected _paymentsInitializePromise: Promise<void>;
  protected _paymentsInitializePromiseResolve: (() => void) | null;

  protected _inControl: boolean;

  /**
   * Returns an instance of HypernetCore.
   * @param network the network to attach to
   * @param config optional config, defaults to localhost/dev config
   */
  constructor(config?: Partial<HypernetConfig>) {
    this._inControl = false;

    this.onControlClaimed = new Subject();
    this.onControlYielded = new Subject();
    this.onPushPaymentSent = new Subject();
    this.onPushPaymentUpdated = new Subject();
    this.onPushPaymentReceived = new Subject();
    this.onPullPaymentSent = new Subject();
    this.onPullPaymentUpdated = new Subject();
    this.onPullPaymentReceived = new Subject();
    this.onPushPaymentDelayed = new Subject();
    this.onPullPaymentDelayed = new Subject();
    this.onPushPaymentCanceled = new Subject();
    this.onPullPaymentCanceled = new Subject();
    this.onBalancesChanged = new Subject();
    this.onCeramicAuthenticationStarted = new Subject();
    this.onCeramicAuthenticationSucceeded = new Subject();
    this.onCeramicFailed = new Subject();
    this.onGatewayAuthorized = new Subject();
    this.onGatewayDeauthorizationStarted = new Subject();
    this.onAuthorizedGatewayUpdated = new Subject();
    this.onAuthorizedGatewayActivationFailed = new Subject();
    this.onGatewayIFrameDisplayRequested = new Subject();
    this.onGatewayIFrameCloseRequested = new Subject();
    this.onCoreIFrameDisplayRequested = new Subject();
    this.onCoreIFrameCloseRequested = new Subject();
    this.onInitializationRequired = new Subject<void>();
    this.onPrivateCredentialsRequested = new Subject();
    this.onWalletConnectOptionsDisplayRequested = new Subject();
    this.onStateChannelCreated = new Subject();
    this.onChainConnected = new Subject();
    this.onGovernanceChainConnected = new Subject();
    this.onChainChanged = new Subject();
    this.onAccountChanged = new Subject();
    this.onGovernanceChainChanged = new Subject();
    this.onGovernanceAccountChanged = new Subject();

    this.onControlClaimed.subscribe({
      next: () => {
        this._inControl = true;
      },
    });

    this.onControlYielded.subscribe({
      next: () => {
        this._inControl = false;
      },
    });

    this.logUtils = new LogUtils();
    this.timeUtils = new TimeUtils();
    this.localStorageUtils = new LocalStorageUtils();
    this.ajaxUtils = new AxiosAjaxUtils();
    this.validationUtils = new ValidationUtils();

    this.contextProvider = new ContextProvider(
      this.onControlClaimed,
      this.onControlYielded,
      this.onPushPaymentSent,
      this.onPullPaymentSent,
      this.onPushPaymentReceived,
      this.onPullPaymentReceived,
      this.onPushPaymentUpdated,
      this.onPullPaymentUpdated,
      this.onPushPaymentDelayed,
      this.onPullPaymentDelayed,
      this.onPushPaymentCanceled,
      this.onPullPaymentCanceled,
      this.onBalancesChanged,
      this.onCeramicAuthenticationStarted,
      this.onCeramicAuthenticationSucceeded,
      this.onCeramicFailed,
      this.onGatewayAuthorized,
      this.onGatewayDeauthorizationStarted,
      this.onAuthorizedGatewayUpdated,
      this.onAuthorizedGatewayActivationFailed,
      this.onGatewayIFrameDisplayRequested,
      this.onGatewayIFrameCloseRequested,
      this.onCoreIFrameDisplayRequested,
      this.onCoreIFrameCloseRequested,
      this.onInitializationRequired,
      this.onPrivateCredentialsRequested,
      this.onWalletConnectOptionsDisplayRequested,
      this.onStateChannelCreated,
      this.onChainConnected,
      this.onGovernanceChainConnected,
      this.onChainChanged,
      this.onAccountChanged,
      this.onGovernanceChainChanged,
      this.onGovernanceAccountChanged,
    );
    this.paymentIdUtils = new PaymentIdUtils();
    this.configProvider = new ConfigProvider(this.logUtils, config);
    this.linkUtils = new LinkUtils(this.contextProvider);
    this.internalProviderFactory = new InternalProviderFactory(
      this.configProvider,
    );
    this.gatewayConnectorProxyFactory = new GatewayConnectorProxyFactory(
      this.configProvider,
      this.contextProvider,
    );

    this.blockchainProvider = new BlockchainProvider(
      this.contextProvider,
      this.configProvider,
      this.localStorageUtils,
      this.internalProviderFactory,
      this.logUtils,
    );

    this.nonFungibleRegistryContractFactory =
      new NonFungibleRegistryContractFactory(this.blockchainProvider);

    this.browserNodeFactory = new BrowserNodeFactory(
      this.configProvider,
      this.logUtils,
    );

    this.blockchainTimeUtils = new BlockchainTimeUtils(
      this.blockchainProvider,
      this.timeUtils,
    );

    this.browserNodeProvider = new BrowserNodeProvider(
      this.configProvider,
      this.contextProvider,
      this.blockchainProvider,
      this.logUtils,
      this.localStorageUtils,
      this.browserNodeFactory,
    );

    this.ceramicUtils = new CeramicUtils(
      this.configProvider,
      this.contextProvider,
      this.browserNodeProvider,
      this.logUtils,
    );

    this.storageUtils = new StorageUtils(
      this.contextProvider,
      this.ceramicUtils,
      this.localStorageUtils,
      this.logUtils,
    );

    this.blockchainUtils = new EthersBlockchainUtils(
      this.blockchainProvider,
      this.configProvider,
    );
    this.vectorUtils = new VectorUtils(
      this.configProvider,
      this.contextProvider,
      this.browserNodeProvider,
      this.blockchainProvider,
      this.blockchainUtils,
      this.paymentIdUtils,
      this.logUtils,
      this.timeUtils,
    );
    this.paymentUtils = new PaymentUtils(
      this.configProvider,
      this.logUtils,
      this.paymentIdUtils,
      this.vectorUtils,
      this.browserNodeProvider,
      this.timeUtils,
    );

    this.messagingProvider = new MessagingProvider(
      this.configProvider,
      this.contextProvider,
      this.browserNodeProvider,
      this.ajaxUtils,
    );

    this.accountRepository = new AccountsRepository(
      this.blockchainProvider,
      this.vectorUtils,
      this.browserNodeProvider,
      this.blockchainUtils,
      this.storageUtils,
      this.contextProvider,
      this.logUtils,
    );

    this.paymentRepository = new PaymentRepository(
      this.browserNodeProvider,
      this.vectorUtils,
      this.configProvider,
      this.contextProvider,
      this.paymentUtils,
      this.logUtils,
      this.timeUtils,
      this.blockchainTimeUtils,
    );

    this.linkRepository = new LinkRepository(
      this.browserNodeProvider,
      this.configProvider,
      this.contextProvider,
      this.vectorUtils,
      this.paymentUtils,
      this.linkUtils,
      this.timeUtils,
    );

    this.gatewayConnectorRepository = new GatewayConnectorRepository(
      this.storageUtils,
      this.gatewayConnectorProxyFactory,
      this.logUtils,
    );
    this.gatewayRegistrationRepository = new GatewayRegistrationRepository(
      this.blockchainProvider,
      this.ajaxUtils,
      this.configProvider,
      this.contextProvider,
      this.vectorUtils,
      this.storageUtils,
      this.gatewayConnectorProxyFactory,
      this.logUtils,
    );
    this.messagingRepository = new NatsMessagingRepository(
      this.messagingProvider,
      this.configProvider,
    );

    this.routerRepository = new RouterRepository(
      this.blockchainUtils,
      this.blockchainProvider,
      this.configProvider,
    );

    this.governanceRepository = new GovernanceRepository(
      this.blockchainProvider,
      this.configProvider,
      this.logUtils,
    );

    this.registryRepository = new RegistryRepository(
      this.blockchainProvider,
      this.configProvider,
      this.logUtils,
    );

    this.tokenInformationRepository = new TokenInformationRepository(
      this.nonFungibleRegistryContractFactory,
      this.logUtils,
    );

    this.paymentService = new PaymentService(
      this.linkRepository,
      this.accountRepository,
      this.contextProvider,
      this.configProvider,
      this.paymentRepository,
      this.gatewayConnectorRepository,
      this.gatewayRegistrationRepository,
      this.vectorUtils,
      this.paymentUtils,
      this.blockchainUtils,
      this.blockchainTimeUtils,
      this.validationUtils,
      this.logUtils,
    );

    this.accountService = new AccountService(
      this.accountRepository,
      this.contextProvider,
      this.blockchainProvider,
      this.logUtils,
    );
    this.controlService = new ControlService(
      this.messagingRepository,
      this.contextProvider,
      this.timeUtils,
    );
    this.linkService = new LinkService(this.linkRepository);
    this.developmentService = new DevelopmentService(this.accountRepository);
    this.gatewayConnectorService = new GatewayConnectorService(
      this.gatewayConnectorRepository,
      this.gatewayRegistrationRepository,
      this.accountRepository,
      this.routerRepository,
      this.blockchainUtils,
      this.contextProvider,
      this.configProvider,
      this.blockchainProvider,
      this.logUtils,
    );
    this.governanceService = new GovernanceService(this.governanceRepository);
    this.registryService = new RegistryService(this.registryRepository);
    this.tokenInformationService = new TokenInformationService(
      this.tokenInformationRepository,
    );

    this.vectorAPIListener = new VectorAPIListener(
      this.browserNodeProvider,
      this.paymentService,
      this.vectorUtils,
      this.contextProvider,
      this.paymentUtils,
      this.logUtils,
    );

    this.gatewayConnectorListener = new GatewayConnectorListener(
      this.accountService,
      this.gatewayConnectorService,
      this.paymentService,
      this.linkService,
      this.contextProvider,
      this.logUtils,
      this.validationUtils,
    );
    this.messagingListener = new NatsMessagingListener(
      this.controlService,
      this.messagingProvider,
      this.configProvider,
      this.logUtils,
    );

    this.blockchainListener = new BlockchainListener(
      this.blockchainProvider,
      this.configProvider,
      this.contextProvider,
      this.logUtils,
    );

    // This whole rigamarole is to make sure it can only be initialized a single time, and that you can call waitInitialized()
    // before the call to initialize() is made
    this._initializeResult = null;
    this._initializePromiseResolve = null;
    this._initialized = false;
    this._initializePromise = new Promise((resolve) => {
      this._initializePromiseResolve = resolve;
    });

    this._governanceInitialized = false;
    this._governanceInitializePromiseResolve = null;
    this._governanceInitializePromise = new Promise((resolve) => {
      this._governanceInitializePromiseResolve = resolve;
    });

    this._paymentsInitialized = false;
    this._paymentsInitializePromiseResolve = null;
    this._paymentsInitializePromise = new Promise((resolve) => {
      this._paymentsInitializePromiseResolve = resolve;
    });
  }

  /**
   * Returns the initialized status of this instance of Hypernet Core.
   */
  public initialized(): ResultAsync<boolean, never> {
    return this.configProvider.getConfig().andThen((config) => {
      if (
        config.governanceRequired == true &&
        config.paymentsRequired == true
      ) {
        return ok(this._governanceInitialized && this._paymentsInitialized);
      } else {
        return ok(this._governanceInitialized || this._paymentsInitialized);
      }
    });
  }

  public waitInitialized(): ResultAsync<void, never> {
    return this.configProvider.getConfig().andThen((config) => {
      if (
        config.governanceRequired == true &&
        config.paymentsRequired == true
      ) {
        return ResultUtils.combine([
          ResultAsync.fromSafePromise<void, never>(
            this._governanceInitializePromise,
          ),
          ResultAsync.fromSafePromise<void, never>(
            this._paymentsInitializePromise,
          ),
        ]).map(() => {});
      } else {
        return ResultUtils.race([
          ResultAsync.fromSafePromise<void, never>(
            this._governanceInitializePromise,
          ),
          ResultAsync.fromSafePromise<void, never>(
            this._paymentsInitializePromise,
          ),
        ]).map(() => {});
      }
    });
  }

  public governanceInitialized(): Result<boolean, never> {
    return ok(this._governanceInitialized);
  }

  public waitGovernanceInitialized(): ResultAsync<void, never> {
    return ResultAsync.fromSafePromise(this._governanceInitializePromise);
  }

  public paymentsInitialized(): Result<boolean, never> {
    return ok(this._paymentsInitialized);
  }

  public waitPaymentsInitialized(): ResultAsync<void, never> {
    return ResultAsync.fromSafePromise(this._paymentsInitializePromise);
  }

  /**
   * Whether or not this instance of Hypernet Core is currently the one in control.
   */
  public inControl(): Result<boolean, never> {
    return ok(this._inControl);
  }

  /**
   * Returns a list of Ethereum accounts associated with this instance of Hypernet Core.
   */
  public getEthereumAccounts(): ResultAsync<
    EthereumAccountAddress[],
    BlockchainUnavailableError
  > {
    return this.accountService.getAccounts().mapErr((e) => {
      this.logUtils.error(e);
      return e;
    });
  }

  /**
   * Returns the (vector) pubId associated with this instance of HypernetCore.
   */
  public getPublicIdentifier(): ResultAsync<PublicIdentifier, never> {
    return this.contextProvider
      .getInitializedContext()
      .map((context) => {
        return context.publicIdentifier;
      })
      .mapErr((e) => {
        this.logUtils.error(e);
        return e;
      });
  }

  public getActiveStateChannels(): ResultAsync<
    ActiveStateChannel[],
    VectorError | BlockchainUnavailableError | PersistenceError
  > {
    return this.accountService.getActiveStateChannels().mapErr((e) => {
      this.logUtils.error(e);
      return e;
    });
  }

  public createStateChannel(
    routerPublicIdentifiers: PublicIdentifier[],
    chainId: ChainId,
  ): ResultAsync<
    ActiveStateChannel,
    BlockchainUnavailableError | VectorError | PersistenceError
  > {
    return this.accountService
      .createStateChannel(routerPublicIdentifiers, chainId)
      .mapErr((e) => {
        this.logUtils.error(e);
        return e;
      });
  }

  /**
   * Deposit funds into Hypernet Core.
   * @param assetAddress the Ethereum address of the token to deposit
   * @param amount the amount of the token to deposit
   */
  public depositFunds(
    channelAddress: EthereumContractAddress,
    assetAddress: EthereumContractAddress,
    amount: BigNumberString,
  ): ResultAsync<
    Balances,
    BalancesUnavailableError | BlockchainUnavailableError | VectorError | Error
  > {
    // console.log(`HypernetCore:depositFunds:assetAddress:${assetAddress}`)
    return this.accountService
      .depositFunds(channelAddress, assetAddress, amount)
      .mapErr((e) => {
        this.logUtils.error(e);
        return e;
      });
  }

  /**
   * Withdraw funds from Hypernet Core to a specified destination (Ethereum) address.
   * @param assetAddress the address of the token to withdraw
   * @param amount the amount of the token to withdraw
   * @param destinationAddress the (Ethereum) address to withdraw to
   */
  public withdrawFunds(
    channelAddress: EthereumContractAddress,
    assetAddress: EthereumContractAddress,
    amount: BigNumberString,
    destinationAddress: EthereumAccountAddress,
  ): ResultAsync<
    Balances,
    BalancesUnavailableError | BlockchainUnavailableError | VectorError | Error
  > {
    return this.accountService
      .withdrawFunds(channelAddress, assetAddress, amount, destinationAddress)
      .mapErr((e) => {
        this.logUtils.error(e);
        return e;
      });
  }

  /**
   * Returns the current balances for this instance of Hypernet Core.
   */
  public getBalances(): ResultAsync<
    Balances,
    BalancesUnavailableError | VectorError | BlockchainUnavailableError
  > {
    return this.accountService.getBalances().mapErr((e) => {
      this.logUtils.error(e);
      return e;
    });
  }

  /**
   * Return all Hypernet Links.
   */
  public getLinks(): ResultAsync<HypernetLink[], VectorError | Error> {
    return this.linkService.getLinks().mapErr((e) => {
      this.logUtils.error(e);
      return e;
    });
  }

  /**
   * Return all *active* Hypernet Links.
   */
  public getActiveLinks(): ResultAsync<HypernetLink[], VectorError | Error> {
    return this.linkService.getLinks().mapErr((e) => {
      this.logUtils.error(e);
      return e;
    });
  }

  /**
   * Accepts the terms of a push payment, and puts up the stake/insurance transfer.
   * @param paymentId
   */
  public acceptOffer(
    paymentId: PaymentId,
  ): ResultAsync<
    Payment,
    | TransferCreationError
    | VectorError
    | BalancesUnavailableError
    | BlockchainUnavailableError
    | InvalidPaymentError
    | InvalidParametersError
    | PaymentStakeError
    | TransferResolutionError
    | AcceptPaymentError
    | InsufficientBalanceError
    | InvalidPaymentIdError
    | PaymentCreationError
    | NonFungibleRegistryContractError
  > {
    return this.paymentService.acceptOffer(paymentId).mapErr((e) => {
      this.logUtils.error(e);
      return e;
    });
  }

  /**
   * Pull funds for a given payment
   * @param paymentId the payment for which to pull funds from
   * @param amount the amount of funds to pull
   */
  public pullFunds(
    paymentId: PaymentId,
    amount: BigNumberString,
  ): ResultAsync<Payment, VectorError | Error> {
    return this.paymentService.pullFunds(paymentId, amount).mapErr((e) => {
      this.logUtils.error(e);
      return e;
    });
  }

  /**
   * Finalize a pull-payment.
   */
  // TODO
  public async finalizePullPayment(
    paymentId: PaymentId,
    finalAmount: BigNumberString,
  ): Promise<HypernetLink> {
    throw new Error("Method not yet implemented.");
  }

  public repairPayments(
    paymentIds: PaymentId[],
  ): ResultAsync<
    void,
    | VectorError
    | BlockchainUnavailableError
    | InvalidPaymentError
    | InvalidParametersError
    | TransferResolutionError
    | InvalidPaymentIdError
    | ProxyError
  > {
    return this.paymentService.repairPayments(paymentIds).map(() => {});
  }

  /**
   * Initialize this instance of Hypernet Core
   * @param account: the ethereum account to initialize with
   */
  public initialize(): ResultAsync<InitializeStatus, CoreInitializationErrors> {
    if (this._initializeResult != null) {
      return this._initializeResult;
    }

    this._initializeResult = ResultUtils.combine([
      this.configProvider.getConfig(),
      this.contextProvider.getContext(),
      this.blockchainProvider.initialize(),
    ]).andThen((vals) => {
      const [config, context] = vals;
      this.logUtils.debug(`Initializing Hypernet Protocol Core`);

      return ResultUtils.combine([
        this.initializeGovernance()
          .map(() => {
            context.governanceInitialized = true;
            if (this._governanceInitializePromiseResolve != null) {
              this._governanceInitializePromiseResolve();
            }
          })
          .orElse((e) => {
            this.logUtils.error(e);
            if (config.governanceRequired === true) {
              return errAsync(e);
            } else {
              return okAsync(undefined);
            }
          }),
        this.initializePayments(config, context)
          .map(() => {
            context.paymentsInitialized = true;
            if (this._paymentsInitializePromiseResolve != null) {
              this._paymentsInitializePromiseResolve();
            }
          })
          .orElse((e) => {
            this.logUtils.error(e);
            if (config.paymentsRequired === true) {
              return errAsync(e);
            } else {
              return okAsync(undefined);
            }
          }),
      ])
        .map(() => {})
        .orElse((e) => {
          this.logUtils.error(e);
          if (
            config.governanceRequired === false &&
            config.paymentsRequired === false
          ) {
            return okAsync(undefined);
          } else {
            return errAsync(e);
          }
        })
        .andThen(() => {
          return this.contextProvider.setContext(context);
        })
        .andThen(() => {
          return okAsync(
            new InitializeStatus(
              true,
              context.paymentsInitialized,
              context.governanceInitialized,
            ),
          );
        });
    });

    return this._initializeResult;
  }

  private initializeGovernance(): ResultAsync<
    void,
    | GovernanceSignerUnavailableError
    | BlockchainUnavailableError
    | InvalidParametersError
  > {
    // Initialize governance provider with contracts
    return ResultUtils.combine([
      this.registryRepository.initializeReadOnly(),
      this.governanceRepository.initializeReadOnly(),
      this.registryRepository.initializeForWrite(),
      this.governanceRepository.initializeForWrite(),
    ]).map(() => {});
  }

  private initializePayments(
    config: HypernetConfig,
    context: HypernetContext,
  ): ResultAsync<
    void,
    | MessagingError
    | BlockchainUnavailableError
    | VectorError
    | RouterChannelUnknownError
    | GatewayConnectorError
    | GatewayValidationError
    | PersistenceError
    | ProxyError
    | InvalidPaymentError
    | InvalidParametersError
    | InvalidPaymentIdError
    | TransferResolutionError
    | TransferCreationError
    | PaymentStakeError
    | PaymentFinalizeError
    | NonFungibleRegistryContractError
  > {
    return this.tokenInformationRepository
      .initialize(config.governanceChainInformation.tokenRegistryAddress)
      .orElse((e) => {
        this.logUtils.error(e);
        return okAsync(undefined);
      })

      .andThen(() => {
        this.logUtils.debug("Getting Ethereum accounts");
        return this.accountRepository.getAccounts();
      })
      .andThen((accounts) => {
        context.account = accounts[0];
        this.logUtils.debug(`Obtained accounts: ${accounts}`);
        return this.contextProvider.setContext(context);
      })
      .andThen(() => {
        return this.ceramicUtils.initialize();
      })
      .andThen(() => {
        return ResultUtils.combine([
          this.accountRepository.getPublicIdentifier(),
          this.accountRepository.getActiveStateChannels(),
        ]);
      })
      .andThen((vals) => {
        const [publicIdentifier, activeStateChannels] = vals;

        this.logUtils.debug(
          `Obtained active state channels: ${activeStateChannels}`,
        );

        context.publicIdentifier = publicIdentifier;
        context.activeStateChannels = activeStateChannels;

        return this.contextProvider.setContext(context);
      })
      .andThen(() => {
        // By doing some active initialization, we can avoid whole categories
        // of errors occuring post-initialization (ie, runtime), which makes the
        // whole thing more reliable in operation.
        this.logUtils.debug("Initializing payments utilities");
        this.logUtils.debug("Initializing payments services");
        return this.gatewayConnectorService.initialize();
      })
      .andThen(() => {
        this.logUtils.debug("Initializing API listeners");
        // Initialize anything that wants an initialized context
        return ResultUtils.combine([
          this.vectorAPIListener.initialize(),
          this.gatewayConnectorListener.initialize(),
          this.messagingListener.initialize(),
          this.blockchainListener.initialize(),
        ]);
      })
      .andThen(() => {
        this.logUtils.debug("Initialized all internal services");
        return this.gatewayConnectorService.activateAuthorizedGateways();
      })

      .andThen(() => {
        // If we are in debug mode, we'll print the registered transfers out.
        if (config.debug) {
          return this.browserNodeProvider
            .getBrowserNode()
            .andThen((browserNode) => {
              return browserNode.getRegisteredTransfers(
                config.governanceChainId,
              );
            })
            .map((registeredTransfers) => {
              this.logUtils.debug("Registered Transfers");
              this.logUtils.debug(registeredTransfers);
            });
        }
        return okAsync(undefined);
      });
  }

  /**
   * Mints the test token to the Ethereum address associated with the Core account.
   * @param amount the amount of test token to mint
   */
  public mintTestToken(
    amount: BigNumberString,
  ): ResultAsync<void, BlockchainUnavailableError> {
    return this.contextProvider
      .getInitializedContext()
      .andThen((context) => {
        return this.developmentService.mintTestToken(amount, context.account);
      })
      .mapErr((e) => {
        this.logUtils.error(e);
        return e;
      });
  }

  public authorizeGateway(
    gatewayUrl: GatewayUrl,
  ): ResultAsync<
    void,
    | PersistenceError
    | BalancesUnavailableError
    | BlockchainUnavailableError
    | GatewayAuthorizationDeniedError
    | GatewayActivationError
    | VectorError
    | NonFungibleRegistryContractError
  > {
    return this.gatewayConnectorService
      .authorizeGateway(gatewayUrl)
      .mapErr((e) => {
        this.logUtils.error(e);
        return e;
      });
  }

  public deauthorizeGateway(
    gatewayUrl: GatewayUrl,
  ): ResultAsync<
    void,
    | PersistenceError
    | ProxyError
    | GatewayAuthorizationDeniedError
    | BalancesUnavailableError
    | BlockchainUnavailableError
    | GatewayActivationError
    | VectorError
    | GatewayValidationError
    | NonFungibleRegistryContractError
    | InactiveGatewayError
  > {
    return this.gatewayConnectorService
      .deauthorizeGateway(gatewayUrl)
      .mapErr((e) => {
        this.logUtils.error(e);
        return e;
      });
  }

  public getAuthorizedGatewaysConnectorsStatus(): ResultAsync<
    Map<GatewayUrl, boolean>,
    PersistenceError | VectorError | BlockchainUnavailableError
  > {
    return this.gatewayConnectorService
      .getAuthorizedGatewaysConnectorsStatus()
      .mapErr((e) => {
        this.logUtils.error(e);
        return e;
      });
  }

  public getGatewayTokenInfo(
    gatewayUrls: GatewayUrl[],
  ): ResultAsync<
    Map<GatewayUrl, GatewayTokenInfo[]>,
    | ProxyError
    | PersistenceError
    | GatewayAuthorizationDeniedError
    | BalancesUnavailableError
    | BlockchainUnavailableError
    | GatewayActivationError
    | VectorError
    | GatewayValidationError
    | NonFungibleRegistryContractError
    | InactiveGatewayError
  > {
    return this.gatewayConnectorService
      .getGatewayTokenInfo(gatewayUrls)
      .mapErr((e) => {
        this.logUtils.error(e);
        return e;
      });
  }

  public getGatewayRegistrationInfo(
    filter?: GatewayRegistrationFilter,
  ): ResultAsync<GatewayRegistrationInfo[], PersistenceError> {
    return this.gatewayConnectorService
      .getGatewayRegistrationInfo(filter)
      .mapErr((e) => {
        this.logUtils.error(e);
        return e;
      });
  }

  public getAuthorizedGateways(): ResultAsync<
    Map<GatewayUrl, Signature>,
    PersistenceError | VectorError | BlockchainUnavailableError
  > {
    return this.gatewayConnectorService.getAuthorizedGateways().mapErr((e) => {
      this.logUtils.error(e);
      return e;
    });
  }

  public closeGatewayIFrame(
    gatewayUrl: GatewayUrl,
  ): ResultAsync<
    void,
    | GatewayConnectorError
    | PersistenceError
    | VectorError
    | BlockchainUnavailableError
    | ProxyError
    | GatewayAuthorizationDeniedError
    | BalancesUnavailableError
    | GatewayActivationError
    | GatewayValidationError
    | NonFungibleRegistryContractError
    | InactiveGatewayError
  > {
    return this.gatewayConnectorService
      .closeGatewayIFrame(gatewayUrl)
      .mapErr((e) => {
        this.logUtils.error(e);
        return e;
      });
  }

  public displayGatewayIFrame(
    gatewayUrl: GatewayUrl,
  ): ResultAsync<
    void,
    | GatewayConnectorError
    | PersistenceError
    | VectorError
    | BlockchainUnavailableError
    | ProxyError
    | GatewayAuthorizationDeniedError
    | BalancesUnavailableError
    | GatewayActivationError
    | GatewayValidationError
    | NonFungibleRegistryContractError
    | InactiveGatewayError
  > {
    return this.gatewayConnectorService
      .displayGatewayIFrame(gatewayUrl)
      .mapErr((e) => {
        this.logUtils.error(e);
        return e;
      });
  }

  public providePrivateCredentials(
    privateKey: string | null,
    mnemonic: string | null,
  ): ResultAsync<void, InvalidParametersError> {
    return this.accountService
      .providePrivateCredentials(new PrivateCredentials(privateKey, mnemonic))
      .mapErr((e) => {
        this.logUtils.error(e);
        return e;
      });
  }

  public getBlockNumber(): ResultAsync<number, BlockchainUnavailableError> {
    return this.blockchainProvider.getLatestBlock().map((block) => {
      return block.number;
    });
  }

  public getProposals(
    pageNumber: number,
    pageSize: number,
  ): ResultAsync<Proposal[], HypernetGovernorContractError> {
    return this.governanceService.getProposals(pageNumber, pageSize);
  }

  public createProposal(
    name: string,
    symbol: string,
    owner: EthereumAccountAddress,
    enumerable: boolean,
  ): ResultAsync<Proposal, HypernetGovernorContractError> {
    return this.governanceService.createProposal(
      name,
      symbol,
      owner,
      enumerable,
    );
  }

  public delegateVote(
    delegateAddress: EthereumAccountAddress,
    amount: number | null,
  ): ResultAsync<void, ERC20ContractError> {
    return this.governanceService.delegateVote(delegateAddress, amount);
  }

  public getProposalDetails(
    proposalId: string,
  ): ResultAsync<Proposal, HypernetGovernorContractError> {
    return this.governanceService.getProposalDetails(proposalId);
  }

  public castVote(
    proposalId: string,
    support: EProposalVoteSupport,
  ): ResultAsync<Proposal, HypernetGovernorContractError> {
    return this.governanceService.castVote(proposalId, support);
  }

  public getProposalVotesReceipt(
    proposalId: string,
    voterAddress: EthereumAccountAddress,
  ): ResultAsync<ProposalVoteReceipt, HypernetGovernorContractError> {
    return this.governanceService.getProposalVotesReceipt(
      proposalId,
      voterAddress,
    );
  }

  public getRegistries(
    pageNumber: number,
    pageSize: number,
    sortOrder: ERegistrySortOrder,
  ): ResultAsync<
    Registry[],
    RegistryFactoryContractError | NonFungibleRegistryContractError
  > {
    return this.registryService.getRegistries(pageNumber, pageSize, sortOrder);
  }

  public getRegistryByName(
    registryNames: string[],
  ): ResultAsync<
    Map<string, Registry>,
    RegistryFactoryContractError | NonFungibleRegistryContractError
  > {
    return this.registryService.getRegistryByName(registryNames);
  }

  public getRegistryByAddress(
    registryAddresses: EthereumContractAddress[],
  ): ResultAsync<
    Map<EthereumContractAddress, Registry>,
    RegistryFactoryContractError | NonFungibleRegistryContractError
  > {
    return this.registryService.getRegistryByAddress(registryAddresses);
  }

  public getRegistryEntriesTotalCount(
    registryNames: string[],
  ): ResultAsync<
    Map<string, number>,
    RegistryFactoryContractError | NonFungibleRegistryContractError
  > {
    return this.registryService.getRegistryEntriesTotalCount(registryNames);
  }

  public getRegistryEntries(
    registryName: string,
    pageNumber: number,
    pageSize: number,
    sortOrder: ERegistrySortOrder,
  ): ResultAsync<
    RegistryEntry[],
    RegistryFactoryContractError | NonFungibleRegistryContractError
  > {
    return this.registryService.getRegistryEntries(
      registryName,
      pageNumber,
      pageSize,
      sortOrder,
    );
  }

  public getRegistryEntryDetailByTokenId(
    registryName: string,
    tokenId: RegistryTokenId,
  ): ResultAsync<
    RegistryEntry,
    RegistryFactoryContractError | NonFungibleRegistryContractError
  > {
    return this.registryService.getRegistryEntryDetailByTokenId(
      registryName,
      tokenId,
    );
  }

  public queueProposal(
    proposalId: string,
  ): ResultAsync<Proposal, HypernetGovernorContractError> {
    return this.governanceService.queueProposal(proposalId);
  }

  public cancelProposal(
    proposalId: string,
  ): ResultAsync<Proposal, HypernetGovernorContractError> {
    return this.governanceService.cancelProposal(proposalId);
  }

  public executeProposal(
    proposalId: string,
  ): ResultAsync<Proposal, HypernetGovernorContractError> {
    return this.governanceService.executeProposal(proposalId);
  }

  public updateRegistryEntryTokenURI(
    registryName: string,
    tokenId: RegistryTokenId,
    registrationData: string,
  ): ResultAsync<
    RegistryEntry,
    | BlockchainUnavailableError
    | RegistryFactoryContractError
    | NonFungibleRegistryContractError
    | RegistryPermissionError
    | GovernanceSignerUnavailableError
  > {
    return this.registryService.updateRegistryEntryTokenURI(
      registryName,
      tokenId,
      registrationData,
    );
  }

  public updateRegistryEntryLabel(
    registryName: string,
    tokenId: RegistryTokenId,
    label: string,
  ): ResultAsync<
    RegistryEntry,
    | NonFungibleRegistryContractError
    | RegistryFactoryContractError
    | BlockchainUnavailableError
    | RegistryPermissionError
    | GovernanceSignerUnavailableError
  > {
    return this.registryService.updateRegistryEntryLabel(
      registryName,
      tokenId,
      label,
    );
  }

  public getProposalsCount(): ResultAsync<
    number,
    HypernetGovernorContractError
  > {
    return this.governanceService.getProposalsCount();
  }

  public getProposalThreshold(): ResultAsync<
    number,
    HypernetGovernorContractError
  > {
    return this.governanceService.getProposalThreshold();
  }

  public getVotingPower(
    account: EthereumAccountAddress,
  ): ResultAsync<number, HypernetGovernorContractError | ERC20ContractError> {
    return this.governanceService.getVotingPower(account);
  }

  public getHyperTokenBalance(
    account: EthereumAccountAddress,
  ): ResultAsync<number, ERC20ContractError> {
    return this.governanceService.getHyperTokenBalance(account);
  }

  public getNumberOfRegistries(): ResultAsync<
    number,
    RegistryFactoryContractError | NonFungibleRegistryContractError
  > {
    return this.registryService.getNumberOfRegistries();
  }

  public updateRegistryParams(
    registryParams: RegistryParams,
  ): ResultAsync<
    Registry,
    | NonFungibleRegistryContractError
    | RegistryFactoryContractError
    | BlockchainUnavailableError
    | RegistryPermissionError
    | GovernanceSignerUnavailableError
  > {
    return this.registryService.updateRegistryParams(registryParams);
  }

  public createRegistryEntry(
    registryName: string,
    newRegistryEntry: RegistryEntry,
  ): ResultAsync<
    void,
    | NonFungibleRegistryContractError
    | RegistryFactoryContractError
    | BlockchainUnavailableError
    | RegistryPermissionError
    | ERC20ContractError
    | GovernanceSignerUnavailableError
  > {
    return this.registryService.createRegistryEntry(
      registryName,
      newRegistryEntry,
    );
  }

  public transferRegistryEntry(
    registryName: string,
    tokenId: RegistryTokenId,
    transferToAddress: EthereumAccountAddress,
  ): ResultAsync<
    RegistryEntry,
    | NonFungibleRegistryContractError
    | RegistryFactoryContractError
    | BlockchainUnavailableError
    | RegistryPermissionError
    | GovernanceSignerUnavailableError
  > {
    return this.registryService.transferRegistryEntry(
      registryName,
      tokenId,
      transferToAddress,
    );
  }

  public burnRegistryEntry(
    registryName: string,
    tokenId: RegistryTokenId,
  ): ResultAsync<
    void,
    | NonFungibleRegistryContractError
    | RegistryFactoryContractError
    | BlockchainUnavailableError
    | RegistryPermissionError
    | GovernanceSignerUnavailableError
  > {
    return this.registryService.burnRegistryEntry(registryName, tokenId);
  }

  public createRegistryByToken(
    name: string,
    symbol: string,
    registrarAddress: EthereumAccountAddress,
    enumerable: boolean,
  ): ResultAsync<void, RegistryFactoryContractError | ERC20ContractError> {
    return this.registryService.createRegistryByToken(
      name,
      symbol,
      registrarAddress,
      enumerable,
    );
  }

  public grantRegistrarRole(
    registryName: string,
    address: EthereumAccountAddress | EthereumContractAddress,
  ): ResultAsync<
    void,
    | NonFungibleRegistryContractError
    | RegistryFactoryContractError
    | BlockchainUnavailableError
    | RegistryPermissionError
    | GovernanceSignerUnavailableError
  > {
    return this.registryService.grantRegistrarRole(registryName, address);
  }

  public revokeRegistrarRole(
    registryName: string,
    address: EthereumAccountAddress | EthereumContractAddress,
  ): ResultAsync<
    void,
    | NonFungibleRegistryContractError
    | RegistryFactoryContractError
    | BlockchainUnavailableError
    | RegistryPermissionError
    | GovernanceSignerUnavailableError
  > {
    return this.registryService.revokeRegistrarRole(registryName, address);
  }

  public renounceRegistrarRole(
    registryName: string,
    address: EthereumAccountAddress | EthereumContractAddress,
  ): ResultAsync<
    void,
    | NonFungibleRegistryContractError
    | RegistryFactoryContractError
    | BlockchainUnavailableError
    | RegistryPermissionError
    | GovernanceSignerUnavailableError
  > {
    return this.registryService.renounceRegistrarRole(registryName, address);
  }

  public provideProviderId(
    providerId: ProviderId,
  ): ResultAsync<void, InvalidParametersError> {
    return this.accountService.provideProviderId(providerId);
  }

  public getTokenInformation(): ResultAsync<TokenInformation[], never> {
    return this.tokenInformationService.getTokenInformation();
  }

  public getTokenInformationForChain(
    chainId: ChainId,
  ): ResultAsync<TokenInformation[], never> {
    return this.tokenInformationService.getTokenInformationForChain(chainId);
  }

  public getTokenInformationByAddress(
    tokenAddress: EthereumContractAddress,
  ): ResultAsync<TokenInformation | null, never> {
    return this.tokenInformationService.getTokenInformationByAddress(
      tokenAddress,
    );
  }

  public getRegistryEntryByOwnerAddress(
    registryName: string,
    ownerAddress: EthereumAccountAddress,
    index: number,
  ): ResultAsync<
    RegistryEntry | null,
    RegistryFactoryContractError | NonFungibleRegistryContractError
  > {
    return this.registryService.getRegistryEntryByOwnerAddress(
      registryName,
      ownerAddress,
      index,
    );
  }

  public getRegistryModules(): ResultAsync<
    RegistryModule[],
    RegistryFactoryContractError
  > {
    return this.registryService.getRegistryModules();
  }

  public createBatchRegistryEntry(
    registryName: string,
    newRegistryEntries: RegistryEntry[],
  ): ResultAsync<
    void,
    | BatchModuleContractError
    | RegistryFactoryContractError
    | NonFungibleRegistryContractError
  > {
    return this.registryService.createBatchRegistryEntry(
      registryName,
      newRegistryEntries,
    );
  }

  public getRegistryEntryListByOwnerAddress(
    registryName: string,
    ownerAddress: EthereumAccountAddress,
  ): ResultAsync<
    RegistryEntry[],
    RegistryFactoryContractError | NonFungibleRegistryContractError
  > {
    return this.registryService.getRegistryEntryListByOwnerAddress(
      registryName,
      ownerAddress,
    );
  }

  public lazyMintRegistryEntry(
    registryName: string,
    tokenId: RegistryTokenId,
    ownerAddress: EthereumAccountAddress,
    registrationData: string,
  ): ResultAsync<
    void,
    | LazyMintModuleContractError
    | RegistryFactoryContractError
    | NonFungibleRegistryContractError
    | BlockchainUnavailableError
  > {
    return this.registryService.lazyMintRegistryEntry(
      registryName,
      tokenId,
      ownerAddress,
      registrationData,
    );
  }
}<|MERGE_RESOLUTION|>--- conflicted
+++ resolved
@@ -59,12 +59,9 @@
   InactiveGatewayError,
   RegistryModule,
   BatchModuleContractError,
-<<<<<<< HEAD
   LazyMintModuleContractError,
-=======
   InitializeStatus,
   CoreInitializationErrors,
->>>>>>> dd60ce7f
 } from "@hypernetlabs/objects";
 import {
   AxiosAjaxUtils,
