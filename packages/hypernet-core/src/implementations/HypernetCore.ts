import {
  Balances,
  ControlClaim,
  HypernetLink,
  Payment,
  PublicIdentifier,
  PullPayment,
  PushPayment,
  PaymentId,
  GatewayUrl,
  IHypernetCore,
  Signature,
  PrivateCredentials,
  AcceptPaymentError,
  BalancesUnavailableError,
  BlockchainUnavailableError,
  InsufficientBalanceError,
  GatewayConnectorError,
  GatewayValidationError,
  PersistenceError,
  VectorError,
  InvalidParametersError,
  ProxyError,
  GatewayAuthorizationDeniedError,
  BigNumberString,
  MessagingError,
  RouterChannelUnknownError,
  ActiveStateChannel,
  ChainId,
  GatewayTokenInfo,
  GatewayRegistrationFilter,
  GatewayRegistrationInfo,
  Proposal,
  EProposalVoteSupport,
  ProposalVoteReceipt,
  Registry,
  RegistryEntry,
  RegistryParams,
  RegistryPermissionError,
  ERegistrySortOrder,
  NonFungibleRegistryContractError,
  RegistryFactoryContractError,
  HypernetGovernorContractError,
  ERC20ContractError,
  InvalidPaymentError,
  GatewayActivationError,
  InvalidPaymentIdError,
  GovernanceSignerUnavailableError,
  TransferResolutionError,
  TransferCreationError,
  PaymentStakeError,
  PaymentFinalizeError,
  EthereumAccountAddress,
  EthereumContractAddress,
  RegistryTokenId,
  PaymentCreationError,
<<<<<<< HEAD
  ProviderId,
=======
  TokenInformation,
  InactiveGatewayError,
>>>>>>> edd6317d
} from "@hypernetlabs/objects";
import {
  AxiosAjaxUtils,
  IAjaxUtils,
  ResultUtils,
  ILocalStorageUtils,
  LocalStorageUtils,
  ILogUtils,
  LogUtils,
  IValidationUtils,
  ValidationUtils,
  ITimeUtils,
  TimeUtils,
} from "@hypernetlabs/utils";
import {
  BlockchainListener,
  GatewayConnectorListener,
  NatsMessagingListener,
  VectorAPIListener,
} from "@implementations/api";
import {
  AccountService,
  ControlService,
  DevelopmentService,
  LinkService,
  GatewayConnectorService,
  PaymentService,
  GovernanceService,
  RegistryService,
  TokenInformationService,
} from "@implementations/business";
import {
  AccountsRepository,
  GatewayConnectorRepository,
  NatsMessagingRepository,
  PaymentRepository,
  RouterRepository,
  LinkRepository,
  GovernanceRepository,
  RegistryRepository,
  GatewayRegistrationRepository,
  TokenInformationRepository,
} from "@implementations/data";
import {
  IBlockchainListener,
  IGatewayConnectorListener,
  IMessagingListener,
  IVectorListener,
} from "@interfaces/api";
import {
  IAccountService,
  IControlService,
  IDevelopmentService,
  ILinkService,
  IGatewayConnectorService,
  IPaymentService,
  IGovernanceService,
  IRegistryService,
  ITokenInformationService,
} from "@interfaces/business";
import {
  IAccountsRepository,
  ILinkRepository,
  IGatewayConnectorRepository,
  IMessagingRepository,
  IPaymentRepository,
  IRouterRepository,
  IGatewayRegistrationRepository,
  IGovernanceRepository,
  IRegistryRepository,
  ITokenInformationRepository,
} from "@interfaces/data";
import { HypernetConfig, HypernetContext } from "@interfaces/objects";
import { ok, okAsync, Result, ResultAsync } from "neverthrow";
import { Subject } from "rxjs";

import { StorageUtils } from "@implementations/data/utilities";
import {
  BrowserNodeProvider,
  ConfigProvider,
  ContextProvider,
  EthersBlockchainProvider,
  LinkUtils,
  PaymentUtils,
  PaymentIdUtils,
  VectorUtils,
  EthersBlockchainUtils,
  CeramicUtils,
  MessagingProvider,
  BlockchainTimeUtils,
} from "@implementations/utilities";
import {
  GatewayConnectorProxyFactory,
  BrowserNodeFactory,
  InternalProviderFactory,
  ContractFactory,
} from "@implementations/utilities/factory";
import { IStorageUtils } from "@interfaces/data/utilities";
import {
  IBlockchainProvider,
  IBlockchainUtils,
  IBrowserNodeProvider,
  IConfigProvider,
  IContextProvider,
  ILinkUtils,
  IPaymentIdUtils,
  IPaymentUtils,
  IVectorUtils,
  ICeramicUtils,
  IMessagingProvider,
  IBlockchainTimeUtils,
} from "@interfaces/utilities";
import {
  IBrowserNodeFactory,
  IInternalProviderFactory,
  IGatewayConnectorProxyFactory,
  IContractFactory,
} from "@interfaces/utilities/factory";

/**
 * The top-level class-definition for Hypernet Core.
 */
export class HypernetCore implements IHypernetCore {
  // RXJS Observables
  public onControlClaimed: Subject<ControlClaim>;
  public onControlYielded: Subject<ControlClaim>;
  public onPushPaymentSent: Subject<PushPayment>;
  public onPushPaymentUpdated: Subject<PushPayment>;
  public onPullPaymentSent: Subject<PullPayment>;
  public onPushPaymentReceived: Subject<PushPayment>;
  public onPullPaymentUpdated: Subject<PullPayment>;
  public onPullPaymentReceived: Subject<PullPayment>;
  public onPushPaymentDelayed: Subject<PushPayment>;
  public onPullPaymentDelayed: Subject<PullPayment>;
  public onPushPaymentCanceled = new Subject<PushPayment>();
  public onPullPaymentCanceled = new Subject<PullPayment>();
  public onBalancesChanged: Subject<Balances>;
  public onCeramicAuthenticationStarted: Subject<void>;
  public onCeramicAuthenticationSucceeded: Subject<void>;
  public onCeramicFailed: Subject<Error>;
  public onGatewayAuthorized: Subject<GatewayUrl>;
  public onGatewayDeauthorizationStarted: Subject<GatewayUrl>;
  public onAuthorizedGatewayUpdated: Subject<GatewayUrl>;
  public onAuthorizedGatewayActivationFailed: Subject<GatewayUrl>;
  public onGatewayIFrameDisplayRequested: Subject<GatewayUrl>;
  public onGatewayIFrameCloseRequested: Subject<GatewayUrl>;
  public onCoreIFrameDisplayRequested: Subject<void>;
  public onCoreIFrameCloseRequested: Subject<void>;
  public onInitializationRequired: Subject<void>;
  public onPrivateCredentialsRequested: Subject<void>;
  public onWalletConnectOptionsDisplayRequested: Subject<void>;
  public onStateChannelCreated: Subject<ActiveStateChannel>;
  public onChainConnected: Subject<ChainId>;
  public onGovernanceChainConnected: Subject<ChainId>;
  public onChainChanged: Subject<ChainId>;
  public onAccountChanged: Subject<EthereumAccountAddress>;
  public onGovernanceChainChanged: Subject<ChainId>;
  public onGovernanceAccountChanged: Subject<EthereumAccountAddress>;

  // Utils Layer Stuff
  protected timeUtils: ITimeUtils;
  protected blockchainTimeUtils: IBlockchainTimeUtils;
  protected blockchainProvider: IBlockchainProvider;
  protected configProvider: IConfigProvider;
  protected contextProvider: IContextProvider;
  protected linkUtils: ILinkUtils;
  protected paymentIdUtils: IPaymentIdUtils;
  protected logUtils: ILogUtils;
  protected ajaxUtils: IAjaxUtils;
  protected blockchainUtils: IBlockchainUtils;
  protected localStorageUtils: ILocalStorageUtils;
  protected validationUtils: IValidationUtils;
  protected storageUtils: IStorageUtils;
  protected messagingProvider: IMessagingProvider;

  // Dependent on the browser node
  protected browserNodeProvider: IBrowserNodeProvider;
  protected vectorUtils: IVectorUtils;
  protected paymentUtils: IPaymentUtils;
  protected ceramicUtils: ICeramicUtils;

  // Factories
  protected gatewayConnectorProxyFactory: IGatewayConnectorProxyFactory;
  protected browserNodeFactory: IBrowserNodeFactory;
  protected internalProviderFactory: IInternalProviderFactory;
  protected contractFactory: IContractFactory;

  // Data Layer Stuff
  protected accountRepository: IAccountsRepository;
  protected linkRepository: ILinkRepository;
  protected paymentRepository: IPaymentRepository;
  protected gatewayConnectorRepository: IGatewayConnectorRepository;
  protected gatewayRegistrationRepository: IGatewayRegistrationRepository;
  protected messagingRepository: IMessagingRepository;
  protected routerRepository: IRouterRepository;
  protected governanceRepository: IGovernanceRepository;
  protected tokenInformationRepository: ITokenInformationRepository;
  protected registryRepository: IRegistryRepository;

  // Business Layer Stuff
  protected accountService: IAccountService;
  protected controlService: IControlService;
  protected paymentService: IPaymentService;
  protected linkService: ILinkService;
  protected developmentService: IDevelopmentService;
  protected gatewayConnectorService: IGatewayConnectorService;
  protected governanceService: IGovernanceService;
  protected registryService: IRegistryService;
  protected tokenInformationService: ITokenInformationService;

  // API
  protected vectorAPIListener: IVectorListener;
  protected gatewayConnectorListener: IGatewayConnectorListener;
  protected messagingListener: IMessagingListener;
  protected blockchainListener: IBlockchainListener;

  protected _initializeResult: ResultAsync<
    void,
    | MessagingError
    | BlockchainUnavailableError
    | VectorError
    | RouterChannelUnknownError
    | GatewayConnectorError
    | GatewayValidationError
    | ProxyError
    | PersistenceError
    | InvalidPaymentError
    | InvalidParametersError
    | InvalidPaymentIdError
    | GovernanceSignerUnavailableError
    | TransferResolutionError
    | TransferCreationError
    | PaymentStakeError
    | PaymentFinalizeError
    | NonFungibleRegistryContractError
  > | null;
  protected _initialized: boolean;
  protected _initializePromise: Promise<void>;
  protected _initializePromiseResolve: (() => void) | null;
  protected _inControl: boolean;

  /**
   * Returns an instance of HypernetCore.
   * @param network the network to attach to
   * @param config optional config, defaults to localhost/dev config
   */
  constructor(config?: HypernetConfig) {
    this._inControl = false;

    this.onControlClaimed = new Subject();
    this.onControlYielded = new Subject();
    this.onPushPaymentSent = new Subject();
    this.onPushPaymentUpdated = new Subject();
    this.onPushPaymentReceived = new Subject();
    this.onPullPaymentSent = new Subject();
    this.onPullPaymentUpdated = new Subject();
    this.onPullPaymentReceived = new Subject();
    this.onPushPaymentDelayed = new Subject();
    this.onPullPaymentDelayed = new Subject();
    this.onPushPaymentCanceled = new Subject();
    this.onPullPaymentCanceled = new Subject();
    this.onBalancesChanged = new Subject();
    this.onCeramicAuthenticationStarted = new Subject();
    this.onCeramicAuthenticationSucceeded = new Subject();
    this.onCeramicFailed = new Subject();
    this.onGatewayAuthorized = new Subject();
    this.onGatewayDeauthorizationStarted = new Subject();
    this.onAuthorizedGatewayUpdated = new Subject();
    this.onAuthorizedGatewayActivationFailed = new Subject();
    this.onGatewayIFrameDisplayRequested = new Subject();
    this.onGatewayIFrameCloseRequested = new Subject();
    this.onCoreIFrameDisplayRequested = new Subject();
    this.onCoreIFrameCloseRequested = new Subject();
    this.onInitializationRequired = new Subject<void>();
    this.onPrivateCredentialsRequested = new Subject();
    this.onWalletConnectOptionsDisplayRequested = new Subject();
    this.onStateChannelCreated = new Subject();
    this.onChainConnected = new Subject();
    this.onGovernanceChainConnected = new Subject();
    this.onChainChanged = new Subject();
    this.onAccountChanged = new Subject();
    this.onGovernanceChainChanged = new Subject();
    this.onGovernanceAccountChanged = new Subject();

    this.onControlClaimed.subscribe({
      next: () => {
        this._inControl = true;
      },
    });

    this.onControlYielded.subscribe({
      next: () => {
        this._inControl = false;
      },
    });

    this.logUtils = new LogUtils();
    this.timeUtils = new TimeUtils();
    this.localStorageUtils = new LocalStorageUtils();
    this.ajaxUtils = new AxiosAjaxUtils();
    this.validationUtils = new ValidationUtils();

    this.contextProvider = new ContextProvider(
      this.onControlClaimed,
      this.onControlYielded,
      this.onPushPaymentSent,
      this.onPullPaymentSent,
      this.onPushPaymentReceived,
      this.onPullPaymentReceived,
      this.onPushPaymentUpdated,
      this.onPullPaymentUpdated,
      this.onPushPaymentDelayed,
      this.onPullPaymentDelayed,
      this.onPushPaymentCanceled,
      this.onPullPaymentCanceled,
      this.onBalancesChanged,
      this.onCeramicAuthenticationStarted,
      this.onCeramicAuthenticationSucceeded,
      this.onCeramicFailed,
      this.onGatewayAuthorized,
      this.onGatewayDeauthorizationStarted,
      this.onAuthorizedGatewayUpdated,
      this.onAuthorizedGatewayActivationFailed,
      this.onGatewayIFrameDisplayRequested,
      this.onGatewayIFrameCloseRequested,
      this.onCoreIFrameDisplayRequested,
      this.onCoreIFrameCloseRequested,
      this.onInitializationRequired,
      this.onPrivateCredentialsRequested,
      this.onWalletConnectOptionsDisplayRequested,
      this.onStateChannelCreated,
      this.onChainConnected,
      this.onGovernanceChainConnected,
      this.onChainChanged,
      this.onAccountChanged,
      this.onGovernanceChainChanged,
      this.onGovernanceAccountChanged,
    );
    this.paymentIdUtils = new PaymentIdUtils();
    this.configProvider = new ConfigProvider(this.logUtils, config);
    this.linkUtils = new LinkUtils(this.contextProvider);
    this.internalProviderFactory = new InternalProviderFactory(
      this.configProvider,
    );
    this.gatewayConnectorProxyFactory = new GatewayConnectorProxyFactory(
      this.configProvider,
      this.contextProvider,
    );

    this.blockchainProvider = new EthersBlockchainProvider(
      this.contextProvider,
      this.configProvider,
      this.localStorageUtils,
      this.internalProviderFactory,
      this.logUtils,
    );

    this.contractFactory = new ContractFactory(this.blockchainProvider);

    this.browserNodeFactory = new BrowserNodeFactory(
      this.configProvider,
      this.logUtils,
    );

    this.blockchainTimeUtils = new BlockchainTimeUtils(
      this.blockchainProvider,
      this.timeUtils,
    );

    this.browserNodeProvider = new BrowserNodeProvider(
      this.configProvider,
      this.contextProvider,
      this.blockchainProvider,
      this.logUtils,
      this.localStorageUtils,
      this.browserNodeFactory,
    );

    this.ceramicUtils = new CeramicUtils(
      this.configProvider,
      this.contextProvider,
      this.browserNodeProvider,
      this.logUtils,
    );

    this.storageUtils = new StorageUtils(
      this.contextProvider,
      this.ceramicUtils,
      this.localStorageUtils,
      this.logUtils,
    );

    this.blockchainUtils = new EthersBlockchainUtils(
      this.blockchainProvider,
      this.configProvider,
    );
    this.vectorUtils = new VectorUtils(
      this.configProvider,
      this.contextProvider,
      this.browserNodeProvider,
      this.blockchainProvider,
      this.blockchainUtils,
      this.paymentIdUtils,
      this.logUtils,
      this.timeUtils,
    );
    this.paymentUtils = new PaymentUtils(
      this.configProvider,
      this.logUtils,
      this.paymentIdUtils,
      this.vectorUtils,
      this.browserNodeProvider,
      this.timeUtils,
    );

    this.messagingProvider = new MessagingProvider(
      this.configProvider,
      this.contextProvider,
      this.browserNodeProvider,
      this.ajaxUtils,
    );

    this.accountRepository = new AccountsRepository(
      this.blockchainProvider,
      this.vectorUtils,
      this.browserNodeProvider,
      this.blockchainUtils,
      this.storageUtils,
      this.contextProvider,
      this.logUtils,
    );

    this.paymentRepository = new PaymentRepository(
      this.browserNodeProvider,
      this.vectorUtils,
      this.configProvider,
      this.contextProvider,
      this.paymentUtils,
      this.logUtils,
      this.timeUtils,
      this.blockchainTimeUtils,
    );

    this.linkRepository = new LinkRepository(
      this.browserNodeProvider,
      this.configProvider,
      this.contextProvider,
      this.vectorUtils,
      this.paymentUtils,
      this.linkUtils,
      this.timeUtils,
    );

    this.gatewayConnectorRepository = new GatewayConnectorRepository(
      this.storageUtils,
      this.gatewayConnectorProxyFactory,
      this.logUtils,
    );
    this.gatewayRegistrationRepository = new GatewayRegistrationRepository(
      this.blockchainProvider,
      this.ajaxUtils,
      this.configProvider,
      this.contextProvider,
      this.vectorUtils,
      this.storageUtils,
      this.gatewayConnectorProxyFactory,
      this.logUtils,
    );
    this.messagingRepository = new NatsMessagingRepository(
      this.messagingProvider,
      this.configProvider,
    );

    this.routerRepository = new RouterRepository(
      this.blockchainUtils,
      this.blockchainProvider,
      this.configProvider,
    );

    this.governanceRepository = new GovernanceRepository(
      this.blockchainProvider,
      this.configProvider,
      this.logUtils,
    );

    this.registryRepository = new RegistryRepository(
      this.blockchainProvider,
      this.configProvider,
      this.logUtils,
    );

    this.tokenInformationRepository = new TokenInformationRepository(
      this.contractFactory,
      this.configProvider,
      this.logUtils,
    );

    this.paymentService = new PaymentService(
      this.linkRepository,
      this.accountRepository,
      this.contextProvider,
      this.configProvider,
      this.paymentRepository,
      this.gatewayConnectorRepository,
      this.gatewayRegistrationRepository,
      this.vectorUtils,
      this.paymentUtils,
      this.blockchainUtils,
      this.logUtils,
    );

    this.accountService = new AccountService(
      this.accountRepository,
      this.contextProvider,
      this.blockchainProvider,
      this.logUtils,
    );
    this.controlService = new ControlService(
      this.messagingRepository,
      this.contextProvider,
      this.timeUtils,
    );
    this.linkService = new LinkService(this.linkRepository);
    this.developmentService = new DevelopmentService(this.accountRepository);
    this.gatewayConnectorService = new GatewayConnectorService(
      this.gatewayConnectorRepository,
      this.gatewayRegistrationRepository,
      this.accountRepository,
      this.routerRepository,
      this.blockchainUtils,
      this.contextProvider,
      this.configProvider,
      this.blockchainProvider,
      this.logUtils,
    );
    this.governanceService = new GovernanceService(this.governanceRepository);
    this.registryService = new RegistryService(this.registryRepository);
    this.tokenInformationService = new TokenInformationService(
      this.tokenInformationRepository,
    );

    this.vectorAPIListener = new VectorAPIListener(
      this.browserNodeProvider,
      this.paymentService,
      this.vectorUtils,
      this.contextProvider,
      this.paymentUtils,
      this.logUtils,
    );

    this.gatewayConnectorListener = new GatewayConnectorListener(
      this.accountService,
      this.gatewayConnectorService,
      this.paymentService,
      this.linkService,
      this.contextProvider,
      this.logUtils,
      this.validationUtils,
    );
    this.messagingListener = new NatsMessagingListener(
      this.controlService,
      this.messagingProvider,
      this.configProvider,
      this.logUtils,
    );

    this.blockchainListener = new BlockchainListener(
      this.blockchainProvider,
      this.configProvider,
      this.contextProvider,
      this.logUtils,
    );

    // This whole rigamarole is to make sure it can only be initialized a single time, and that you can call waitInitialized()
    // before the call to initialize() is made
    this._initializeResult = null;
    this._initializePromiseResolve = null;
    this._initialized = false;
    this._initializePromise = new Promise((resolve) => {
      this._initializePromiseResolve = resolve;
    });
  }

  /**
   * Returns the initialized status of this instance of Hypernet Core.
   */
  public initialized(): Result<boolean, never> {
    return ok(this._initialized);
  }

  public waitInitialized(): ResultAsync<void, never> {
    return ResultAsync.fromSafePromise(this._initializePromise);
  }

  /**
   * Whether or not this instance of Hypernet Core is currently the one in control.
   */
  public inControl(): Result<boolean, never> {
    return ok(this._inControl);
  }

  /**
   * Returns a list of Ethereum accounts associated with this instance of Hypernet Core.
   */
  public getEthereumAccounts(): ResultAsync<
    EthereumAccountAddress[],
    BlockchainUnavailableError
  > {
    return this.accountService.getAccounts().mapErr((e) => {
      this.logUtils.error(e);
      return e;
    });
  }

  /**
   * Returns the (vector) pubId associated with this instance of HypernetCore.
   */
  public getPublicIdentifier(): ResultAsync<PublicIdentifier, never> {
    return this.contextProvider
      .getInitializedContext()
      .map((context) => {
        return context.publicIdentifier;
      })
      .mapErr((e) => {
        this.logUtils.error(e);
        return e;
      });
  }

  public getActiveStateChannels(): ResultAsync<
    ActiveStateChannel[],
    VectorError | BlockchainUnavailableError | PersistenceError
  > {
    return this.accountService.getActiveStateChannels().mapErr((e) => {
      this.logUtils.error(e);
      return e;
    });
  }

  public createStateChannel(
    routerPublicIdentifiers: PublicIdentifier[],
    chainId: ChainId,
  ): ResultAsync<
    ActiveStateChannel,
    BlockchainUnavailableError | VectorError | PersistenceError
  > {
    return this.accountService
      .createStateChannel(routerPublicIdentifiers, chainId)
      .mapErr((e) => {
        this.logUtils.error(e);
        return e;
      });
  }

  /**
   * Deposit funds into Hypernet Core.
   * @param assetAddress the Ethereum address of the token to deposit
   * @param amount the amount of the token to deposit
   */
  public depositFunds(
    channelAddress: EthereumContractAddress,
    assetAddress: EthereumContractAddress,
    amount: BigNumberString,
  ): ResultAsync<
    Balances,
    BalancesUnavailableError | BlockchainUnavailableError | VectorError | Error
  > {
    // console.log(`HypernetCore:depositFunds:assetAddress:${assetAddress}`)
    return this.accountService
      .depositFunds(channelAddress, assetAddress, amount)
      .mapErr((e) => {
        this.logUtils.error(e);
        return e;
      });
  }

  /**
   * Withdraw funds from Hypernet Core to a specified destination (Ethereum) address.
   * @param assetAddress the address of the token to withdraw
   * @param amount the amount of the token to withdraw
   * @param destinationAddress the (Ethereum) address to withdraw to
   */
  public withdrawFunds(
    channelAddress: EthereumContractAddress,
    assetAddress: EthereumContractAddress,
    amount: BigNumberString,
    destinationAddress: EthereumAccountAddress,
  ): ResultAsync<
    Balances,
    BalancesUnavailableError | BlockchainUnavailableError | VectorError | Error
  > {
    return this.accountService
      .withdrawFunds(channelAddress, assetAddress, amount, destinationAddress)
      .mapErr((e) => {
        this.logUtils.error(e);
        return e;
      });
  }

  /**
   * Returns the current balances for this instance of Hypernet Core.
   */
  public getBalances(): ResultAsync<
    Balances,
    BalancesUnavailableError | VectorError | BlockchainUnavailableError
  > {
    return this.accountService.getBalances().mapErr((e) => {
      this.logUtils.error(e);
      return e;
    });
  }

  /**
   * Return all Hypernet Links.
   */
  public getLinks(): ResultAsync<HypernetLink[], VectorError | Error> {
    return this.linkService.getLinks().mapErr((e) => {
      this.logUtils.error(e);
      return e;
    });
  }

  /**
   * Return all *active* Hypernet Links.
   */
  public getActiveLinks(): ResultAsync<HypernetLink[], VectorError | Error> {
    return this.linkService.getLinks().mapErr((e) => {
      this.logUtils.error(e);
      return e;
    });
  }

  /**
   * Accepts the terms of a push payment, and puts up the stake/insurance transfer.
   * @param paymentId
   */
  public acceptOffer(
    paymentId: PaymentId,
  ): ResultAsync<
    Payment,
    | TransferCreationError
    | VectorError
    | BalancesUnavailableError
    | BlockchainUnavailableError
    | InvalidPaymentError
    | InvalidParametersError
    | PaymentStakeError
    | TransferResolutionError
    | AcceptPaymentError
    | InsufficientBalanceError
    | InvalidPaymentIdError
    | PaymentCreationError
    | NonFungibleRegistryContractError
  > {
    return this.paymentService.acceptOffer(paymentId).mapErr((e) => {
      this.logUtils.error(e);
      return e;
    });
  }

  /**
   * Pull funds for a given payment
   * @param paymentId the payment for which to pull funds from
   * @param amount the amount of funds to pull
   */
  public pullFunds(
    paymentId: PaymentId,
    amount: BigNumberString,
  ): ResultAsync<Payment, VectorError | Error> {
    return this.paymentService.pullFunds(paymentId, amount).mapErr((e) => {
      this.logUtils.error(e);
      return e;
    });
  }

  /**
   * Finalize a pull-payment.
   */
  public async finalizePullPayment(
    paymentId: PaymentId,
    finalAmount: BigNumberString,
  ): Promise<HypernetLink> {
    throw new Error("Method not yet implemented.");
  }

  /**
   * Initialize this instance of Hypernet Core
   * @param account: the ethereum account to initialize with
   */
  public initialize(): ResultAsync<
    void,
    | MessagingError
    | BlockchainUnavailableError
    | VectorError
    | RouterChannelUnknownError
    | GatewayConnectorError
    | GatewayValidationError
    | PersistenceError
    | ProxyError
    | InvalidPaymentError
    | InvalidParametersError
    | InvalidPaymentIdError
    | GovernanceSignerUnavailableError
    | TransferResolutionError
    | TransferCreationError
    | PaymentStakeError
    | PaymentFinalizeError
    | NonFungibleRegistryContractError
  > {
    if (this._initializeResult != null) {
      return this._initializeResult;
    }

    this.logUtils.debug(`Initializing Hypernet Protocol Core`);

    let context: HypernetContext;
    this._initializeResult = this.blockchainProvider
      .initialize()
      .andThen(() => {
        this.logUtils.debug("Getting Ethereum accounts");
        return ResultUtils.combine([
          this.contextProvider.getContext(),
          this.accountRepository.getAccounts(),
        ]);
      })
      .andThen((vals) => {
        context = vals[0];
        const accounts = vals[1];
        context.account = accounts[0];
        this.logUtils.debug(`Obtained accounts: ${accounts}`);
        return this.contextProvider.setContext(context);
      })
      .andThen(() => {
        return this.ceramicUtils.initialize();
      })
      .andThen(() => {
        return ResultUtils.combine([
          this.accountRepository.getPublicIdentifier(),
          this.accountRepository.getActiveStateChannels(),
          this.registryRepository.initializeReadOnly(),
          this.registryRepository.initializeForWrite(),
          this.governanceRepository.initializeReadOnly(),
          this.governanceRepository.initializeForWrite(),
          this.tokenInformationRepository.initialize(),
        ]);
      })
      .andThen((vals) => {
        const [publicIdentifier, activeStateChannels] = vals;

        this.logUtils.debug(
          `Obtained active state channels: ${activeStateChannels}`,
        );

        context.publicIdentifier = publicIdentifier;
        context.activeStateChannels = activeStateChannels;

        return this.contextProvider.setContext(context);
      })
      .andThen(() => {
        // By doing some active initialization, we can avoid whole categories
        // of errors occuring post-initialization (ie, runtime), which makes the
        // whole thing more reliable in operation.
        this.logUtils.debug("Initializing utilities");
        this.logUtils.debug("Initializing services");
        return this.gatewayConnectorService.initialize();
      })
      .andThen(() => {
        this.logUtils.debug("Initializing API listeners");
        // Initialize anything that wants an initialized context
        return ResultUtils.combine([
          this.vectorAPIListener.initialize(),
          this.gatewayConnectorListener.initialize(),
          this.messagingListener.initialize(),
          this.blockchainListener.initialize(),
        ]);
      })
      .andThen(() => {
        this.logUtils.debug("Initialized all internal services");
        return this.gatewayConnectorService.activateAuthorizedGateways();
      })
      // .andThen(() => {
      //   // Claim control
      //   return this.controlService.claimControl();
      // })
      .andThen(() => {
        // Get the config
        return this.configProvider.getConfig();
      })
      .andThen((config) => {
        // If we are in debug mode, we'll print the registered transfers out.
        if (config.debug) {
          return this.browserNodeProvider
            .getBrowserNode()
            .andThen((browserNode) => {
              return browserNode.getRegisteredTransfers(
                config.governanceChainId,
              );
            })
            .map((registeredTransfers) => {
              this.logUtils.debug("Registered Transfers");
              this.logUtils.debug(registeredTransfers);
            });
        }
        return okAsync(undefined);
      })
      .map(() => {
        if (this._initializePromiseResolve != null) {
          this._initializePromiseResolve();
        }
        this.logUtils.debug(`Hypernet Protocol core initialized successfully`);
        this._initialized = true;
      })
      .mapErr((e) => {
        this.logUtils.error(e);
        return e;
      });

    return this._initializeResult;
  }

  /**
   * Mints the test token to the Ethereum address associated with the Core account.
   * @param amount the amount of test token to mint
   */
  public mintTestToken(
    amount: BigNumberString,
  ): ResultAsync<void, BlockchainUnavailableError> {
    return this.contextProvider
      .getInitializedContext()
      .andThen((context) => {
        return this.developmentService.mintTestToken(amount, context.account);
      })
      .mapErr((e) => {
        this.logUtils.error(e);
        return e;
      });
  }

  public authorizeGateway(
    gatewayUrl: GatewayUrl,
  ): ResultAsync<
    void,
    | PersistenceError
    | BalancesUnavailableError
    | BlockchainUnavailableError
    | GatewayAuthorizationDeniedError
    | GatewayActivationError
    | VectorError
    | NonFungibleRegistryContractError
  > {
    return this.gatewayConnectorService
      .authorizeGateway(gatewayUrl)
      .mapErr((e) => {
        this.logUtils.error(e);
        return e;
      });
  }

  public deauthorizeGateway(
    gatewayUrl: GatewayUrl,
  ): ResultAsync<
    void,
    | PersistenceError
    | ProxyError
    | GatewayAuthorizationDeniedError
    | BalancesUnavailableError
    | BlockchainUnavailableError
    | GatewayActivationError
    | VectorError
    | GatewayValidationError
    | NonFungibleRegistryContractError
    | InactiveGatewayError
  > {
    return this.gatewayConnectorService
      .deauthorizeGateway(gatewayUrl)
      .mapErr((e) => {
        this.logUtils.error(e);
        return e;
      });
  }

  public getAuthorizedGatewaysConnectorsStatus(): ResultAsync<
    Map<GatewayUrl, boolean>,
    PersistenceError | VectorError | BlockchainUnavailableError
  > {
    return this.gatewayConnectorService
      .getAuthorizedGatewaysConnectorsStatus()
      .mapErr((e) => {
        this.logUtils.error(e);
        return e;
      });
  }

  public getGatewayTokenInfo(
    gatewayUrls: GatewayUrl[],
  ): ResultAsync<
    Map<GatewayUrl, GatewayTokenInfo[]>,
    | ProxyError
    | PersistenceError
    | GatewayAuthorizationDeniedError
    | BalancesUnavailableError
    | BlockchainUnavailableError
    | GatewayActivationError
    | VectorError
    | GatewayValidationError
    | NonFungibleRegistryContractError
    | InactiveGatewayError
  > {
    return this.gatewayConnectorService
      .getGatewayTokenInfo(gatewayUrls)
      .mapErr((e) => {
        this.logUtils.error(e);
        return e;
      });
  }

  public getGatewayRegistrationInfo(
    filter?: GatewayRegistrationFilter,
  ): ResultAsync<GatewayRegistrationInfo[], PersistenceError> {
    return this.gatewayConnectorService
      .getGatewayRegistrationInfo(filter)
      .mapErr((e) => {
        this.logUtils.error(e);
        return e;
      });
  }

  public getAuthorizedGateways(): ResultAsync<
    Map<GatewayUrl, Signature>,
    PersistenceError | VectorError | BlockchainUnavailableError
  > {
    return this.gatewayConnectorService.getAuthorizedGateways().mapErr((e) => {
      this.logUtils.error(e);
      return e;
    });
  }

  public closeGatewayIFrame(
    gatewayUrl: GatewayUrl,
  ): ResultAsync<
    void,
    | GatewayConnectorError
    | PersistenceError
    | VectorError
    | BlockchainUnavailableError
    | ProxyError
    | GatewayAuthorizationDeniedError
    | BalancesUnavailableError
    | GatewayActivationError
    | GatewayValidationError
    | NonFungibleRegistryContractError
    | InactiveGatewayError
  > {
    return this.gatewayConnectorService
      .closeGatewayIFrame(gatewayUrl)
      .mapErr((e) => {
        this.logUtils.error(e);
        return e;
      });
  }

  public displayGatewayIFrame(
    gatewayUrl: GatewayUrl,
  ): ResultAsync<
    void,
    | GatewayConnectorError
    | PersistenceError
    | VectorError
    | BlockchainUnavailableError
    | ProxyError
    | GatewayAuthorizationDeniedError
    | BalancesUnavailableError
    | GatewayActivationError
    | GatewayValidationError
    | NonFungibleRegistryContractError
    | InactiveGatewayError
  > {
    return this.gatewayConnectorService
      .displayGatewayIFrame(gatewayUrl)
      .mapErr((e) => {
        this.logUtils.error(e);
        return e;
      });
  }

  public providePrivateCredentials(
    privateKey: string | null,
    mnemonic: string | null,
  ): ResultAsync<void, InvalidParametersError> {
    return this.accountService
      .providePrivateCredentials(new PrivateCredentials(privateKey, mnemonic))
      .mapErr((e) => {
        this.logUtils.error(e);
        return e;
      });
  }

  public getProposals(
    pageNumber: number,
    pageSize: number,
  ): ResultAsync<Proposal[], HypernetGovernorContractError> {
    return this.governanceService.getProposals(pageNumber, pageSize);
  }

  public createProposal(
    name: string,
    symbol: string,
    owner: EthereumAccountAddress,
    enumerable: boolean,
  ): ResultAsync<Proposal, HypernetGovernorContractError> {
    return this.governanceService.createProposal(
      name,
      symbol,
      owner,
      enumerable,
    );
  }

  public delegateVote(
    delegateAddress: EthereumAccountAddress,
    amount: number | null,
  ): ResultAsync<void, ERC20ContractError> {
    return this.governanceService.delegateVote(delegateAddress, amount);
  }

  public getProposalDetails(
    proposalId: string,
  ): ResultAsync<Proposal, HypernetGovernorContractError> {
    return this.governanceService.getProposalDetails(proposalId);
  }

  public castVote(
    proposalId: string,
    support: EProposalVoteSupport,
  ): ResultAsync<Proposal, HypernetGovernorContractError> {
    return this.governanceService.castVote(proposalId, support);
  }

  public getProposalVotesReceipt(
    proposalId: string,
    voterAddress: EthereumAccountAddress,
  ): ResultAsync<ProposalVoteReceipt, HypernetGovernorContractError> {
    return this.governanceService.getProposalVotesReceipt(
      proposalId,
      voterAddress,
    );
  }

  public getRegistries(
    pageNumber: number,
    pageSize: number,
    sortOrder: ERegistrySortOrder,
  ): ResultAsync<
    Registry[],
    RegistryFactoryContractError | NonFungibleRegistryContractError
  > {
    return this.registryService.getRegistries(pageNumber, pageSize, sortOrder);
  }

  public getRegistryByName(
    registryNames: string[],
  ): ResultAsync<
    Map<string, Registry>,
    RegistryFactoryContractError | NonFungibleRegistryContractError
  > {
    return this.registryService.getRegistryByName(registryNames);
  }

  public getRegistryByAddress(
    registryAddresses: EthereumContractAddress[],
  ): ResultAsync<
    Map<EthereumContractAddress, Registry>,
    RegistryFactoryContractError | NonFungibleRegistryContractError
  > {
    return this.registryService.getRegistryByAddress(registryAddresses);
  }

  public getRegistryEntriesTotalCount(
    registryNames: string[],
  ): ResultAsync<
    Map<string, number>,
    RegistryFactoryContractError | NonFungibleRegistryContractError
  > {
    return this.registryService.getRegistryEntriesTotalCount(registryNames);
  }

  public getRegistryEntries(
    registryName: string,
    pageNumber: number,
    pageSize: number,
    sortOrder: ERegistrySortOrder,
  ): ResultAsync<
    RegistryEntry[],
    RegistryFactoryContractError | NonFungibleRegistryContractError
  > {
    return this.registryService.getRegistryEntries(
      registryName,
      pageNumber,
      pageSize,
      sortOrder,
    );
  }

  public getRegistryEntryDetailByTokenId(
    registryName: string,
    tokenId: RegistryTokenId,
  ): ResultAsync<
    RegistryEntry,
    RegistryFactoryContractError | NonFungibleRegistryContractError
  > {
    return this.registryService.getRegistryEntryDetailByTokenId(
      registryName,
      tokenId,
    );
  }

  public queueProposal(
    proposalId: string,
  ): ResultAsync<Proposal, HypernetGovernorContractError> {
    return this.governanceService.queueProposal(proposalId);
  }

  public cancelProposal(
    proposalId: string,
  ): ResultAsync<Proposal, HypernetGovernorContractError> {
    return this.governanceService.cancelProposal(proposalId);
  }

  public executeProposal(
    proposalId: string,
  ): ResultAsync<Proposal, HypernetGovernorContractError> {
    return this.governanceService.executeProposal(proposalId);
  }

  public updateRegistryEntryTokenURI(
    registryName: string,
    tokenId: RegistryTokenId,
    registrationData: string,
  ): ResultAsync<
    RegistryEntry,
    | BlockchainUnavailableError
    | RegistryFactoryContractError
    | NonFungibleRegistryContractError
    | RegistryPermissionError
    | GovernanceSignerUnavailableError
  > {
    return this.registryService.updateRegistryEntryTokenURI(
      registryName,
      tokenId,
      registrationData,
    );
  }

  public updateRegistryEntryLabel(
    registryName: string,
    tokenId: RegistryTokenId,
    label: string,
  ): ResultAsync<
    RegistryEntry,
    | NonFungibleRegistryContractError
    | RegistryFactoryContractError
    | BlockchainUnavailableError
    | RegistryPermissionError
    | GovernanceSignerUnavailableError
  > {
    return this.registryService.updateRegistryEntryLabel(
      registryName,
      tokenId,
      label,
    );
  }

  public getProposalsCount(): ResultAsync<
    number,
    HypernetGovernorContractError
  > {
    return this.governanceService.getProposalsCount();
  }

  public getProposalThreshold(): ResultAsync<
    number,
    HypernetGovernorContractError
  > {
    return this.governanceService.getProposalThreshold();
  }

  public getVotingPower(
    account: EthereumAccountAddress,
  ): ResultAsync<number, HypernetGovernorContractError | ERC20ContractError> {
    return this.governanceService.getVotingPower(account);
  }

  public getHyperTokenBalance(
    account: EthereumAccountAddress,
  ): ResultAsync<number, ERC20ContractError> {
    return this.governanceService.getHyperTokenBalance(account);
  }

  public getNumberOfRegistries(): ResultAsync<
    number,
    RegistryFactoryContractError | NonFungibleRegistryContractError
  > {
    return this.registryService.getNumberOfRegistries();
  }

  public updateRegistryParams(
    registryParams: RegistryParams,
  ): ResultAsync<
    Registry,
    | NonFungibleRegistryContractError
    | RegistryFactoryContractError
    | BlockchainUnavailableError
    | RegistryPermissionError
    | GovernanceSignerUnavailableError
  > {
    return this.registryService.updateRegistryParams(registryParams);
  }

  public createRegistryEntry(
    registryName: string,
    label: string,
    recipientAddress: EthereumAccountAddress,
    data: string,
    tokenId: RegistryTokenId,
  ): ResultAsync<
    void,
    | NonFungibleRegistryContractError
    | RegistryFactoryContractError
    | BlockchainUnavailableError
    | RegistryPermissionError
    | ERC20ContractError
    | GovernanceSignerUnavailableError
  > {
    return this.registryService.createRegistryEntry(
      registryName,
      label,
      recipientAddress,
      data,
      tokenId,
    );
  }

  public transferRegistryEntry(
    registryName: string,
    tokenId: RegistryTokenId,
    transferToAddress: EthereumAccountAddress,
  ): ResultAsync<
    RegistryEntry,
    | NonFungibleRegistryContractError
    | RegistryFactoryContractError
    | BlockchainUnavailableError
    | RegistryPermissionError
    | GovernanceSignerUnavailableError
  > {
    return this.registryService.transferRegistryEntry(
      registryName,
      tokenId,
      transferToAddress,
    );
  }

  public burnRegistryEntry(
    registryName: string,
    tokenId: RegistryTokenId,
  ): ResultAsync<
    void,
    | NonFungibleRegistryContractError
    | RegistryFactoryContractError
    | BlockchainUnavailableError
    | RegistryPermissionError
    | GovernanceSignerUnavailableError
  > {
    return this.registryService.burnRegistryEntry(registryName, tokenId);
  }

  public createRegistryByToken(
    name: string,
    symbol: string,
    registrarAddress: EthereumAccountAddress,
    enumerable: boolean,
  ): ResultAsync<void, RegistryFactoryContractError | ERC20ContractError> {
    return this.registryService.createRegistryByToken(
      name,
      symbol,
      registrarAddress,
      enumerable,
    );
  }

  public grantRegistrarRole(
    registryName: string,
    address: EthereumAccountAddress,
  ): ResultAsync<
    void,
    | NonFungibleRegistryContractError
    | RegistryFactoryContractError
    | BlockchainUnavailableError
    | RegistryPermissionError
    | GovernanceSignerUnavailableError
  > {
    return this.registryService.grantRegistrarRole(registryName, address);
  }

  public revokeRegistrarRole(
    registryName: string,
    address: EthereumAccountAddress,
  ): ResultAsync<
    void,
    | NonFungibleRegistryContractError
    | RegistryFactoryContractError
    | BlockchainUnavailableError
    | RegistryPermissionError
    | GovernanceSignerUnavailableError
  > {
    return this.registryService.revokeRegistrarRole(registryName, address);
  }

  public renounceRegistrarRole(
    registryName: string,
    address: EthereumAccountAddress,
  ): ResultAsync<
    void,
    | NonFungibleRegistryContractError
    | RegistryFactoryContractError
    | BlockchainUnavailableError
    | RegistryPermissionError
    | GovernanceSignerUnavailableError
  > {
    return this.registryService.renounceRegistrarRole(registryName, address);
  }

<<<<<<< HEAD
  public provideProviderId(
    providerId: ProviderId,
  ): ResultAsync<void, InvalidParametersError> {
    return this.accountService.provideProviderId(providerId);
=======
  public getTokenInformation(): ResultAsync<TokenInformation[], never> {
    return this.tokenInformationService.getTokenInformation();
  }

  public getTokenInformationForChain(
    chainId: ChainId,
  ): ResultAsync<TokenInformation[], never> {
    return this.tokenInformationService.getTokenInformationForChain(chainId);
  }

  public getTokenInformationByAddress(
    tokenAddress: EthereumContractAddress,
  ): ResultAsync<TokenInformation | null, never> {
    return this.tokenInformationService.getTokenInformationByAddress(
      tokenAddress,
    );
  }

  public getGovernanceChainId(): ResultAsync<ChainId, never> {
    return this.configProvider.getConfig().map((config) => {
      return config.governanceChainId;
    });
>>>>>>> edd6317d
  }
}<|MERGE_RESOLUTION|>--- conflicted
+++ resolved
@@ -54,12 +54,9 @@
   EthereumContractAddress,
   RegistryTokenId,
   PaymentCreationError,
-<<<<<<< HEAD
   ProviderId,
-=======
   TokenInformation,
   InactiveGatewayError,
->>>>>>> edd6317d
 } from "@hypernetlabs/objects";
 import {
   AxiosAjaxUtils,
@@ -1491,12 +1488,12 @@
     return this.registryService.renounceRegistrarRole(registryName, address);
   }
 
-<<<<<<< HEAD
   public provideProviderId(
     providerId: ProviderId,
   ): ResultAsync<void, InvalidParametersError> {
     return this.accountService.provideProviderId(providerId);
-=======
+  }
+  
   public getTokenInformation(): ResultAsync<TokenInformation[], never> {
     return this.tokenInformationService.getTokenInformation();
   }
@@ -1519,6 +1516,5 @@
     return this.configProvider.getConfig().map((config) => {
       return config.governanceChainId;
     });
->>>>>>> edd6317d
   }
 }