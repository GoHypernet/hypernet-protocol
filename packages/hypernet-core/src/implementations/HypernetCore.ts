--- conflicted
+++ resolved
@@ -303,11 +303,10 @@
     //this.controlService = new ControlService(this.contextProvider, this.threeboxMessagingRepository);
     this.linkService = new LinkService(this.linkRepository);
     this.developmentService = new DevelopmentService(this.accountRepository);
-<<<<<<< HEAD
-    this.merchantService = new MerchantService(this.merchantConnectorRepository, this.accountRepository, this.contextProvider);
-=======
-    this.merchantService = new MerchantService(this.merchantConnectorRepository, this.contextProvider, this.logUtils);
->>>>>>> 7442beb1
+    this.merchantService = new MerchantService(this.merchantConnectorRepository, 
+      this.accountRepository, 
+      this.contextProvider, 
+      this.logUtils);
 
     this.vectorAPIListener = new VectorAPIListener(
       this.browserNodeProvider,
