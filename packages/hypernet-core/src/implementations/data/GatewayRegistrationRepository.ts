import {
  BlockchainUnavailableError,
  GatewayUrl,
  PersistenceError,
  GatewayRegistrationInfo,
  GatewayRegistrationFilter,
  EthereumAddress,
  Signature,
} from "@hypernetlabs/objects";
import {
  ResultUtils,
  IAjaxUtils,
  ILogUtils,
  IAjaxUtilsType,
  ILogUtilsType,
} from "@hypernetlabs/utils";
import { IGatewayRegistrationRepository } from "@interfaces/data";
import { injectable, inject } from "inversify";
<<<<<<< HEAD
import { ResultAsync } from "neverthrow";
=======
import { errAsync, ResultAsync } from "neverthrow";
>>>>>>> f4dc7707

import { IStorageUtils, IStorageUtilsType } from "@interfaces/data/utilities";
import {
  IBlockchainProvider,
  IBlockchainProviderType,
  IBlockchainUtils,
  IBlockchainUtilsType,
  IConfigProvider,
  IConfigProviderType,
  IContextProvider,
  IContextProviderType,
  IVectorUtils,
  IVectorUtilsType,
} from "@interfaces/utilities";
import {
  IGatewayConnectorProxyFactory,
  IGatewayConnectorProxyFactoryType,
} from "@interfaces/utilities/factory";

@injectable()
export class GatewayRegistrationRepository
  implements IGatewayRegistrationRepository
{
  protected gatewayRegistrationInfoMap: Map<
    GatewayUrl,
    GatewayRegistrationInfo
  >;

  constructor(
    @inject(IBlockchainProviderType)
    protected blockchainProvider: IBlockchainProvider,
    @inject(IAjaxUtilsType) protected ajaxUtils: IAjaxUtils,
    @inject(IConfigProviderType) protected configProvider: IConfigProvider,
    @inject(IContextProviderType) protected contextProvider: IContextProvider,
    @inject(IVectorUtilsType) protected vectorUtils: IVectorUtils,
    @inject(IStorageUtilsType) protected storageUtils: IStorageUtils,
    @inject(IGatewayConnectorProxyFactoryType)
    protected gatewayConnectorProxyFactory: IGatewayConnectorProxyFactory,
    @inject(IBlockchainUtilsType) protected blockchainUtils: IBlockchainUtils,
    @inject(ILogUtilsType) protected logUtils: ILogUtils,
  ) {
    this.gatewayRegistrationInfoMap = new Map();
  }

  public getGatewayRegistrationInfo(
    gatewayUrls: GatewayUrl[],
  ): ResultAsync<
    Map<GatewayUrl, GatewayRegistrationInfo>,
    BlockchainUnavailableError
  > {
    return this.configProvider.getConfig().andThen((config) => {
      const gatewayRegistryAddress =
        config.chainAddresses[config.governanceChainId]?.gatewayRegistryAddress;
      if (gatewayRegistryAddress == null) {
        return errAsync(
          new BlockchainUnavailableError(
            `Unable to getGatewayRegistrationInfo for chain ${config.governanceChainId}. No configuration info for that chain is available`,
          ),
        );
      }

      const returnInfo = new Map<GatewayUrl, GatewayRegistrationInfo>();
      const newGatewayResults = new Array<
        ResultAsync<void, BlockchainUnavailableError>
      >();

      // Check for entries that are already cached.
      for (const gatewayUrl of gatewayUrls) {
        const cachedRegistration =
          this.gatewayRegistrationInfoMap.get(gatewayUrl);
        if (cachedRegistration != null) {
          returnInfo.set(gatewayUrl, cachedRegistration);
        } else {
          // We need to get the registration info that's not in the cache
          newGatewayResults.push(
            this.blockchainUtils
              .getERC721Entry<IGatewayRegistryEntry>(
                gatewayRegistryAddress,
                gatewayUrl,
              )
              .map((registryEntry) => {
                // Convert the registry entry
                const registrationInfo = new GatewayRegistrationInfo(
                  gatewayUrl,
                  registryEntry.address,
                  registryEntry.signature,
                );

                // Set it into the return info
                returnInfo.set(gatewayUrl, registrationInfo);
                this.gatewayRegistrationInfoMap.set(
                  gatewayUrl,
                  registrationInfo,
                );
              }),
          );
        }
      }

      // Wait for all the new results, and return the final list
      return ResultUtils.combine(newGatewayResults).map(() => {
        return returnInfo;
      });
    });
  }

  public getFilteredGatewayRegistrationInfo(
    filter?: GatewayRegistrationFilter,
  ): ResultAsync<GatewayRegistrationInfo[], PersistenceError> {
    throw new Error("Method not implemented.");
  }
}

interface IGatewayRegistryEntry {
  address: EthereumAddress;
  signature: Signature;
}<|MERGE_RESOLUTION|>--- conflicted
+++ resolved
@@ -16,11 +16,7 @@
 } from "@hypernetlabs/utils";
 import { IGatewayRegistrationRepository } from "@interfaces/data";
 import { injectable, inject } from "inversify";
-<<<<<<< HEAD
-import { ResultAsync } from "neverthrow";
-=======
 import { errAsync, ResultAsync } from "neverthrow";
->>>>>>> f4dc7707
 
 import { IStorageUtils, IStorageUtilsType } from "@interfaces/data/utilities";
 import {
