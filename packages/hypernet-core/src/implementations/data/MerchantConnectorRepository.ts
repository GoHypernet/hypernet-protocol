import {
  TypedDataDomain,
  TypedDataField,
} from "@ethersproject/abstract-signer";
import {
  PullPayment,
  PushPayment,
  ProxyError,
  BlockchainUnavailableError,
  TransferResolutionError,
  AjaxError,
  PaymentId,
  TransferId,
  EthereumAddress,
  Signature,
  MerchantUrl,
  Balances,
  MerchantActivationError,
  MerchantAuthorizationDeniedError,
} from "@hypernetlabs/objects";
<<<<<<< HEAD
import {
  LogicalError,
  MerchantConnectorError,
  MerchantValidationError,
  PersistenceError,
} from "@hypernetlabs/objects";
import {
  ResultUtils,
  IAjaxUtils,
  ILocalStorageUtils,
} from "@hypernetlabs/utils";
import { BigNumber, ethers } from "ethers";
import { errAsync, okAsync, ResultAsync, Result } from "neverthrow";

import { IMerchantConnectorRepository } from "@interfaces/data";
import { InitializedHypernetContext } from "@interfaces/objects";
=======
import { InitializedHypernetContext } from "@interfaces/objects";
import { LogicalError, MerchantConnectorError, MerchantValidationError, PersistenceError } from "@hypernetlabs/objects";
import { errAsync, okAsync, ResultAsync, Result, ok, err } from "neverthrow";
import { ResultUtils, IAjaxUtils, ILocalStorageUtils, ILogUtils } from "@hypernetlabs/utils";
>>>>>>> b851f8c5
import {
  IBlockchainProvider,
  IBlockchainUtils,
  IConfigProvider,
  IContextProvider,
  IMerchantConnectorProxy,
  IVectorUtils,
} from "@interfaces/utilities";
import { IMerchantConnectorProxyFactory } from "@interfaces/utilities/factory";

interface IAuthorizedMerchantEntry {
  merchantUrl: MerchantUrl;
  authorizationSignature: string;
}

<<<<<<< HEAD
export class MerchantConnectorRepository
  implements IMerchantConnectorRepository {
  protected activatedMerchants: Map<MerchantUrl, IMerchantConnectorProxy>;
=======
export class MerchantConnectorRepository implements IMerchantConnectorRepository {
  protected authorizedMerchantProxies: Map<
    MerchantUrl,
    ResultAsync<
      IMerchantConnectorProxy,
      MerchantActivationError | MerchantValidationError | MerchantAuthorizationDeniedError | ProxyError
    >
  >;
  protected existingProxies: Map<MerchantUrl, IMerchantConnectorProxy>;
>>>>>>> b851f8c5
  protected domain: TypedDataDomain;
  protected types: Record<string, TypedDataField[]>;
  protected activateAuthorizedMerchantsResult: ResultAsync<void, never> | undefined;
  protected balances: Balances | undefined;

  constructor(
    protected blockchainProvider: IBlockchainProvider,
    protected ajaxUtils: IAjaxUtils,
    protected configProvider: IConfigProvider,
    protected contextProvider: IContextProvider,
    protected vectorUtils: IVectorUtils,
    protected localStorageUtils: ILocalStorageUtils,
    protected merchantConnectorProxyFactory: IMerchantConnectorProxyFactory,
    protected blockchainUtils: IBlockchainUtils,
    protected logUtils: ILogUtils,
  ) {
    this.authorizedMerchantProxies = new Map();
    this.existingProxies = new Map();
    this.domain = {
      name: "Hypernet Protocol",
      version: "1",
    };
    this.types = {
      AuthorizedMerchant: [
        { name: "authorizedMerchantUrl", type: "string" },
        { name: "merchantValidatedSignature", type: "string" },
      ],
    };
  }

  public getMerchantAddresses(
    merchantUrls: MerchantUrl[],
<<<<<<< HEAD
  ): ResultAsync<Map<MerchantUrl, EthereumAddress>, AjaxError> {
=======
  ): ResultAsync<Map<MerchantUrl, EthereumAddress>, LogicalError | ProxyError | MerchantAuthorizationDeniedError> {
>>>>>>> b851f8c5
    // TODO: right now, the merchant will publish a URL with their address; eventually, they should be held in a smart contract

    // For merchants that are already authorized, we can just go to their connector for the
    // public key.
    const addressRequests = new Array<
      ResultAsync<
        { merchantUrl: MerchantUrl; address: EthereumAddress },
<<<<<<< HEAD
        MerchantConnectorError | LogicalError
=======
        MerchantConnectorError | LogicalError | ProxyError | MerchantAuthorizationDeniedError
>>>>>>> b851f8c5
      >
    >();
    for (const merchantUrl of merchantUrls) {
      // We can't use _getActivatedMerchantProxy because it may fire an error when activateAuthorizedMerchantsResult is null
      // and in our case here we might need to pull the address from the source using ajax request not from the proxy.
      const authorizedMerchantProxyResult = this.authorizedMerchantProxies.get(merchantUrl);

      if (authorizedMerchantProxyResult == null) {
        addressRequests.push(this._getMerchantAddress(merchantUrl));
      } else {
        addressRequests.push(
<<<<<<< HEAD
          this.ajaxUtils.get<EthereumAddress>(url).map((address) => {
            return { merchantUrl, address };
          }),
=======
          authorizedMerchantProxyResult
            .andThen((merchantProxy) => {
              return merchantProxy.getAddress().map((address) => {
                return { merchantUrl, address };
              });
            })
            .orElse(() => {
              // Need to get it from the source
              return this._getMerchantAddress(merchantUrl);
            }),
>>>>>>> b851f8c5
        );
      }
    }

    return ResultUtils.combine(addressRequests).map((vals) => {
      const returnMap = new Map<MerchantUrl, EthereumAddress>();
      for (const val of vals) {
        returnMap.set(
          MerchantUrl(val.merchantUrl.toString()),
          EthereumAddress(val.address),
        );
      }

      return returnMap;
    });
  }

  public addAuthorizedMerchant(
    merchantUrl: MerchantUrl,
    initialBalances: Balances,
  ): ResultAsync<
    void,
    | PersistenceError
    | LogicalError
    | MerchantValidationError
    | ProxyError
    | BlockchainUnavailableError
    | MerchantConnectorError
  > {
    let proxy: IMerchantConnectorProxy;
    let context: InitializedHypernetContext;

    // First, we will create the proxy
    return this.contextProvider
      .getInitializedContext()
      .andThen((myContext) => {
        context = myContext;
        return this.merchantConnectorProxyFactory.factoryProxy(merchantUrl);
      })
      .andThen((myProxy) => {
        proxy = myProxy;
        this.existingProxies.set(merchantUrl, proxy);

        // With the proxy activated, we can get the validated merchant signature
        return ResultUtils.combine([
          proxy.getValidatedSignature(),
          this.blockchainProvider.getSigner(),
        ]);
      })
      .andThen((vals) => {
        const [merchantSignature, signer] = vals;

        // merchantSignature has been validated by the iframe, so this is already confirmed.
        // Now we need to get an authorization signature
        const value = {
          authorizedMerchantUrl: merchantUrl,
          merchantValidatedSignature: merchantSignature,
        } as Record<string, any>;
        const signerPromise = signer._signTypedData(
          this.domain,
          this.types,
          value,
        );

<<<<<<< HEAD
        return ResultAsync.fromPromise(
          signerPromise,
          (e) => e as MerchantValidationError,
        );
=======
        return ResultUtils.combine([
          ResultAsync.fromPromise<string, MerchantValidationError>(signerPromise, (e) => e as MerchantValidationError),
          this._getAuthorizedMerchants(),
        ]);
>>>>>>> b851f8c5
      })
      .andThen((vals) => {
        // The connector has been authorized, store it as an authorized connector
        const [authorizationSignature, authorizedMerchants] = vals;

        authorizedMerchants.set(merchantUrl, Signature(authorizationSignature));

        this._setAuthorizedMerchants(authorizedMerchants);

        // Notify the world that the merchant connector exists
        // Notably, API listeners could start
        if (context != null) {
          context.onMerchantConnectorProxyActivated.next(proxy);
        }

        // Activate the merchant connector
        return proxy.activateConnector(
          context.publicIdentifier,
          initialBalances,
        );
      })
      .map(() => {
        // Only if the merchant is successfully activated do we stick it in the list.
        this.authorizedMerchantProxies.set(merchantUrl, okAsync(proxy));
      })
      .mapErr((e) => {
        // If we encounter a problem, destroy the proxy so we can start afresh.
<<<<<<< HEAD
        this.merchantConnectorProxyFactory.destroyMerchantConnectorProxy(
          merchantUrl,
        );
=======
        this._destroyProxy(merchantUrl);
>>>>>>> b851f8c5

        // Notify the world
        if (context != null) {
          context.onAuthorizedMerchantActivationFailed.next(merchantUrl);
        }

        return e as PersistenceError;
      });
  }

<<<<<<< HEAD
  public removeAuthorizedMerchant(
    merchantUrl: MerchantUrl,
  ): Result<void, never> {
    return this.merchantConnectorProxyFactory.destroyMerchantConnectorProxy(
      merchantUrl,
    );
  }

  /**
   * Returns a map of merchant URLs with their authorization signatures.
   */
  public getAuthorizedMerchants(): ResultAsync<
    Map<MerchantUrl, Signature>,
    never
  > {
    const authorizedMerchants = this._getAuthorizedMerchants();

    return okAsync(authorizedMerchants);
=======
  /**
   * Returns a map of merchant URLs with their authorization signatures.
   */
  public getAuthorizedMerchants(): ResultAsync<Map<MerchantUrl, Signature>, never> {
    return this._getAuthorizedMerchants();
>>>>>>> b851f8c5
  }

  public resolveChallenge(
    merchantUrl: MerchantUrl,
    paymentId: PaymentId,
    transferId: TransferId,
  ): ResultAsync<
    void,
<<<<<<< HEAD
    MerchantConnectorError | MerchantValidationError | TransferResolutionError
  > {
    const proxy = this.activatedMerchants.get(merchantUrl);

    if (proxy == null) {
      return errAsync(
        new MerchantValidationError(
          `No existing merchant connector for ${merchantUrl}`,
        ),
      );
    }

    return proxy
      .resolveChallenge(paymentId)
      .andThen((result) => {
        const { mediatorSignature, amount } = result;

        return this.vectorUtils.resolveInsuranceTransfer(
          transferId,
          paymentId,
          Signature(mediatorSignature),
          BigNumber.from(amount),
        );
      })
      .map(() => {});
=======
    | MerchantConnectorError
    | MerchantValidationError
    | TransferResolutionError
    | MerchantAuthorizationDeniedError
    | ProxyError
  > {
    return this._getActivatedMerchantProxy(merchantUrl).andThen((proxy) => {
      // if merchant is activated, start resolving the transfer
      return proxy
        .resolveChallenge(paymentId)
        .andThen((result) => {
          const { mediatorSignature, amount } = result;

          return this.vectorUtils.resolveInsuranceTransfer(
            transferId,
            paymentId,
            Signature(mediatorSignature),
            BigNumber.from(amount),
          );
        })
        .map(() => {});
    });
>>>>>>> b851f8c5
  }

  public closeMerchantIFrame(
    merchantUrl: MerchantUrl,
<<<<<<< HEAD
  ): ResultAsync<void, MerchantConnectorError> {
    const proxy = this.activatedMerchants.get(merchantUrl);

    if (proxy == null) {
      return errAsync(
        new MerchantConnectorError(
          `No existing merchant connector for ${merchantUrl}`,
        ),
      );
    }

    return proxy.closeMerchantIFrame();
=======
  ): ResultAsync<void, MerchantAuthorizationDeniedError | ProxyError | MerchantConnectorError> {
    return this._getActivatedMerchantProxy(merchantUrl).andThen((proxy) => {
      return proxy.closeMerchantIFrame();
    });
>>>>>>> b851f8c5
  }

  public displayMerchantIFrame(
    merchantUrl: MerchantUrl,
<<<<<<< HEAD
  ): ResultAsync<void, MerchantConnectorError> {
    const proxy = this.activatedMerchants.get(merchantUrl);

    if (proxy == null) {
      return errAsync(
        new MerchantConnectorError(
          `No existing merchant connector for ${merchantUrl}`,
        ),
      );
    }

    return proxy.displayMerchantIFrame();
  }

  public activateAuthorizedMerchants(
    balances: Balances,
  ): ResultAsync<
    void,
    | MerchantConnectorError
    | MerchantValidationError
    | BlockchainUnavailableError
    | LogicalError
    | ProxyError
  > {
    return ResultUtils.combine([
      this.contextProvider.getInitializedContext(),
      this.getAuthorizedMerchants(),
      this.blockchainProvider.getSigner(),
    ]).andThen((vals) => {
      const [context, authorizedMerchants, signer] = vals;
      const activationResults = new Array<
        () => ResultAsync<
          void,
          | MerchantConnectorError
          | MerchantValidationError
          | LogicalError
          | ProxyError
        >
      >();

      for (const keyval of authorizedMerchants) {
        activationResults.push(() => {
          return this._activateAuthorizedMerchant(
            context.account,
            balances,
            keyval[0], // URL
            keyval[1],
            context,
            signer,
          );
=======
  ): ResultAsync<void, MerchantAuthorizationDeniedError | ProxyError | MerchantConnectorError> {
    return this._getActivatedMerchantProxy(merchantUrl).andThen((proxy) => {
      return proxy.displayMerchantIFrame();
    });
  }

  /**
   * This function will attempt to activate all of your authorized merchants. It should only error
   * in the case that the whole startup process should be aborted- something is fatally fucked up.
   * This means that even otherwise fatal errors such as like the blockchain being unavailable will
   * not stop it; the net effect is that you have no activated merchants. Authorized, yes, activated no.
   * There are lots of things you can do with an inactive merchant connector.
   */
  public activateAuthorizedMerchants(balances: Balances): ResultAsync<void, never> {
    this.balances = balances;

    if (this.activateAuthorizedMerchantsResult == null) {
      this.activateAuthorizedMerchantsResult = ResultUtils.combine([
        this.contextProvider.getInitializedContext(),
        this.getAuthorizedMerchants(),
        this.blockchainProvider.getSigner(),
      ])
        .andThen((vals) => {
          const [context, authorizedMerchants, signer] = vals;
          const activationResults = new Array<() => ResultAsync<void, never>>();

          for (const [merchantUrl, signature] of authorizedMerchants) {
            activationResults.push(() => {
              return this._activateAuthorizedMerchant(balances, merchantUrl, signature, context, signer)
                .map((_proxy) => {
                  return;
                })
                .orElse((e) => {
                  // This function will eat all errors, so that startup
                  // will not be denied.
                  this.logUtils.error(`Could not activate authorized merchant ${merchantUrl}`);
                  this.logUtils.error(e);
                  return okAsync(undefined);
                });
            });
          }

          // There is a reason for this
          // Postmate has issues creating multiple proxies in parallel- the handshake process will break.
          // I would like to swap out or fix Postmate- there are some forks that would be good- but the easiest
          // fix is this.
          return ResultUtils.executeSerially(activationResults);
        })
        .map(() => {})
        .orElse((e) => {
          this.logUtils.error("Could not get prerequisites for activateAuthorizedMerchants");
          this.logUtils.error(e);
          return okAsync(undefined);
>>>>>>> b851f8c5
        });
    }
    return this.activateAuthorizedMerchantsResult;
  }

  public notifyPushPaymentSent(
    merchantUrl: MerchantUrl,
    payment: PushPayment,
<<<<<<< HEAD
  ): ResultAsync<void, MerchantConnectorError> {
    return this.getMerchantConnector(merchantUrl).andThen(
      (merchantConnector) => {
        return merchantConnector.notifyPushPaymentSent(payment);
      },
    );
=======
  ): ResultAsync<void, MerchantAuthorizationDeniedError | ProxyError | MerchantConnectorError> {
    return this._getActivatedMerchantProxy(merchantUrl).andThen((proxy) => {
      return proxy.notifyPushPaymentSent(payment);
    });
>>>>>>> b851f8c5
  }

  public notifyPushPaymentUpdated(
    merchantUrl: MerchantUrl,
    payment: PushPayment,
<<<<<<< HEAD
  ): ResultAsync<void, MerchantConnectorError> {
    return this.getMerchantConnector(merchantUrl).andThen(
      (merchantConnector) => {
        return merchantConnector.notifyPushPaymentUpdated(payment);
      },
    );
=======
  ): ResultAsync<void, MerchantAuthorizationDeniedError | ProxyError | MerchantConnectorError> {
    return this._getActivatedMerchantProxy(merchantUrl).andThen((proxy) => {
      return proxy.notifyPushPaymentUpdated(payment);
    });
>>>>>>> b851f8c5
  }

  public notifyPushPaymentReceived(
    merchantUrl: MerchantUrl,
    payment: PushPayment,
<<<<<<< HEAD
  ): ResultAsync<void, MerchantConnectorError> {
    return this.getMerchantConnector(merchantUrl).andThen(
      (merchantConnector) => {
        return merchantConnector.notifyPushPaymentReceived(payment);
      },
    );
=======
  ): ResultAsync<void, MerchantAuthorizationDeniedError | ProxyError | MerchantConnectorError> {
    return this._getActivatedMerchantProxy(merchantUrl).andThen((proxy) => {
      return proxy.notifyPushPaymentReceived(payment);
    });
>>>>>>> b851f8c5
  }

  public notifyPullPaymentSent(
    merchantUrl: MerchantUrl,
    payment: PullPayment,
<<<<<<< HEAD
  ): ResultAsync<void, MerchantConnectorError> {
    return this.getMerchantConnector(merchantUrl).andThen(
      (merchantConnector) => {
        return merchantConnector.notifyPullPaymentSent(payment);
      },
    );
=======
  ): ResultAsync<void, MerchantAuthorizationDeniedError | ProxyError | MerchantConnectorError> {
    return this._getActivatedMerchantProxy(merchantUrl).andThen((proxy) => {
      return proxy.notifyPullPaymentSent(payment);
    });
>>>>>>> b851f8c5
  }

  public notifyPullPaymentUpdated(
    merchantUrl: MerchantUrl,
    payment: PullPayment,
<<<<<<< HEAD
  ): ResultAsync<void, MerchantConnectorError> {
    return this.getMerchantConnector(merchantUrl).andThen(
      (merchantConnector) => {
        return merchantConnector.notifyPullPaymentUpdated(payment);
      },
    );
=======
  ): ResultAsync<void, MerchantAuthorizationDeniedError | ProxyError | MerchantConnectorError> {
    return this._getActivatedMerchantProxy(merchantUrl).andThen((proxy) => {
      return proxy.notifyPullPaymentUpdated(payment);
    });
>>>>>>> b851f8c5
  }

  public notifyPullPaymentReceived(
    merchantUrl: MerchantUrl,
    payment: PullPayment,
<<<<<<< HEAD
  ): ResultAsync<void, MerchantConnectorError> {
    return this.getMerchantConnector(merchantUrl).andThen(
      (merchantConnector) => {
        return merchantConnector.notifyPullPaymentReceived(payment);
      },
    );
=======
  ): ResultAsync<void, MerchantAuthorizationDeniedError | ProxyError | MerchantConnectorError> {
    return this._getActivatedMerchantProxy(merchantUrl).andThen((proxy) => {
      return proxy.notifyPullPaymentReceived(payment);
    });
>>>>>>> b851f8c5
  }

  public notifyBalancesReceived(
    balances: Balances,
<<<<<<< HEAD
  ): ResultAsync<void, MerchantConnectorError> {
=======
  ): ResultAsync<void, MerchantAuthorizationDeniedError | ProxyError | MerchantConnectorError> {
>>>>>>> b851f8c5
    const results = new Array<ResultAsync<void, MerchantConnectorError>>();
    return this._getAuthorizedMerchants().andThen((authorizedMerchants) => {
      for (const [merchantUrl] of authorizedMerchants) {
        results.push(
          this._getActivatedMerchantProxy(merchantUrl).map((proxy) => {
            proxy.notifyBalancesReceived(balances);
          }),
        );
      }
      return ResultUtils.combine(results).map(() => {});
    });
  }

  public deauthorizeMerchant(merchantUrl: MerchantUrl): ResultAsync<void, never> {
    return this._getAuthorizedMerchants().map((authorizedMerchants) => {
      authorizedMerchants.delete(merchantUrl);
      this._setAuthorizedMerchants(authorizedMerchants);

      // Remove the proxy
      this._destroyProxy(merchantUrl);
    });
  }

  public getAuthorizedMerchantConnectorStatus(): ResultAsync<Map<MerchantUrl, boolean>, never> {
    const retMap = new Map<MerchantUrl, boolean>();
    if (this.activateAuthorizedMerchantsResult == null) {
      throw new Error("You must call activateAuthorizedMerchants first!");
    }

    return ResultUtils.combine([this._getAuthorizedMerchants(), this.activateAuthorizedMerchantsResult])
      .andThen((vals) => {
        const [authorizedMerchants] = vals;
        // Go through the results for the merchant
        const proxyResults = new Array<ResultAsync<void, never>>();
        for (const [merchantUrl, _signature] of authorizedMerchants) {
          const proxyResult = this.authorizedMerchantProxies.get(merchantUrl);

          if (proxyResult == null) {
            throw new Error("Something deeply screwed up!");
          }

          proxyResults.push(
            proxyResult
              .map(() => {
                retMap.set(merchantUrl, true);
              })
              .orElse(() => {
                retMap.set(merchantUrl, false);
                return okAsync<void, never>(undefined);
              }),
          );
        }

        return ResultUtils.combine(proxyResults);
      })
      .map(() => {
        return retMap;
      });
  }

  protected _getMerchantAddress(
    merchantUrl: MerchantUrl,
  ): ResultAsync<
    { merchantUrl: MerchantUrl; address: EthereumAddress },
    MerchantConnectorError | LogicalError | ProxyError | MerchantAuthorizationDeniedError
  > {
    const url = new URL(merchantUrl.toString());
    url.pathname = "address";
    return this.ajaxUtils.get<EthereumAddress, LogicalError>(url).map((address) => {
      return { merchantUrl, address };
    });
  }

<<<<<<< HEAD
    if (proxy == null) {
      return errAsync(
        new MerchantConnectorError(
          `No existing merchant connector for ${merchantUrl}`,
        ),
      );
=======
  protected _getActivatedMerchantProxy(
    merchantUrl: MerchantUrl,
  ): ResultAsync<IMerchantConnectorProxy, ProxyError | MerchantAuthorizationDeniedError> {
    // The goal of this method is to return an activated merchant proxy,
    // and not resolve unless all hope is lost.

    // Wait until activateAuthorizedMerchants is done doing its thing
    if (this.activateAuthorizedMerchantsResult == null) {
      throw new Error("You need to call activateAuthorizedMerchants first!");
>>>>>>> b851f8c5
    }

    let cachedAuthorizationSignature: Signature | undefined;

    // Check that the merchantUrl is authorized
    return ResultUtils.combine([this._getAuthorizedMerchants(), this.activateAuthorizedMerchantsResult])
      .andThen((vals) => {
        const [authorizedMerchants] = vals;
        // If the merchant is not authorized, that's a fatal error.
        // Now, you may ask yourself, what about addAuthorizedMerchant?
        // Well, you can't call this method until that one is complete.
        // If the merchant was already authorized, you can call this
        // method and get the in-progress activation.
        const authorizationSignature = authorizedMerchants.get(merchantUrl);
        if (authorizationSignature == null) {
          throw new Error(`Merchant ${merchantUrl} is unauthorized!`);
        }

        // Store the signature in case we need to retry anything.
        cachedAuthorizationSignature = authorizationSignature;

        const proxyResult = this.authorizedMerchantProxies.get(merchantUrl);
        if (proxyResult == null) {
          throw new Error(
            `There is not result for merchant ${merchantUrl}, even though it is authorized. Something strange going on.`,
          );
        }

        return proxyResult;
      })
      .map((proxy) => {
        // The proxy was activated without an error
        return proxy;
      })
      .orElse((e) => {
        // There is something wrong
        if (e instanceof MerchantAuthorizationDeniedError) {
          // Not a lot we can do about that.
          return errAsync(e);
        }

        if (e instanceof ProxyError) {
          // We could not setup the proxy.
          // This is retryable
          return ResultUtils.backoffAndRetry(() => {
            // Clean out
            this.authorizedMerchantProxies.delete(merchantUrl);
            this._destroyProxy(merchantUrl);
            const activationResult = ResultUtils.combine([
              this.contextProvider.getInitializedContext(),
              this.blockchainProvider.getSigner(),
            ]).andThen((vals) => {
              const [context, signer] = vals;

              if (this.balances == null || cachedAuthorizationSignature == null) {
                throw new Error("No cached balances");
              }
              return this._activateAuthorizedMerchant(
                this.balances,
                merchantUrl,
                cachedAuthorizationSignature,
                context,
                signer,
              );
            });
            this.authorizedMerchantProxies.set(merchantUrl, activationResult);
            return activationResult;
          }, [ProxyError, MerchantValidationError, MerchantActivationError]);
        }

        // Backoff
        return errAsync(e);
      });
  }

  /**
   * This function does all the work of trying to activate a merchant connector. It can be called multiple times.
   * @param accountAddress
   * @param balances
   * @param merchantUrl
   * @param authorizationSignature
   * @param context
   * @param signer
   * @returns
   */
  protected _activateAuthorizedMerchant(
    balances: Balances,
    merchantUrl: MerchantUrl,
    authorizationSignature: Signature,
    context: InitializedHypernetContext,
    signer: ethers.providers.JsonRpcSigner,
  ): ResultAsync<
<<<<<<< HEAD
    void,
    MerchantConnectorError | MerchantValidationError | LogicalError | ProxyError
  > {
=======
    IMerchantConnectorProxy,
    MerchantActivationError | MerchantValidationError | MerchantAuthorizationDeniedError | ProxyError
  > {
    // Do some initial cleanup, so that this can be called repeatedly.
    const existingProxyResult = this.authorizedMerchantProxies.get(merchantUrl);

    if (existingProxyResult != null) {
      return existingProxyResult;
    }

>>>>>>> b851f8c5
    let proxy: IMerchantConnectorProxy;

    const proxyResult = this.merchantConnectorProxyFactory
      .factoryProxy(merchantUrl)
      .andThen((myProxy) => {
        proxy = myProxy;
        this.existingProxies.set(merchantUrl, proxy);

        // We need to get the validated signature, so we can see if it was authorized
<<<<<<< HEAD
        return proxy.getValidatedSignature();
      })
      .andThen((validatedSignature) => {
        const value = {
          authorizedMerchantUrl: merchantUrl,
          merchantValidatedSignature: validatedSignature,
        } as Record<string, any>;
        const validationAddress = this.blockchainUtils.verifyTypedData(
          this.domain,
          this.types,
          value,
          authorizationSignature,
        );

        if (validationAddress !== accountAddress) {
          // Notify the user that one of their authorized merchants has changed their code
          context.onAuthorizedMerchantUpdated.next(merchantUrl);

          // Get a new signature
          // validatedSignature means the code is signed by the provider, so we just need
          // to sign this new version.
          const signerPromise = signer._signTypedData(
            this.domain,
            this.types,
            value,
          );

          return ResultAsync.fromPromise(
            signerPromise,
            (e) => e as MerchantConnectorError,
          ).map((newAuthorizationSignature) => {
            const authorizedMerchants = this._getAuthorizedMerchants();

            authorizedMerchants.set(
              MerchantUrl(merchantUrl.toString()),
              Signature(newAuthorizationSignature),
            );

            this._setAuthorizedMerchants(authorizedMerchants);
          });
        }

        return okAsync<void, MerchantValidationError>(undefined);
=======
        return this._validateConnector(merchantUrl, proxy, authorizationSignature, context, signer);
>>>>>>> b851f8c5
      })
      .andThen(() => {
        return this._activateConnector(context, proxy, balances);
      })
      .map(() => {
        // TODO: make sure of the implementation here, this will trigger an event and a subscribe event in MerchantConnectorListener
        // will call advanceMerchantUnresolvedPayments.
        context.onMerchantConnectorProxyActivated.next(proxy);
        return proxy;
      })
      .mapErr((e) => {
        // Notify the world
        context.onAuthorizedMerchantActivationFailed.next(merchantUrl);

        // TODO: make sure of error cases where we want to destroy the proxy or not
        if (e instanceof ProxyError || e instanceof MerchantActivationError) {
          this._destroyProxy(merchantUrl);
        }

        return e;
      });

    this.authorizedMerchantProxies.set(merchantUrl, proxyResult);

    return proxyResult;
  }

  protected _validateConnector(
    merchantUrl: MerchantUrl,
    proxy: IMerchantConnectorProxy,
    authorizationSignature: Signature,
    context: InitializedHypernetContext,
    signer: ethers.providers.JsonRpcSigner,
  ): ResultAsync<void, MerchantAuthorizationDeniedError | MerchantValidationError | ProxyError> {
    return proxy.getValidatedSignature().andThen((validatedSignature) => {
      const value = {
        authorizedMerchantUrl: merchantUrl,
        merchantValidatedSignature: validatedSignature,
      } as Record<string, any>;

      const validationAddress = this.blockchainUtils.verifyTypedData(
        this.domain,
        this.types,
        value,
        authorizationSignature,
      );

      if (validationAddress !== context.account) {
        // Notify the user that one of their authorized merchants has changed their code
        context.onAuthorizedMerchantUpdated.next(merchantUrl);

        // Get a new signature
        // validatedSignature means the code is signed by the provider, so we just need
        // to sign this new version.
        const signerPromise = signer._signTypedData(this.domain, this.types, value);

        // Get a new signature from the user
        const signerResult = ResultAsync.fromPromise(signerPromise, (e) => e as Error).orElse((e) => {
          // We only end up here if the user has denied signing
          // to authorize the new connector.
          // We need to de-authorize this merchant
          return this.deauthorizeMerchant(merchantUrl).andThen(() => {
            // And then propagate the error
            this.logUtils.error(e);
            return errAsync(new MerchantAuthorizationDeniedError(e.message));
          });
        });

        return ResultUtils.combine([signerResult, this._getAuthorizedMerchants()]).map((vals) => {
          const [newAuthorizationSignature, authorizedMerchants] = vals;

          authorizedMerchants.set(merchantUrl, Signature(newAuthorizationSignature));

          this._setAuthorizedMerchants(authorizedMerchants);
        });
      }

      return okAsync<void, MerchantAuthorizationDeniedError>(undefined);
    });
  }

  protected _activateConnector(
    context: InitializedHypernetContext,
    proxy: IMerchantConnectorProxy,
    balances: Balances,
  ): ResultAsync<IMerchantConnectorProxy, MerchantActivationError | ProxyError> {
    return proxy.activateConnector(context.publicIdentifier, balances).map(() => {
      return proxy;
    });
  }

  protected _destroyProxy(merchantUrl: MerchantUrl): void {
    const proxy = this.existingProxies.get(merchantUrl);
    if (proxy != null) {
      proxy.destroy();
      this.existingProxies.delete(merchantUrl);
    }
  }

  protected _setAuthorizedMerchants(
    authorizedMerchantMap: Map<MerchantUrl, Signature>,
  ) {
    const authorizedMerchantEntries = new Array<IAuthorizedMerchantEntry>();
    for (const keyval of authorizedMerchantMap) {
      authorizedMerchantEntries.push({
        merchantUrl: MerchantUrl(keyval[0]),
        authorizationSignature: Signature(keyval[1]),
      });
    }
    this.localStorageUtils.setItem(
      "AuthorizedMerchants",
      JSON.stringify(authorizedMerchantEntries),
    );
  }

<<<<<<< HEAD
  protected _getAuthorizedMerchants(): Map<MerchantUrl, Signature> {
    let authorizedMerchantStr = this.localStorageUtils.getItem(
      "AuthorizedMerchants",
    );
=======
  protected _getAuthorizedMerchants(): ResultAsync<Map<MerchantUrl, Signature>, never> {
    let authorizedMerchantStr = this.localStorageUtils.getItem("AuthorizedMerchants");
>>>>>>> b851f8c5

    if (authorizedMerchantStr == null) {
      authorizedMerchantStr = "[]";
    }
    const authorizedMerchantEntries = JSON.parse(
      authorizedMerchantStr,
    ) as IAuthorizedMerchantEntry[];

    const authorizedMerchants = new Map<MerchantUrl, Signature>();
    for (const authorizedMerchantEntry of authorizedMerchantEntries) {
      authorizedMerchants.set(
        MerchantUrl(authorizedMerchantEntry.merchantUrl),
        Signature(authorizedMerchantEntry.authorizationSignature),
      );
    }
    return okAsync(authorizedMerchants);
  }
}<|MERGE_RESOLUTION|>--- conflicted
+++ resolved
@@ -1,14 +1,10 @@
-import {
-  TypedDataDomain,
-  TypedDataField,
-} from "@ethersproject/abstract-signer";
+import { IMerchantConnectorRepository } from "@interfaces/data";
 import {
   PullPayment,
   PushPayment,
   ProxyError,
   BlockchainUnavailableError,
   TransferResolutionError,
-  AjaxError,
   PaymentId,
   TransferId,
   EthereumAddress,
@@ -18,29 +14,21 @@
   MerchantActivationError,
   MerchantAuthorizationDeniedError,
 } from "@hypernetlabs/objects";
-<<<<<<< HEAD
+import { InitializedHypernetContext } from "@interfaces/objects";
 import {
   LogicalError,
   MerchantConnectorError,
   MerchantValidationError,
   PersistenceError,
+  AjaxError,
 } from "@hypernetlabs/objects";
+import { errAsync, okAsync, ResultAsync } from "neverthrow";
 import {
   ResultUtils,
   IAjaxUtils,
   ILocalStorageUtils,
+  ILogUtils,
 } from "@hypernetlabs/utils";
-import { BigNumber, ethers } from "ethers";
-import { errAsync, okAsync, ResultAsync, Result } from "neverthrow";
-
-import { IMerchantConnectorRepository } from "@interfaces/data";
-import { InitializedHypernetContext } from "@interfaces/objects";
-=======
-import { InitializedHypernetContext } from "@interfaces/objects";
-import { LogicalError, MerchantConnectorError, MerchantValidationError, PersistenceError } from "@hypernetlabs/objects";
-import { errAsync, okAsync, ResultAsync, Result, ok, err } from "neverthrow";
-import { ResultUtils, IAjaxUtils, ILocalStorageUtils, ILogUtils } from "@hypernetlabs/utils";
->>>>>>> b851f8c5
 import {
   IBlockchainProvider,
   IBlockchainUtils,
@@ -49,6 +37,11 @@
   IMerchantConnectorProxy,
   IVectorUtils,
 } from "@interfaces/utilities";
+import { BigNumber, ethers } from "ethers";
+import {
+  TypedDataDomain,
+  TypedDataField,
+} from "@ethersproject/abstract-signer";
 import { IMerchantConnectorProxyFactory } from "@interfaces/utilities/factory";
 
 interface IAuthorizedMerchantEntry {
@@ -56,24 +49,24 @@
   authorizationSignature: string;
 }
 
-<<<<<<< HEAD
 export class MerchantConnectorRepository
   implements IMerchantConnectorRepository {
-  protected activatedMerchants: Map<MerchantUrl, IMerchantConnectorProxy>;
-=======
-export class MerchantConnectorRepository implements IMerchantConnectorRepository {
   protected authorizedMerchantProxies: Map<
     MerchantUrl,
     ResultAsync<
       IMerchantConnectorProxy,
-      MerchantActivationError | MerchantValidationError | MerchantAuthorizationDeniedError | ProxyError
+      | MerchantActivationError
+      | MerchantValidationError
+      | MerchantAuthorizationDeniedError
+      | ProxyError
     >
   >;
   protected existingProxies: Map<MerchantUrl, IMerchantConnectorProxy>;
->>>>>>> b851f8c5
   protected domain: TypedDataDomain;
   protected types: Record<string, TypedDataField[]>;
-  protected activateAuthorizedMerchantsResult: ResultAsync<void, never> | undefined;
+  protected activateAuthorizedMerchantsResult:
+    | ResultAsync<void, never>
+    | undefined;
   protected balances: Balances | undefined;
 
   constructor(
@@ -103,11 +96,10 @@
 
   public getMerchantAddresses(
     merchantUrls: MerchantUrl[],
-<<<<<<< HEAD
-  ): ResultAsync<Map<MerchantUrl, EthereumAddress>, AjaxError> {
-=======
-  ): ResultAsync<Map<MerchantUrl, EthereumAddress>, LogicalError | ProxyError | MerchantAuthorizationDeniedError> {
->>>>>>> b851f8c5
+  ): ResultAsync<
+    Map<MerchantUrl, EthereumAddress>,
+    AjaxError | ProxyError | MerchantAuthorizationDeniedError
+  > {
     // TODO: right now, the merchant will publish a URL with their address; eventually, they should be held in a smart contract
 
     // For merchants that are already authorized, we can just go to their connector for the
@@ -115,27 +107,23 @@
     const addressRequests = new Array<
       ResultAsync<
         { merchantUrl: MerchantUrl; address: EthereumAddress },
-<<<<<<< HEAD
-        MerchantConnectorError | LogicalError
-=======
-        MerchantConnectorError | LogicalError | ProxyError | MerchantAuthorizationDeniedError
->>>>>>> b851f8c5
+        | MerchantConnectorError
+        | LogicalError
+        | ProxyError
+        | MerchantAuthorizationDeniedError
       >
     >();
     for (const merchantUrl of merchantUrls) {
       // We can't use _getActivatedMerchantProxy because it may fire an error when activateAuthorizedMerchantsResult is null
       // and in our case here we might need to pull the address from the source using ajax request not from the proxy.
-      const authorizedMerchantProxyResult = this.authorizedMerchantProxies.get(merchantUrl);
+      const authorizedMerchantProxyResult = this.authorizedMerchantProxies.get(
+        merchantUrl,
+      );
 
       if (authorizedMerchantProxyResult == null) {
         addressRequests.push(this._getMerchantAddress(merchantUrl));
       } else {
         addressRequests.push(
-<<<<<<< HEAD
-          this.ajaxUtils.get<EthereumAddress>(url).map((address) => {
-            return { merchantUrl, address };
-          }),
-=======
           authorizedMerchantProxyResult
             .andThen((merchantProxy) => {
               return merchantProxy.getAddress().map((address) => {
@@ -146,7 +134,6 @@
               // Need to get it from the source
               return this._getMerchantAddress(merchantUrl);
             }),
->>>>>>> b851f8c5
         );
       }
     }
@@ -211,17 +198,13 @@
           value,
         );
 
-<<<<<<< HEAD
-        return ResultAsync.fromPromise(
-          signerPromise,
-          (e) => e as MerchantValidationError,
-        );
-=======
         return ResultUtils.combine([
-          ResultAsync.fromPromise<string, MerchantValidationError>(signerPromise, (e) => e as MerchantValidationError),
+          ResultAsync.fromPromise<string, MerchantValidationError>(
+            signerPromise,
+            (e) => e as MerchantValidationError,
+          ),
           this._getAuthorizedMerchants(),
         ]);
->>>>>>> b851f8c5
       })
       .andThen((vals) => {
         // The connector has been authorized, store it as an authorized connector
@@ -249,13 +232,7 @@
       })
       .mapErr((e) => {
         // If we encounter a problem, destroy the proxy so we can start afresh.
-<<<<<<< HEAD
-        this.merchantConnectorProxyFactory.destroyMerchantConnectorProxy(
-          merchantUrl,
-        );
-=======
         this._destroyProxy(merchantUrl);
->>>>>>> b851f8c5
 
         // Notify the world
         if (context != null) {
@@ -264,15 +241,6 @@
 
         return e as PersistenceError;
       });
-  }
-
-<<<<<<< HEAD
-  public removeAuthorizedMerchant(
-    merchantUrl: MerchantUrl,
-  ): Result<void, never> {
-    return this.merchantConnectorProxyFactory.destroyMerchantConnectorProxy(
-      merchantUrl,
-    );
   }
 
   /**
@@ -282,16 +250,7 @@
     Map<MerchantUrl, Signature>,
     never
   > {
-    const authorizedMerchants = this._getAuthorizedMerchants();
-
-    return okAsync(authorizedMerchants);
-=======
-  /**
-   * Returns a map of merchant URLs with their authorization signatures.
-   */
-  public getAuthorizedMerchants(): ResultAsync<Map<MerchantUrl, Signature>, never> {
     return this._getAuthorizedMerchants();
->>>>>>> b851f8c5
   }
 
   public resolveChallenge(
@@ -300,33 +259,6 @@
     transferId: TransferId,
   ): ResultAsync<
     void,
-<<<<<<< HEAD
-    MerchantConnectorError | MerchantValidationError | TransferResolutionError
-  > {
-    const proxy = this.activatedMerchants.get(merchantUrl);
-
-    if (proxy == null) {
-      return errAsync(
-        new MerchantValidationError(
-          `No existing merchant connector for ${merchantUrl}`,
-        ),
-      );
-    }
-
-    return proxy
-      .resolveChallenge(paymentId)
-      .andThen((result) => {
-        const { mediatorSignature, amount } = result;
-
-        return this.vectorUtils.resolveInsuranceTransfer(
-          transferId,
-          paymentId,
-          Signature(mediatorSignature),
-          BigNumber.from(amount),
-        );
-      })
-      .map(() => {});
-=======
     | MerchantConnectorError
     | MerchantValidationError
     | TransferResolutionError
@@ -349,87 +281,25 @@
         })
         .map(() => {});
     });
->>>>>>> b851f8c5
   }
 
   public closeMerchantIFrame(
     merchantUrl: MerchantUrl,
-<<<<<<< HEAD
-  ): ResultAsync<void, MerchantConnectorError> {
-    const proxy = this.activatedMerchants.get(merchantUrl);
-
-    if (proxy == null) {
-      return errAsync(
-        new MerchantConnectorError(
-          `No existing merchant connector for ${merchantUrl}`,
-        ),
-      );
-    }
-
-    return proxy.closeMerchantIFrame();
-=======
-  ): ResultAsync<void, MerchantAuthorizationDeniedError | ProxyError | MerchantConnectorError> {
+  ): ResultAsync<
+    void,
+    MerchantAuthorizationDeniedError | ProxyError | MerchantConnectorError
+  > {
     return this._getActivatedMerchantProxy(merchantUrl).andThen((proxy) => {
       return proxy.closeMerchantIFrame();
     });
->>>>>>> b851f8c5
   }
 
   public displayMerchantIFrame(
     merchantUrl: MerchantUrl,
-<<<<<<< HEAD
-  ): ResultAsync<void, MerchantConnectorError> {
-    const proxy = this.activatedMerchants.get(merchantUrl);
-
-    if (proxy == null) {
-      return errAsync(
-        new MerchantConnectorError(
-          `No existing merchant connector for ${merchantUrl}`,
-        ),
-      );
-    }
-
-    return proxy.displayMerchantIFrame();
-  }
-
-  public activateAuthorizedMerchants(
-    balances: Balances,
-  ): ResultAsync<
-    void,
-    | MerchantConnectorError
-    | MerchantValidationError
-    | BlockchainUnavailableError
-    | LogicalError
-    | ProxyError
-  > {
-    return ResultUtils.combine([
-      this.contextProvider.getInitializedContext(),
-      this.getAuthorizedMerchants(),
-      this.blockchainProvider.getSigner(),
-    ]).andThen((vals) => {
-      const [context, authorizedMerchants, signer] = vals;
-      const activationResults = new Array<
-        () => ResultAsync<
-          void,
-          | MerchantConnectorError
-          | MerchantValidationError
-          | LogicalError
-          | ProxyError
-        >
-      >();
-
-      for (const keyval of authorizedMerchants) {
-        activationResults.push(() => {
-          return this._activateAuthorizedMerchant(
-            context.account,
-            balances,
-            keyval[0], // URL
-            keyval[1],
-            context,
-            signer,
-          );
-=======
-  ): ResultAsync<void, MerchantAuthorizationDeniedError | ProxyError | MerchantConnectorError> {
+  ): ResultAsync<
+    void,
+    MerchantAuthorizationDeniedError | ProxyError | MerchantConnectorError
+  > {
     return this._getActivatedMerchantProxy(merchantUrl).andThen((proxy) => {
       return proxy.displayMerchantIFrame();
     });
@@ -442,7 +312,9 @@
    * not stop it; the net effect is that you have no activated merchants. Authorized, yes, activated no.
    * There are lots of things you can do with an inactive merchant connector.
    */
-  public activateAuthorizedMerchants(balances: Balances): ResultAsync<void, never> {
+  public activateAuthorizedMerchants(
+    balances: Balances,
+  ): ResultAsync<void, never> {
     this.balances = balances;
 
     if (this.activateAuthorizedMerchantsResult == null) {
@@ -457,14 +329,22 @@
 
           for (const [merchantUrl, signature] of authorizedMerchants) {
             activationResults.push(() => {
-              return this._activateAuthorizedMerchant(balances, merchantUrl, signature, context, signer)
+              return this._activateAuthorizedMerchant(
+                balances,
+                merchantUrl,
+                signature,
+                context,
+                signer,
+              )
                 .map((_proxy) => {
                   return;
                 })
                 .orElse((e) => {
                   // This function will eat all errors, so that startup
                   // will not be denied.
-                  this.logUtils.error(`Could not activate authorized merchant ${merchantUrl}`);
+                  this.logUtils.error(
+                    `Could not activate authorized merchant ${merchantUrl}`,
+                  );
                   this.logUtils.error(e);
                   return okAsync(undefined);
                 });
@@ -479,10 +359,11 @@
         })
         .map(() => {})
         .orElse((e) => {
-          this.logUtils.error("Could not get prerequisites for activateAuthorizedMerchants");
+          this.logUtils.error(
+            "Could not get prerequisites for activateAuthorizedMerchants",
+          );
           this.logUtils.error(e);
           return okAsync(undefined);
->>>>>>> b851f8c5
         });
     }
     return this.activateAuthorizedMerchantsResult;
@@ -491,118 +372,81 @@
   public notifyPushPaymentSent(
     merchantUrl: MerchantUrl,
     payment: PushPayment,
-<<<<<<< HEAD
-  ): ResultAsync<void, MerchantConnectorError> {
-    return this.getMerchantConnector(merchantUrl).andThen(
-      (merchantConnector) => {
-        return merchantConnector.notifyPushPaymentSent(payment);
-      },
-    );
-=======
-  ): ResultAsync<void, MerchantAuthorizationDeniedError | ProxyError | MerchantConnectorError> {
+  ): ResultAsync<
+    void,
+    MerchantAuthorizationDeniedError | ProxyError | MerchantConnectorError
+  > {
     return this._getActivatedMerchantProxy(merchantUrl).andThen((proxy) => {
       return proxy.notifyPushPaymentSent(payment);
     });
->>>>>>> b851f8c5
   }
 
   public notifyPushPaymentUpdated(
     merchantUrl: MerchantUrl,
     payment: PushPayment,
-<<<<<<< HEAD
-  ): ResultAsync<void, MerchantConnectorError> {
-    return this.getMerchantConnector(merchantUrl).andThen(
-      (merchantConnector) => {
-        return merchantConnector.notifyPushPaymentUpdated(payment);
-      },
-    );
-=======
-  ): ResultAsync<void, MerchantAuthorizationDeniedError | ProxyError | MerchantConnectorError> {
+  ): ResultAsync<
+    void,
+    MerchantAuthorizationDeniedError | ProxyError | MerchantConnectorError
+  > {
     return this._getActivatedMerchantProxy(merchantUrl).andThen((proxy) => {
       return proxy.notifyPushPaymentUpdated(payment);
     });
->>>>>>> b851f8c5
   }
 
   public notifyPushPaymentReceived(
     merchantUrl: MerchantUrl,
     payment: PushPayment,
-<<<<<<< HEAD
-  ): ResultAsync<void, MerchantConnectorError> {
-    return this.getMerchantConnector(merchantUrl).andThen(
-      (merchantConnector) => {
-        return merchantConnector.notifyPushPaymentReceived(payment);
-      },
-    );
-=======
-  ): ResultAsync<void, MerchantAuthorizationDeniedError | ProxyError | MerchantConnectorError> {
+  ): ResultAsync<
+    void,
+    MerchantAuthorizationDeniedError | ProxyError | MerchantConnectorError
+  > {
     return this._getActivatedMerchantProxy(merchantUrl).andThen((proxy) => {
       return proxy.notifyPushPaymentReceived(payment);
     });
->>>>>>> b851f8c5
   }
 
   public notifyPullPaymentSent(
     merchantUrl: MerchantUrl,
     payment: PullPayment,
-<<<<<<< HEAD
-  ): ResultAsync<void, MerchantConnectorError> {
-    return this.getMerchantConnector(merchantUrl).andThen(
-      (merchantConnector) => {
-        return merchantConnector.notifyPullPaymentSent(payment);
-      },
-    );
-=======
-  ): ResultAsync<void, MerchantAuthorizationDeniedError | ProxyError | MerchantConnectorError> {
+  ): ResultAsync<
+    void,
+    MerchantAuthorizationDeniedError | ProxyError | MerchantConnectorError
+  > {
     return this._getActivatedMerchantProxy(merchantUrl).andThen((proxy) => {
       return proxy.notifyPullPaymentSent(payment);
     });
->>>>>>> b851f8c5
   }
 
   public notifyPullPaymentUpdated(
     merchantUrl: MerchantUrl,
     payment: PullPayment,
-<<<<<<< HEAD
-  ): ResultAsync<void, MerchantConnectorError> {
-    return this.getMerchantConnector(merchantUrl).andThen(
-      (merchantConnector) => {
-        return merchantConnector.notifyPullPaymentUpdated(payment);
-      },
-    );
-=======
-  ): ResultAsync<void, MerchantAuthorizationDeniedError | ProxyError | MerchantConnectorError> {
+  ): ResultAsync<
+    void,
+    MerchantAuthorizationDeniedError | ProxyError | MerchantConnectorError
+  > {
     return this._getActivatedMerchantProxy(merchantUrl).andThen((proxy) => {
       return proxy.notifyPullPaymentUpdated(payment);
     });
->>>>>>> b851f8c5
   }
 
   public notifyPullPaymentReceived(
     merchantUrl: MerchantUrl,
     payment: PullPayment,
-<<<<<<< HEAD
-  ): ResultAsync<void, MerchantConnectorError> {
-    return this.getMerchantConnector(merchantUrl).andThen(
-      (merchantConnector) => {
-        return merchantConnector.notifyPullPaymentReceived(payment);
-      },
-    );
-=======
-  ): ResultAsync<void, MerchantAuthorizationDeniedError | ProxyError | MerchantConnectorError> {
+  ): ResultAsync<
+    void,
+    MerchantAuthorizationDeniedError | ProxyError | MerchantConnectorError
+  > {
     return this._getActivatedMerchantProxy(merchantUrl).andThen((proxy) => {
       return proxy.notifyPullPaymentReceived(payment);
     });
->>>>>>> b851f8c5
   }
 
   public notifyBalancesReceived(
     balances: Balances,
-<<<<<<< HEAD
-  ): ResultAsync<void, MerchantConnectorError> {
-=======
-  ): ResultAsync<void, MerchantAuthorizationDeniedError | ProxyError | MerchantConnectorError> {
->>>>>>> b851f8c5
+  ): ResultAsync<
+    void,
+    MerchantAuthorizationDeniedError | ProxyError | MerchantConnectorError
+  > {
     const results = new Array<ResultAsync<void, MerchantConnectorError>>();
     return this._getAuthorizedMerchants().andThen((authorizedMerchants) => {
       for (const [merchantUrl] of authorizedMerchants) {
@@ -616,7 +460,9 @@
     });
   }
 
-  public deauthorizeMerchant(merchantUrl: MerchantUrl): ResultAsync<void, never> {
+  public deauthorizeMerchant(
+    merchantUrl: MerchantUrl,
+  ): ResultAsync<void, never> {
     return this._getAuthorizedMerchants().map((authorizedMerchants) => {
       authorizedMerchants.delete(merchantUrl);
       this._setAuthorizedMerchants(authorizedMerchants);
@@ -626,13 +472,19 @@
     });
   }
 
-  public getAuthorizedMerchantConnectorStatus(): ResultAsync<Map<MerchantUrl, boolean>, never> {
+  public getAuthorizedMerchantConnectorStatus(): ResultAsync<
+    Map<MerchantUrl, boolean>,
+    never
+  > {
     const retMap = new Map<MerchantUrl, boolean>();
     if (this.activateAuthorizedMerchantsResult == null) {
       throw new Error("You must call activateAuthorizedMerchants first!");
     }
 
-    return ResultUtils.combine([this._getAuthorizedMerchants(), this.activateAuthorizedMerchantsResult])
+    return ResultUtils.combine([
+      this._getAuthorizedMerchants(),
+      this.activateAuthorizedMerchantsResult,
+    ])
       .andThen((vals) => {
         const [authorizedMerchants] = vals;
         // Go through the results for the merchant
@@ -667,39 +519,39 @@
     merchantUrl: MerchantUrl,
   ): ResultAsync<
     { merchantUrl: MerchantUrl; address: EthereumAddress },
-    MerchantConnectorError | LogicalError | ProxyError | MerchantAuthorizationDeniedError
+    | MerchantConnectorError
+    | LogicalError
+    | ProxyError
+    | MerchantAuthorizationDeniedError
   > {
     const url = new URL(merchantUrl.toString());
     url.pathname = "address";
-    return this.ajaxUtils.get<EthereumAddress, LogicalError>(url).map((address) => {
+    return this.ajaxUtils.get<EthereumAddress>(url).map((address) => {
       return { merchantUrl, address };
     });
   }
 
-<<<<<<< HEAD
-    if (proxy == null) {
-      return errAsync(
-        new MerchantConnectorError(
-          `No existing merchant connector for ${merchantUrl}`,
-        ),
-      );
-=======
   protected _getActivatedMerchantProxy(
     merchantUrl: MerchantUrl,
-  ): ResultAsync<IMerchantConnectorProxy, ProxyError | MerchantAuthorizationDeniedError> {
+  ): ResultAsync<
+    IMerchantConnectorProxy,
+    ProxyError | MerchantAuthorizationDeniedError
+  > {
     // The goal of this method is to return an activated merchant proxy,
     // and not resolve unless all hope is lost.
 
     // Wait until activateAuthorizedMerchants is done doing its thing
     if (this.activateAuthorizedMerchantsResult == null) {
       throw new Error("You need to call activateAuthorizedMerchants first!");
->>>>>>> b851f8c5
     }
 
     let cachedAuthorizationSignature: Signature | undefined;
 
     // Check that the merchantUrl is authorized
-    return ResultUtils.combine([this._getAuthorizedMerchants(), this.activateAuthorizedMerchantsResult])
+    return ResultUtils.combine([
+      this._getAuthorizedMerchants(),
+      this.activateAuthorizedMerchantsResult,
+    ])
       .andThen((vals) => {
         const [authorizedMerchants] = vals;
         // If the merchant is not authorized, that's a fatal error.
@@ -748,7 +600,10 @@
             ]).andThen((vals) => {
               const [context, signer] = vals;
 
-              if (this.balances == null || cachedAuthorizationSignature == null) {
+              if (
+                this.balances == null ||
+                cachedAuthorizationSignature == null
+              ) {
                 throw new Error("No cached balances");
               }
               return this._activateAuthorizedMerchant(
@@ -786,13 +641,11 @@
     context: InitializedHypernetContext,
     signer: ethers.providers.JsonRpcSigner,
   ): ResultAsync<
-<<<<<<< HEAD
-    void,
-    MerchantConnectorError | MerchantValidationError | LogicalError | ProxyError
-  > {
-=======
     IMerchantConnectorProxy,
-    MerchantActivationError | MerchantValidationError | MerchantAuthorizationDeniedError | ProxyError
+    | MerchantActivationError
+    | MerchantValidationError
+    | MerchantAuthorizationDeniedError
+    | ProxyError
   > {
     // Do some initial cleanup, so that this can be called repeatedly.
     const existingProxyResult = this.authorizedMerchantProxies.get(merchantUrl);
@@ -801,7 +654,6 @@
       return existingProxyResult;
     }
 
->>>>>>> b851f8c5
     let proxy: IMerchantConnectorProxy;
 
     const proxyResult = this.merchantConnectorProxyFactory
@@ -811,53 +663,13 @@
         this.existingProxies.set(merchantUrl, proxy);
 
         // We need to get the validated signature, so we can see if it was authorized
-<<<<<<< HEAD
-        return proxy.getValidatedSignature();
-      })
-      .andThen((validatedSignature) => {
-        const value = {
-          authorizedMerchantUrl: merchantUrl,
-          merchantValidatedSignature: validatedSignature,
-        } as Record<string, any>;
-        const validationAddress = this.blockchainUtils.verifyTypedData(
-          this.domain,
-          this.types,
-          value,
+        return this._validateConnector(
+          merchantUrl,
+          proxy,
           authorizationSignature,
+          context,
+          signer,
         );
-
-        if (validationAddress !== accountAddress) {
-          // Notify the user that one of their authorized merchants has changed their code
-          context.onAuthorizedMerchantUpdated.next(merchantUrl);
-
-          // Get a new signature
-          // validatedSignature means the code is signed by the provider, so we just need
-          // to sign this new version.
-          const signerPromise = signer._signTypedData(
-            this.domain,
-            this.types,
-            value,
-          );
-
-          return ResultAsync.fromPromise(
-            signerPromise,
-            (e) => e as MerchantConnectorError,
-          ).map((newAuthorizationSignature) => {
-            const authorizedMerchants = this._getAuthorizedMerchants();
-
-            authorizedMerchants.set(
-              MerchantUrl(merchantUrl.toString()),
-              Signature(newAuthorizationSignature),
-            );
-
-            this._setAuthorizedMerchants(authorizedMerchants);
-          });
-        }
-
-        return okAsync<void, MerchantValidationError>(undefined);
-=======
-        return this._validateConnector(merchantUrl, proxy, authorizationSignature, context, signer);
->>>>>>> b851f8c5
       })
       .andThen(() => {
         return this._activateConnector(context, proxy, balances);
@@ -891,7 +703,10 @@
     authorizationSignature: Signature,
     context: InitializedHypernetContext,
     signer: ethers.providers.JsonRpcSigner,
-  ): ResultAsync<void, MerchantAuthorizationDeniedError | MerchantValidationError | ProxyError> {
+  ): ResultAsync<
+    void,
+    MerchantAuthorizationDeniedError | MerchantValidationError | ProxyError
+  > {
     return proxy.getValidatedSignature().andThen((validatedSignature) => {
       const value = {
         authorizedMerchantUrl: merchantUrl,
@@ -912,10 +727,17 @@
         // Get a new signature
         // validatedSignature means the code is signed by the provider, so we just need
         // to sign this new version.
-        const signerPromise = signer._signTypedData(this.domain, this.types, value);
+        const signerPromise = signer._signTypedData(
+          this.domain,
+          this.types,
+          value,
+        );
 
         // Get a new signature from the user
-        const signerResult = ResultAsync.fromPromise(signerPromise, (e) => e as Error).orElse((e) => {
+        const signerResult = ResultAsync.fromPromise(
+          signerPromise,
+          (e) => e as Error,
+        ).orElse((e) => {
           // We only end up here if the user has denied signing
           // to authorize the new connector.
           // We need to de-authorize this merchant
@@ -926,10 +748,16 @@
           });
         });
 
-        return ResultUtils.combine([signerResult, this._getAuthorizedMerchants()]).map((vals) => {
+        return ResultUtils.combine([
+          signerResult,
+          this._getAuthorizedMerchants(),
+        ]).map((vals) => {
           const [newAuthorizationSignature, authorizedMerchants] = vals;
 
-          authorizedMerchants.set(merchantUrl, Signature(newAuthorizationSignature));
+          authorizedMerchants.set(
+            merchantUrl,
+            Signature(newAuthorizationSignature),
+          );
 
           this._setAuthorizedMerchants(authorizedMerchants);
         });
@@ -943,10 +771,15 @@
     context: InitializedHypernetContext,
     proxy: IMerchantConnectorProxy,
     balances: Balances,
-  ): ResultAsync<IMerchantConnectorProxy, MerchantActivationError | ProxyError> {
-    return proxy.activateConnector(context.publicIdentifier, balances).map(() => {
-      return proxy;
-    });
+  ): ResultAsync<
+    IMerchantConnectorProxy,
+    MerchantActivationError | ProxyError
+  > {
+    return proxy
+      .activateConnector(context.publicIdentifier, balances)
+      .map(() => {
+        return proxy;
+      });
   }
 
   protected _destroyProxy(merchantUrl: MerchantUrl): void {
@@ -973,15 +806,13 @@
     );
   }
 
-<<<<<<< HEAD
-  protected _getAuthorizedMerchants(): Map<MerchantUrl, Signature> {
+  protected _getAuthorizedMerchants(): ResultAsync<
+    Map<MerchantUrl, Signature>,
+    never
+  > {
     let authorizedMerchantStr = this.localStorageUtils.getItem(
       "AuthorizedMerchants",
     );
-=======
-  protected _getAuthorizedMerchants(): ResultAsync<Map<MerchantUrl, Signature>, never> {
-    let authorizedMerchantStr = this.localStorageUtils.getItem("AuthorizedMerchants");
->>>>>>> b851f8c5
 
     if (authorizedMerchantStr == null) {
       authorizedMerchantStr = "[]";
