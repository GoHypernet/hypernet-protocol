import {
  IRegistryFactoryContract,
  IERC20Contract,
  INonFungibleRegistryEnumerableUpgradeableContract,
  RegistryFactoryContract,
  ERC20Contract,
  NonFungibleRegistryEnumerableUpgradeableContract,
} from "@hypernetlabs/contracts";
import {
  BigNumberString,
  BlockchainUnavailableError,
  ERC20ContractError,
  ERegistrySortOrder,
  GovernanceSignerUnavailableError,
  InvalidParametersError,
  NonFungibleRegistryContractError,
  EthereumContractAddress,
  Registry,
  RegistryEntry,
  RegistryFactoryContractError,
  RegistryParams,
  RegistryPermissionError,
  EthereumAccountAddress,
} from "@hypernetlabs/objects";
import { ResultUtils, ILogUtils, ILogUtilsType } from "@hypernetlabs/utils";
import { IRegistryRepository } from "@interfaces/data";
import {
  IBlockchainProvider,
  IBlockchainProviderType,
  IConfigProvider,
  IConfigProviderType,
} from "@interfaces/utilities";
import { BigNumber, ethers } from "ethers";
import { injectable, inject } from "inversify";
import { errAsync, okAsync, ResultAsync } from "neverthrow";

@injectable()
export class RegistryRepository implements IRegistryRepository {
  protected provider: ethers.providers.Provider | undefined;
  protected signer: ethers.providers.JsonRpcSigner | undefined;
  protected registryFactoryContract: IRegistryFactoryContract =
    {} as RegistryFactoryContract;
  protected hypertokenContract: IERC20Contract = {} as ERC20Contract;
  protected nonFungibleRegistryContract: INonFungibleRegistryEnumerableUpgradeableContract =
    {} as NonFungibleRegistryEnumerableUpgradeableContract;

  constructor(
    @inject(IBlockchainProviderType)
    protected blockchainProvider: IBlockchainProvider,
    @inject(IConfigProviderType) protected configProvider: IConfigProvider,
    @inject(ILogUtilsType) protected logUtils: ILogUtils,
  ) {}

  public getRegistries(
    pageNumber: number,
    pageSize: number,
    sortOrder: ERegistrySortOrder,
  ): ResultAsync<
    Registry[],
    RegistryFactoryContractError | NonFungibleRegistryContractError
  > {
    return this.registryFactoryContract
      .getNumberOfEnumerableRegistries()
      .andThen((totalCount) => {
        const registryListResult: ResultAsync<
          Registry | null,
          RegistryFactoryContractError | NonFungibleRegistryContractError
        >[] = [];

        for (let i = 1; i <= Math.min(totalCount, pageSize); i++) {
          let index;
          if (sortOrder == ERegistrySortOrder.DEFAULT) {
            index = totalCount - (pageNumber - 1) * pageSize - i;
          } else {
            index = i + pageNumber * pageSize - pageSize - 1;
          }

          if (index >= 0) {
            registryListResult.push(this.getRegistryByIndex(index));
          }
        }

        return ResultUtils.combine(registryListResult).map((vals) => {
          const registryList: Registry[] = [];
          vals.forEach((registry) => {
            if (registry != null) {
              registryList.push(registry);
            }
          });
          return registryList;
        });
      });
  }

  public getRegistryByName(
    registryNames: string[],
  ): ResultAsync<
    Map<string, Registry>,
    RegistryFactoryContractError | NonFungibleRegistryContractError
  > {
    const registriesMap: Map<string, Registry> = new Map();
    return ResultUtils.combine(
      registryNames.map((registryName) => {
        return this.registryFactoryContract
          .nameToAddress(registryName)
          .andThen((registryAddress) => {
            // Call the NFI contract of that address
            this.nonFungibleRegistryContract =
              new NonFungibleRegistryEnumerableUpgradeableContract(
                this.provider,
                registryAddress,
              );

            // Get the symbol and NumberOfEntries of that registry address
            return ResultUtils.combine([
              this.getRegistryContractRegistrarRoleAddresses(),
              this.getRegistryContractRegistrarRoleAdminAddresses(),
              this.nonFungibleRegistryContract.symbol(),
              this.nonFungibleRegistryContract.totalSupply(),
              this.nonFungibleRegistryContract.allowLazyRegister(),
              this.nonFungibleRegistryContract.allowStorageUpdate(),
              this.nonFungibleRegistryContract.allowLabelChange(),
              this.nonFungibleRegistryContract.allowTransfers(),
              this.nonFungibleRegistryContract.registrationToken(),
              this.nonFungibleRegistryContract.registrationFee(),
              this.nonFungibleRegistryContract.burnAddress(),
              this.nonFungibleRegistryContract.burnFee(),
              this.nonFungibleRegistryContract.primaryRegistry(),
            ]).map((vals) => {
              const [
                registrarAddresses,
                registrarAdminAddresses,
                registrySymbol,
                registryNumberOfEntries,
                allowLazyRegister,
                allowStorageUpdate,
                allowLabelChange,
                allowTransfers,
                registrationToken,
                registrationFee,
                burnAddress,
                burnFee,
                primaryRegistry,
              ] = vals;

              registriesMap.set(
                registryName,
                new Registry(
                  registrarAddresses,
                  registrarAdminAddresses,
                  registryAddress,
                  registryName,
                  registrySymbol,
                  registryNumberOfEntries,
                  allowLazyRegister,
                  allowStorageUpdate,
                  allowLabelChange,
                  allowTransfers,
                  registrationToken,
                  registrationFee,
                  burnAddress,
                  burnFee,
                  primaryRegistry,
                  null,
                ),
              );
            });
          });
      }),
    ).map(() => {
      return registriesMap;
    });
  }

  public getRegistryByAddress(
    registryAddresses: EthereumContractAddress[],
  ): ResultAsync<
    Map<EthereumContractAddress, Registry>,
    RegistryFactoryContractError | NonFungibleRegistryContractError
  > {
    const registriesMap: Map<EthereumContractAddress, Registry> = new Map();

    return ResultUtils.combine(
      registryAddresses.map((registryAddress) => {
        // Call the NFT contract of that address
        this.nonFungibleRegistryContract =
          new NonFungibleRegistryEnumerableUpgradeableContract(
            this.provider,
            registryAddress,
          );

        // Get the symbol and NumberOfEntries of that registry address
        return ResultUtils.combine([
          this.getRegistryContractRegistrarRoleAddresses(),
          this.getRegistryContractRegistrarRoleAdminAddresses(),
          this.nonFungibleRegistryContract.name(),
          this.nonFungibleRegistryContract.symbol(),
          this.nonFungibleRegistryContract.totalSupply(),
          this.nonFungibleRegistryContract.allowLazyRegister(),
          this.nonFungibleRegistryContract.allowStorageUpdate(),
          this.nonFungibleRegistryContract.allowLabelChange(),
          this.nonFungibleRegistryContract.allowTransfers(),
          this.nonFungibleRegistryContract.registrationToken(),
          this.nonFungibleRegistryContract.registrationFee(),
          this.nonFungibleRegistryContract.burnAddress(),
          this.nonFungibleRegistryContract.burnFee(),
          this.nonFungibleRegistryContract.primaryRegistry(),
        ]).map((vals) => {
          const [
            registrarAddresses,
            registrarAdminAddresses,
            registryName,
            registrySymbol,
            registryNumberOfEntries,
            allowLazyRegister,
            allowStorageUpdate,
            allowLabelChange,
            allowTransfers,
            registrationToken,
            registrationFee,
            burnAddress,
            burnFee,
            primaryRegistry,
          ] = vals;

          registriesMap.set(
            registryAddress,
            new Registry(
              registrarAddresses,
              registrarAdminAddresses,
              registryAddress,
              registryName,
              registrySymbol,
              registryNumberOfEntries,
              allowLazyRegister,
              allowStorageUpdate,
              allowLabelChange,
              allowTransfers,
              registrationToken,
              registrationFee,
              burnAddress,
              burnFee,
              primaryRegistry,
              null,
            ),
          );
        });
      }),
    ).map(() => {
      return registriesMap;
    });
  }

  public getRegistryEntriesTotalCount(
    registryNames: string[],
  ): ResultAsync<
    Map<string, number>,
    RegistryFactoryContractError | NonFungibleRegistryContractError
  > {
    const totalCountsMap: Map<string, number> = new Map();

    return ResultUtils.combine(
      registryNames.map((registryName) => {
        // Get registry address
        return this.registryFactoryContract
          .nameToAddress(registryName)
          .andThen((registryAddress) => {
            // Call the NFI contract of that address
            this.nonFungibleRegistryContract =
              new NonFungibleRegistryEnumerableUpgradeableContract(
                this.provider,
                registryAddress,
              );

            return this.nonFungibleRegistryContract.totalSupply();
          })
          .map((totalCount) => {
            totalCountsMap.set(registryName, totalCount);
          });
      }),
    ).map(() => {
      return totalCountsMap;
    });
  }

  public getRegistryEntries(
    registryName: string,
    pageNumber: number,
    pageSize: number,
    sortOrder: ERegistrySortOrder,
  ): ResultAsync<
    RegistryEntry[],
    RegistryFactoryContractError | NonFungibleRegistryContractError
  > {
    return this.registryFactoryContract
      .nameToAddress(registryName)
      .andThen((registryAddress) => {
        // Call the NFI contract of that address
        this.nonFungibleRegistryContract =
          new NonFungibleRegistryEnumerableUpgradeableContract(
            this.provider,
            registryAddress,
          );

        return this.nonFungibleRegistryContract
          .totalSupply()
          .andThen((totalCount) => {
            const registryEntryListResult: ResultAsync<
              RegistryEntry | null,
              NonFungibleRegistryContractError
            >[] = [];
            for (let i = 1; i <= Math.min(totalCount, pageSize); i++) {
              let index = 0;
              if (sortOrder == ERegistrySortOrder.REVERSED_ORDER) {
                index = totalCount - (pageNumber - 1) * pageSize - i;
              } else {
                index =
                  i +
                  pageNumber * Math.min(totalCount, pageSize) -
                  pageSize -
                  1;
              }

              if (index >= 0) {
                const registryEntryResult: ResultAsync<
                  RegistryEntry | null,
                  NonFungibleRegistryContractError
                > = this.nonFungibleRegistryContract
                  .tokenByIndex(index)
                  .andThen((tokenId) => {
                    return this.getRegistryEntryByTokenId(tokenId);
                  });

                registryEntryListResult.push(
                  registryEntryResult
                    .orElse((err) => {
                      return okAsync<
                        RegistryEntry | null,
                        NonFungibleRegistryContractError
                      >(null);
                    })
                    .map((registryEntry) => {
                      if (registryEntry != null) {
                        registryEntry.index = index;
                      }
                      return registryEntry;
                    }),
                );
              }
            }
            return ResultUtils.combine(registryEntryListResult).map(
              (registryEntriesOrNulls) => {
                const registryEntries: RegistryEntry[] = [];
                registryEntriesOrNulls.forEach((registryEntryOrNull) => {
                  if (registryEntryOrNull != null) {
                    registryEntries.push(registryEntryOrNull);
                  }
                });
                return registryEntries;
              },
            );
          });
      });
  }

  public getRegistryEntryDetailByTokenId(
    registryName: string,
    tokenId: number,
  ): ResultAsync<
    RegistryEntry,
    RegistryFactoryContractError | NonFungibleRegistryContractError
  > {
    return this.registryFactoryContract
      .nameToAddress(registryName)
      .andThen((registryAddress) => {
        // Call the NFI contract of that address
        this.nonFungibleRegistryContract =
          new NonFungibleRegistryEnumerableUpgradeableContract(
            this.provider,
            registryAddress,
          );

        return this.getRegistryEntryByTokenId(tokenId);
      });
  }

  public updateRegistryEntryTokenURI(
    registryName: string,
    tokenId: number,
    registrationData: string,
  ): ResultAsync<
    RegistryEntry,
    | BlockchainUnavailableError
    | RegistryFactoryContractError
    | NonFungibleRegistryContractError
    | RegistryPermissionError
  > {
    return ResultUtils.combine([
      this.getRegistryByName([registryName]),
      this.getSignerAddress(),
    ]).andThen(([registryMap, signerAddress]) => {
      const registry = registryMap.get(registryName);
      if (registry == null) {
        throw new Error("Registry not found!");
      }

      if (
        registry.registrarAddresses.includes(signerAddress) === false &&
        registry.allowStorageUpdate === false
      ) {
        return errAsync<
          RegistryEntry,
          | BlockchainUnavailableError
          | RegistryFactoryContractError
          | NonFungibleRegistryContractError
          | RegistryPermissionError
        >(
          new RegistryPermissionError(
            "You don't have permission to update registry entry token uri",
          ),
        );
      }

      // Call the NFI contract of that address
      this.nonFungibleRegistryContract =
        new NonFungibleRegistryEnumerableUpgradeableContract(
          this.signer,
          registry.address,
        );

      return this.nonFungibleRegistryContract
        .updateRegistration(tokenId, registrationData)
        .andThen(() => {
          return this.getRegistryEntryByTokenId(tokenId);
        });
    });
  }

  public updateRegistryEntryLabel(
    registryName: string,
    tokenId: number,
    label: string,
  ): ResultAsync<
    RegistryEntry,
    | NonFungibleRegistryContractError
    | RegistryFactoryContractError
    | BlockchainUnavailableError
    | RegistryPermissionError
  > {
    return ResultUtils.combine([
      this.getRegistryByName([registryName]),
      this.getSignerAddress(),
    ]).andThen(([registryMap, signerAddress]) => {
      const registry = registryMap.get(registryName);
      if (registry == null) {
        throw new Error("Registry not found!");
      }

      if (
        registry.registrarAddresses.includes(signerAddress) === false &&
        registry.allowLabelChange === false
      ) {
        return errAsync<
          RegistryEntry,
          | NonFungibleRegistryContractError
          | RegistryFactoryContractError
          | BlockchainUnavailableError
          | RegistryPermissionError
        >(
          new RegistryPermissionError(
            "You don't have permission to update registry entry label",
          ),
        );
      }

      // Call the NFI contract of that address
      this.nonFungibleRegistryContract =
        new NonFungibleRegistryEnumerableUpgradeableContract(
          this.signer,
          registry.address,
        );

      return this.nonFungibleRegistryContract
        .updateLabel(tokenId, label)
        .andThen(() => {
          return this.getRegistryEntryByTokenId(tokenId);
        });
    });
  }

  public transferRegistryEntry(
    registryName: string,
    tokenId: number,
    transferToAddress: EthereumAccountAddress,
  ): ResultAsync<
    RegistryEntry,
    | NonFungibleRegistryContractError
    | RegistryFactoryContractError
    | BlockchainUnavailableError
    | RegistryPermissionError
  > {
    return ResultUtils.combine([
      this.getRegistryByName([registryName]),
      this.getSignerAddress(),
    ]).andThen(([registryMap, signerAddress]) => {
      const registry = registryMap.get(registryName);
      if (registry == null) {
        throw new Error("Registry not found!");
      }

      if (
        registry.registrarAddresses.includes(signerAddress) === false &&
        registry.allowTransfers === false
      ) {
        return errAsync<
          RegistryEntry,
          | NonFungibleRegistryContractError
          | RegistryFactoryContractError
          | BlockchainUnavailableError
          | RegistryPermissionError
        >(
          new RegistryPermissionError(
            "You don't have permission to transfer registry entry",
          ),
        );
      }

      // Call the NFI contract of that address
      this.nonFungibleRegistryContract =
        new NonFungibleRegistryEnumerableUpgradeableContract(
          this.signer,
          registry.address,
        );

      return this.getRegistryEntryByTokenId(tokenId).andThen(
        (registryEntry) => {
          return this.nonFungibleRegistryContract
            .transferFrom(tokenId, registryEntry.owner, transferToAddress)
            .andThen(() => {
              return this.getRegistryEntryByTokenId(tokenId);
            });
        },
      );
    });
  }

  public burnRegistryEntry(
    registryName: string,
    tokenId: number,
  ): ResultAsync<
    void,
    | NonFungibleRegistryContractError
    | RegistryFactoryContractError
    | BlockchainUnavailableError
    | RegistryPermissionError
  > {
    return ResultUtils.combine([
      this.getRegistryByName([registryName]),
      this.getSignerAddress(),
    ]).andThen((vals) => {
      const [registryMap, signerAddress] = vals;
      const registry = registryMap.get(registryName);
      if (registry == null) {
        throw new Error("Registry not found!");
      }

      if (
        registry.registrarAddresses.includes(signerAddress) === false &&
        registry.allowTransfers === false
      ) {
        return errAsync<
          void,
          | NonFungibleRegistryContractError
          | RegistryFactoryContractError
          | BlockchainUnavailableError
          | RegistryPermissionError
        >(
          new RegistryPermissionError(
            "You don't have permission to burn registry entry",
          ),
        );
      }

      // Call the NFI contract of that address
      this.nonFungibleRegistryContract =
        new NonFungibleRegistryEnumerableUpgradeableContract(
          this.signer,
          registry.address,
        );

      return this.nonFungibleRegistryContract.burn(tokenId);
    });
  }

  public updateRegistryParams(
    registryParams: RegistryParams,
  ): ResultAsync<
    Registry,
    | NonFungibleRegistryContractError
    | RegistryFactoryContractError
    | BlockchainUnavailableError
    | RegistryPermissionError
  > {
    return ResultUtils.combine([
      this.getRegistryByName([registryParams.name]),
      this.getSignerAddress(),
    ]).andThen((vals) => {
      const [registryMap, signerAddress] = vals;
      const registry = registryMap.get(registryParams.name);
      if (registry == null) {
        throw new Error("Registry not found!");
      }

      if (registry.registrarAddresses.includes(signerAddress) === false) {
        return errAsync(
          new RegistryPermissionError(
            "Only registrar is allowed to update registry params",
          ),
        );
      }

      // Call the NFI contract of that address
      this.nonFungibleRegistryContract =
        new NonFungibleRegistryEnumerableUpgradeableContract(
          this.signer,
          registry.address,
        );

      const abiCoder = ethers.utils.defaultAbiCoder;

      const params = abiCoder.encode(
        [
          "tuple(string[], bool[], bool[], bool[], bool[], address[], uint256[], address[], uint256[], address[])",
        ],
        [
          [
            [],
            registryParams.allowLazyRegister == null
              ? []
              : [registryParams.allowLazyRegister],
            registryParams.allowStorageUpdate == null
              ? []
              : [registryParams.allowStorageUpdate],
            registryParams.allowLabelChange == null
              ? []
              : [registryParams.allowLabelChange],
            registryParams.allowTransfers == null
              ? []
              : [registryParams.allowTransfers],
            registryParams.registrationToken == null
              ? []
              : [registryParams.registrationToken],
            registryParams.registrationFee == null
              ? []
              : [ethers.utils.parseUnits(registryParams.registrationFee)],
            registryParams.burnAddress == null
              ? []
              : [registryParams.burnAddress],
            registryParams.burnFee == null ? [] : [registryParams.burnFee],
            registryParams.primaryRegistry == null
              ? []
              : [registryParams.primaryRegistry],
          ],
        ],
      );

      return this.nonFungibleRegistryContract
        .setRegistryParameters(params)
        .andThen(() => {
          return this.getRegistryByName([registryParams.name]);
        })
        .andThen((registryMap) => {
          const registry = registryMap.get(registryParams.name);
          if (registry != null) {
            return okAsync(registry);
          } else {
            return errAsync<
              Registry,
              | NonFungibleRegistryContractError
              | RegistryFactoryContractError
              | BlockchainUnavailableError
              | RegistryPermissionError
            >(new BlockchainUnavailableError("registry not found"));
          }
        });
    });
  }

  public createRegistryEntry(
    registryName: string,
    label: string,
    recipientAddress: EthereumAccountAddress,
    data: string,
  ): ResultAsync<
    void,
    | NonFungibleRegistryContractError
    | RegistryFactoryContractError
    | BlockchainUnavailableError
    | RegistryPermissionError
    | ERC20ContractError
  > {
    return ResultUtils.combine([
      this.getRegistryByName([registryName]),
      this.getSignerAddress(),
    ]).andThen((vals) => {
      const [registryMap, signerAddress] = vals;
      const registry = registryMap.get(registryName);
      if (registry == null) {
        throw new Error("Registry not found!");
      }

      let shouldCallRegisterByToken: boolean;

      if (registry.registrarAddresses.includes(signerAddress) === true) {
        shouldCallRegisterByToken = false;
      } else if (
        BigNumber.from(registry.registrationToken).isZero() === false
      ) {
        shouldCallRegisterByToken = true;
      } else {
        return errAsync<
          void,
          | NonFungibleRegistryContractError
          | RegistryFactoryContractError
          | BlockchainUnavailableError
          | RegistryPermissionError
          | ERC20ContractError
        >(
          new RegistryPermissionError(
            "you don't have permission to create NFI",
          ),
        );
      }

      // Call the NFI contract of that address
      this.nonFungibleRegistryContract =
        new NonFungibleRegistryEnumerableUpgradeableContract(
          this.signer,
          registry.address,
        );

      if (shouldCallRegisterByToken === true) {
        return this.hypertokenContract
          .approve(registry.address, registry.registrationFee)
          .andThen(() => {
            return this.nonFungibleRegistryContract.registerByToken(
              recipientAddress,
              label,
              data,
            );
          });
      } else {
        return this.nonFungibleRegistryContract.register(
          recipientAddress,
          label,
          data,
        );
      }
    });
  }

  public createRegistryByToken(
    name: string,
    symbol: string,
    registrarAddress: EthereumAccountAddress,
    enumerable: boolean,
  ): ResultAsync<void, RegistryFactoryContractError | ERC20ContractError> {
    return this.registryFactoryContract
      .registrationFee()
      .andThen((registrationFees) => {
        return this.hypertokenContract
          .approve(
            this.registryFactoryContract.getContractAddress(),
            BigNumberString(registrationFees.toString()),
          )
          .andThen(() => {
            return this.registryFactoryContract.createRegistryByToken(
              name,
              symbol,
              registrarAddress,
              enumerable,
            );
          });
      });
  }

  public grantRegistrarRole(
    registryName: string,
    address: EthereumAccountAddress,
  ): ResultAsync<
    void,
    | NonFungibleRegistryContractError
    | RegistryFactoryContractError
    | BlockchainUnavailableError
    | RegistryPermissionError
  > {
    return ResultUtils.combine([
      this.getRegistryByName([registryName]),
      this.getSignerAddress(),
    ]).andThen((vals) => {
      const [registryMap, signerAddress] = vals;
      const registry = registryMap.get(registryName);
      if (registry == null) {
        throw new Error("Registry not found!");
      }

<<<<<<< HEAD
      if (
        registry.registrarAdminAddresses.includes(
          EthereumAddress(signerAddress),
        ) === false
      ) {
        return errAsync<
          void,
          | NonFungibleRegistryContractError
          | RegistryFactoryContractError
          | BlockchainUnavailableError
          | RegistryPermissionError
        >(
=======
      if (registry.registrarAdminAddresses.includes(signerAddress) === false) {
        return errAsync(
>>>>>>> bd86d674
          new RegistryPermissionError(
            "You don't have permission to grantRole registry",
          ),
        );
      }

      // Call the NFI contract of that address
      this.nonFungibleRegistryContract =
        new NonFungibleRegistryEnumerableUpgradeableContract(
          this.signer,
          registry.address,
        );

      return this.nonFungibleRegistryContract.grantRole(address);
    });
  }

  public revokeRegistrarRole(
    registryName: string,
    address: EthereumAccountAddress,
  ): ResultAsync<
    void,
    | NonFungibleRegistryContractError
    | RegistryFactoryContractError
    | BlockchainUnavailableError
    | RegistryPermissionError
  > {
    return ResultUtils.combine([
      this.getRegistryByName([registryName]),
      this.getSignerAddress(),
    ]).andThen((vals) => {
      const [registryMap, signerAddress] = vals;
      const registry = registryMap.get(registryName);
      if (registry == null) {
        throw new Error("Registry not found!");
      }

<<<<<<< HEAD
      if (
        registry.registrarAdminAddresses.includes(
          EthereumAddress(signerAddress),
        ) === false
      ) {
        return errAsync<
          void,
          | NonFungibleRegistryContractError
          | RegistryFactoryContractError
          | BlockchainUnavailableError
          | RegistryPermissionError
        >(
=======
      if (registry.registrarAdminAddresses.includes(signerAddress) === false) {
        return errAsync(
>>>>>>> bd86d674
          new RegistryPermissionError(
            "You don't have permission to revokeRole registry",
          ),
        );
      }

      // Call the NFI contract of that address
      this.nonFungibleRegistryContract =
        new NonFungibleRegistryEnumerableUpgradeableContract(
          this.signer,
          registry.address,
        );

      return this.nonFungibleRegistryContract.revokeRole(address);
    });
  }

  public renounceRegistrarRole(
    registryName: string,
    address: EthereumAccountAddress,
  ): ResultAsync<
    void,
    | NonFungibleRegistryContractError
    | RegistryFactoryContractError
    | BlockchainUnavailableError
    | RegistryPermissionError
  > {
    return ResultUtils.combine([
      this.getRegistryByName([registryName]),
      this.getSignerAddress(),
    ]).andThen((vals) => {
      const [registryMap, signerAddress] = vals;
      const registry = registryMap.get(registryName);
      if (registry == null) {
        throw new Error("Registry not found!");
      }

      if (
        registry.registrarAdminAddresses.includes(signerAddress) === false &&
        registry.registrarAddresses.includes(signerAddress) === false
      ) {
        return errAsync<
          void,
          | NonFungibleRegistryContractError
          | RegistryFactoryContractError
          | BlockchainUnavailableError
          | RegistryPermissionError
        >(
          new RegistryPermissionError(
            "You don't have permission to renounceRole registry",
          ),
        );
      }

      // Call the NFI contract of that address
      this.nonFungibleRegistryContract =
        new NonFungibleRegistryEnumerableUpgradeableContract(
          this.signer,
          registry.address,
        );

      return this.nonFungibleRegistryContract.renounceRole(address);
    });
  }

  public getNumberOfRegistries(): ResultAsync<
    number,
    RegistryFactoryContractError
  > {
    return this.registryFactoryContract.getNumberOfEnumerableRegistries();
  }

  private getRegistryByIndex(
    index: number,
  ): ResultAsync<
    Registry | null,
    RegistryFactoryContractError | NonFungibleRegistryContractError
  > {
    return this.registryFactoryContract
      .enumerableRegistries(index)
      .andThen((registryAddress) => {
        // Call the NFI contract of that address
        this.nonFungibleRegistryContract =
          new NonFungibleRegistryEnumerableUpgradeableContract(
            this.provider,
            registryAddress,
          );

        // Get the name, symbol and NumberOfEntries of that registry address
        return ResultUtils.combine([
          this.nonFungibleRegistryContract.getRegistrarRoleMember(),
          this.nonFungibleRegistryContract.getRegistrarRoleAdminMember(),
          this.nonFungibleRegistryContract.name(),
          this.nonFungibleRegistryContract.symbol(),
          this.nonFungibleRegistryContract.totalSupply(),
          this.nonFungibleRegistryContract.allowLazyRegister(),
          this.nonFungibleRegistryContract.allowStorageUpdate(),
          this.nonFungibleRegistryContract.allowLabelChange(),
          this.nonFungibleRegistryContract.allowTransfers(),
          this.nonFungibleRegistryContract.registrationToken(),
          this.nonFungibleRegistryContract.registrationFee(),
          this.nonFungibleRegistryContract.burnAddress(),
          this.nonFungibleRegistryContract.burnFee(),
          this.nonFungibleRegistryContract.primaryRegistry(),
        ]).andThen((vals) => {
          const [
            registrarAddresses,
            registrarAdminAddresses,
            registryName,
            registrySymbol,
            registryNumberOfEntries,
            allowLazyRegister,
            allowStorageUpdate,
            allowLabelChange,
            allowTransfers,
            registrationToken,
            registrationFee,
            burnAddress,
            burnFee,
            primaryRegistry,
          ] = vals;
          return okAsync(
            new Registry(
              [registrarAddresses],
              [registrarAdminAddresses],
              registryAddress,
              registryName,
              registrySymbol,
              registryNumberOfEntries,
              allowLazyRegister,
              allowStorageUpdate,
              allowLabelChange,
              allowTransfers,
              registrationToken,
              registrationFee,
              burnAddress,
              burnFee,
              primaryRegistry,
              index,
            ),
          );
        });
      })
      .orElse((e) => {
        // We don't want to throw errors when registry is not found
        this.logUtils.error(e);
        return okAsync(null as unknown as Registry);
      });
  }

  private getRegistryEntryByTokenId(
    tokenId: number,
  ): ResultAsync<RegistryEntry, NonFungibleRegistryContractError> {
    return ResultUtils.combine([
      this.nonFungibleRegistryContract.reverseRegistryMap(tokenId),
      this.nonFungibleRegistryContract.ownerOf(tokenId),
      this.nonFungibleRegistryContract.tokenURI(tokenId),
    ]).andThen((vals) => {
      const [label, owner, tokenURI] = vals;
      return okAsync(new RegistryEntry(label, tokenId, owner, tokenURI, null));
    });
  }

  private getRegistryContractRegistrarRoleAddresses(): ResultAsync<
    EthereumAccountAddress[],
    NonFungibleRegistryContractError
  > {
    return this.nonFungibleRegistryContract
      .getRegistrarRoleMemberCount()
      .andThen((countBigNumber) => {
        const count = countBigNumber.toNumber();
        const registrarResults: ResultAsync<
<<<<<<< HEAD
          EthereumAddress,
          NonFungibleRegistryContractError
=======
          EthereumAccountAddress,
          BlockchainUnavailableError
>>>>>>> bd86d674
        >[] = [];
        for (let index = 0; index < count; index++) {
          registrarResults.push(
            this.nonFungibleRegistryContract.getRegistrarRoleMember(index),
          );
        }
        return ResultUtils.combine(registrarResults);
      });
  }

  private getRegistryContractRegistrarRoleAdminAddresses(): ResultAsync<
    EthereumAccountAddress[],
    NonFungibleRegistryContractError
  > {
    return this.nonFungibleRegistryContract
      .getRegistrarRoleAdminMemberCount()
      .andThen((countBigNumber) => {
        const count = countBigNumber.toNumber();
        const registrarResults: ResultAsync<
<<<<<<< HEAD
          EthereumAddress,
          NonFungibleRegistryContractError
=======
          EthereumAccountAddress,
          BlockchainUnavailableError
>>>>>>> bd86d674
        >[] = [];
        for (let index = 0; index < count; index++) {
          registrarResults.push(
            this.nonFungibleRegistryContract.getRegistrarRoleAdminMember(index),
          );
        }
        return ResultUtils.combine(registrarResults);
      });
  }

  private getSignerAddress(): ResultAsync<
    EthereumAccountAddress,
    BlockchainUnavailableError
  > {
    if (this.signer == null) {
      throw new Error("Signer is not available");
    }
    return ResultAsync.fromPromise(
      this.signer.getAddress() as Promise<EthereumAccountAddress>,
      (e) => {
        return new BlockchainUnavailableError(
          "Unable to call signer getAddress()",
          e,
        );
      },
    );
  }

  public initializeReadOnly(): ResultAsync<void, never> {
    return ResultUtils.combine([
      this.configProvider.getConfig(),
      this.blockchainProvider.getGovernanceProvider(),
    ]).map(([config, provider]) => {
      this.provider = provider;

      const registryFactoryAddress =
        config.chainAddresses[config.governanceChainId]?.registryFactoryAddress;
      const hypertokenAddress =
        config.chainAddresses[config.governanceChainId]?.hypertokenAddress;

      if (registryFactoryAddress == null || hypertokenAddress == null) {
        throw new Error(
          `Chain addresses for the governance chain ${config.governanceChainId} are missing!`,
        );
      }

      this.registryFactoryContract = new RegistryFactoryContract(
        provider,
        registryFactoryAddress,
      );
      this.hypertokenContract = new ERC20Contract(provider, hypertokenAddress);
    });
  }

  public initializeForWrite(): ResultAsync<
    void,
    | GovernanceSignerUnavailableError
    | BlockchainUnavailableError
    | InvalidParametersError
  > {
    return ResultUtils.combine([
      this.configProvider.getConfig(),
      this.blockchainProvider.getGovernanceSigner(),
    ]).map(([config, signer]) => {
      this.signer = signer;

      const registryFactoryAddress =
        config.chainAddresses[config.governanceChainId]?.registryFactoryAddress;
      const hypertokenAddress =
        config.chainAddresses[config.governanceChainId]?.hypertokenAddress;

      if (registryFactoryAddress == null || hypertokenAddress == null) {
        throw new Error(
          `Chain addresses for the governance chain ${config.governanceChainId} are missing!`,
        );
      }

      this.registryFactoryContract = new RegistryFactoryContract(
        signer,
        registryFactoryAddress,
      );
      this.hypertokenContract = new ERC20Contract(signer, hypertokenAddress);
    });
  }
}<|MERGE_RESOLUTION|>--- conflicted
+++ resolved
@@ -804,10 +804,9 @@
         throw new Error("Registry not found!");
       }
 
-<<<<<<< HEAD
       if (
         registry.registrarAdminAddresses.includes(
-          EthereumAddress(signerAddress),
+          EthereumAccountAddress(signerAddress),
         ) === false
       ) {
         return errAsync<
@@ -817,10 +816,6 @@
           | BlockchainUnavailableError
           | RegistryPermissionError
         >(
-=======
-      if (registry.registrarAdminAddresses.includes(signerAddress) === false) {
-        return errAsync(
->>>>>>> bd86d674
           new RegistryPermissionError(
             "You don't have permission to grantRole registry",
           ),
@@ -858,10 +853,9 @@
         throw new Error("Registry not found!");
       }
 
-<<<<<<< HEAD
       if (
         registry.registrarAdminAddresses.includes(
-          EthereumAddress(signerAddress),
+          EthereumAccountAddress(signerAddress),
         ) === false
       ) {
         return errAsync<
@@ -871,10 +865,6 @@
           | BlockchainUnavailableError
           | RegistryPermissionError
         >(
-=======
-      if (registry.registrarAdminAddresses.includes(signerAddress) === false) {
-        return errAsync(
->>>>>>> bd86d674
           new RegistryPermissionError(
             "You don't have permission to revokeRole registry",
           ),
@@ -1047,13 +1037,8 @@
       .andThen((countBigNumber) => {
         const count = countBigNumber.toNumber();
         const registrarResults: ResultAsync<
-<<<<<<< HEAD
-          EthereumAddress,
+          EthereumAccountAddress,
           NonFungibleRegistryContractError
-=======
-          EthereumAccountAddress,
-          BlockchainUnavailableError
->>>>>>> bd86d674
         >[] = [];
         for (let index = 0; index < count; index++) {
           registrarResults.push(
@@ -1073,13 +1058,8 @@
       .andThen((countBigNumber) => {
         const count = countBigNumber.toNumber();
         const registrarResults: ResultAsync<
-<<<<<<< HEAD
-          EthereumAddress,
+          EthereumAccountAddress,
           NonFungibleRegistryContractError
-=======
-          EthereumAccountAddress,
-          BlockchainUnavailableError
->>>>>>> bd86d674
         >[] = [];
         for (let index = 0; index < count; index++) {
           registrarResults.push(
