--- conflicted
+++ resolved
@@ -1469,18 +1469,7 @@
     ]).map(([config, provider]) => {
       this.provider = provider;
 
-<<<<<<< HEAD
       return this.initializeContracts(config, provider);
-=======
-      this.registryFactoryContract = new RegistryFactoryContract(
-        provider,
-        config.governanceChainInformation.registryFactoryAddress,
-      );
-      this.batchModuleContract = new BatchModuleContract(
-        provider,
-        config.governanceChainInformation.batchModuleAddress,
-      );
->>>>>>> dd60ce7f
     });
   }
 
@@ -1496,18 +1485,7 @@
     ]).map(([config, signer]) => {
       this.signer = signer;
 
-<<<<<<< HEAD
       return this.initializeContracts(config, signer);
-=======
-      this.registryFactoryContract = new RegistryFactoryContract(
-        signer,
-        config.governanceChainInformation.registryFactoryAddress,
-      );
-      this.batchModuleContract = new BatchModuleContract(
-        signer,
-        config.governanceChainInformation.batchModuleAddress,
-      );
->>>>>>> dd60ce7f
     });
   }
 
