--- conflicted
+++ resolved
@@ -1225,17 +1225,13 @@
       }
 
       const registryAddress =
-        config.governanceChainInformation.modulesRegistryAddress;
+        context.governanceChainInformation.modulesRegistryAddress;
 
       // Call the NFI contract of modules registry
       this.nonFungibleRegistryContract =
         new NonFungibleRegistryEnumerableUpgradeableContract(
           this.provider,
-<<<<<<< HEAD
-          context.governanceChainInformation.modulesRegistryAddress,
-=======
           registryAddress,
->>>>>>> 0b7fa105
         );
 
       return this.nonFungibleRegistryContract
@@ -1662,16 +1658,12 @@
       this.provider = provider;
 
       const registryAddress =
-        config.governanceChainInformation.hypernetProfileRegistryAddress;
+        context.governanceChainInformation.hypernetProfileRegistryAddress;
 
       const hypernetProfileRegistryContract =
         new NonFungibleRegistryEnumerableUpgradeableContract(
           provider,
-<<<<<<< HEAD
-          context.governanceChainInformation.hypernetProfileRegistryAddress,
-=======
           registryAddress,
->>>>>>> 0b7fa105
         );
 
       return hypernetProfileRegistryContract
