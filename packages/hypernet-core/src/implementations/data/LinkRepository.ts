import {
  BlockchainUnavailableError,
  HypernetLink,
  Payment,
  PublicIdentifier,
  InvalidParametersError,
  VectorError,
  InvalidPaymentError,
<<<<<<< HEAD
  InvalidPaymentIdError,
=======
  EthereumContractAddress,
>>>>>>> bd86d674
} from "@hypernetlabs/objects";
import { ITimeUtils, ResultUtils } from "@hypernetlabs/utils";
import { ILinkRepository } from "@interfaces/data";
import { okAsync, ResultAsync } from "neverthrow";

import {
  IBrowserNodeProvider,
  IConfigProvider,
  IContextProvider,
  IPaymentUtils,
  IVectorUtils,
  ILinkUtils,
} from "@interfaces/utilities";

/**
 * Provides methods for retrieving Hypernet Links.
 */
export class LinkRepository implements ILinkRepository {
  /**
   * Get an instance of the LinkRepository
   */
  constructor(
    protected browserNodeProvider: IBrowserNodeProvider,
    protected configProvider: IConfigProvider,
    protected contextProvider: IContextProvider,
    protected vectorUtils: IVectorUtils,
    protected paymentUtils: IPaymentUtils,
    protected linkUtils: ILinkUtils,
    protected timeUtils: ITimeUtils,
  ) {}

  /**
   * Get all Hypernet Links for this client
   */
  public getHypernetLinks(): ResultAsync<
    HypernetLink[],
    | VectorError
    | InvalidParametersError
    | BlockchainUnavailableError
    | InvalidPaymentError
    | InvalidPaymentIdError
  > {
    return ResultUtils.combine([
      this.browserNodeProvider.getBrowserNode(),
      this.vectorUtils.getAllActiveTransfers(),
    ])
      .andThen((vals) => {
        const [browserNode, activeTransfers] = vals;
        // We also need to look for potentially resolved transfers
        const earliestDate =
          this.paymentUtils.getEarliestDateFromTransfers(activeTransfers);

        return browserNode.getTransfers(
          earliestDate,
          this.timeUtils.getUnixNow(),
        );
      })
      .andThen((transfers) => {
        if (transfers.length === 0) {
          return okAsync<Payment[], InvalidParametersError>([]);
        }

        return this.paymentUtils.transfersToPayments(transfers);
      })
      .andThen((payments) => {
        return this.linkUtils.paymentsToHypernetLinks(payments);
      });
  }

  /**
   * Given the ID of the link, return it.
   * @param counterpartyId The ID of the link to retrieve
   */
  public getHypernetLink(
    routerChannelAddress: EthereumContractAddress,
    counterpartyId: PublicIdentifier,
  ): ResultAsync<
    HypernetLink,
    | VectorError
    | InvalidParametersError
    | BlockchainUnavailableError
    | InvalidPaymentError
    | InvalidPaymentIdError
  > {
    return this.browserNodeProvider
      .getBrowserNode()
      .andThen((browserNode) => {
        return browserNode
          .getActiveTransfers(routerChannelAddress)
          .andThen((activeTransfers) => {
            // We also need to look for potentially resolved transfers
            const earliestDate =
              this.paymentUtils.getEarliestDateFromTransfers(activeTransfers);

            return browserNode.getTransfers(
              earliestDate,
              this.timeUtils.getUnixNow(),
            );
          });
      })
      .andThen((transfers) => {
        const filteredActiveTransfers = transfers.filter((val) => {
          return (
            val.responder === counterpartyId || val.initiator === counterpartyId
          );
        });

        // Because of the filter above, this should only produce a single link
        return this.paymentUtils.transfersToPayments(filteredActiveTransfers);
      })
      .andThen((payments) => {
        return this.linkUtils.paymentsToHypernetLinks(payments);
      })
      .map((links) => {
        if (links.length === 0) {
          return new HypernetLink(counterpartyId, [], [], [], [], []);
        }

        return links[0];
      });
  }
}<|MERGE_RESOLUTION|>--- conflicted
+++ resolved
@@ -6,11 +6,8 @@
   InvalidParametersError,
   VectorError,
   InvalidPaymentError,
-<<<<<<< HEAD
   InvalidPaymentIdError,
-=======
   EthereumContractAddress,
->>>>>>> bd86d674
 } from "@hypernetlabs/objects";
 import { ITimeUtils, ResultUtils } from "@hypernetlabs/utils";
 import { ILinkRepository } from "@interfaces/data";
