import {
  IHypernetOfferDetails,
  Payment,
  PublicIdentifier,
  PullPayment,
  PushPayment,
  IHypernetPullPaymentDetails,
  IFullTransferState,
  IBasicTransferResponse,
  PaymentId,
  GatewayUrl,
  TransferId,
  PaymentFinalizeError,
  PaymentStakeError,
  TransferResolutionError,
  VectorError,
  InvalidParametersError,
  TransferCreationError,
  InvalidPaymentError,
  PaymentCreationError,
  BlockchainUnavailableError,
  EPaymentType,
  ETransferType,
  MessageState,
  EMessageTransferType,
  BigNumberString,
  UnixTimestamp,
  EPaymentState,
  Signature,
  LogicalError,
  InsuranceState,
  ParameterizedState,
  ChainId,
<<<<<<< HEAD
  InvalidPaymentIdError,
=======
  EthereumContractAddress,
  EthereumAccountAddress,
>>>>>>> bd86d674
} from "@hypernetlabs/objects";
import { ResultUtils, ILogUtils, ITimeUtils } from "@hypernetlabs/utils";
import { IPaymentRepository } from "@interfaces/data";
import { ResultAsync, errAsync, okAsync } from "neverthrow";

import {
  IBlockchainTimeUtils,
  IBrowserNode,
  IBrowserNodeProvider,
  IConfigProvider,
  IContextProvider,
  IPaymentUtils,
  IVectorUtils,
} from "@interfaces/utilities";

/**
 * Contains methods for creating push, pull, etc payments,
 * as well as retrieving them, and finalizing them.
 */
export class PaymentRepository implements IPaymentRepository {
  constructor(
    protected browserNodeProvider: IBrowserNodeProvider,
    protected vectorUtils: IVectorUtils,
    protected configProvider: IConfigProvider,
    protected contextProvider: IContextProvider,
    protected paymentUtils: IPaymentUtils,
    protected logUtils: ILogUtils,
    protected timeUtils: ITimeUtils,
    protected blockchainTimeUtils: IBlockchainTimeUtils,
  ) {}

  public createPullRecord(
    paymentId: PaymentId,
    amount: string,
  ): ResultAsync<Payment, PaymentCreationError> {
    return ResultUtils.combine([
      this._getTransfersByPaymentId(paymentId),
      this.browserNodeProvider.getBrowserNode(),
      this.contextProvider.getInitializedContext(),
      this.configProvider.getConfig(),
    ])
      .andThen(([transfers, browserNode, context, config]) => {
        return this.paymentUtils
          .transfersToPayment(paymentId, transfers)
          .andThen((payment) => {
            // Get the state channel to use
            const stateChannel = context.activeStateChannels.find((asc) => {
              return (
                asc.chainId == payment.chainId &&
                asc.routerPublicIdentifier == payment.routerPublicIdentifier
              );
            });

            if (stateChannel == null) {
              return errAsync<
                IBasicTransferResponse,
                | InvalidParametersError
                | TransferCreationError
                | PaymentCreationError
              >(new PaymentCreationError(`State channel does not exist`));
            }
            const message: IHypernetPullPaymentDetails = {
              messageType: EMessageTransferType.PULLPAYMENT,
              requireOnline: config.requireOnline,
              paymentId: paymentId,
              to: payment.to,
              from: payment.from,
              paymentToken: payment.paymentToken,
              pullPaymentAmount: amount,
            };

            return this.vectorUtils.createPullNotificationTransfer(
              stateChannel.channelAddress,
              payment.chainId,
              payment.to,
              message,
            );
          })
          .andThen((transferResponse) => {
            // Get the newly minted transfer
            return browserNode.getTransfer(
              TransferId(transferResponse.transferId),
            );
          })
          .andThen((newTransfer) => {
            // Add the new transfer to the list
            transfers.push(newTransfer);

            // Convert the list of transfers to a payment (again)
            return this.paymentUtils.transfersToPayment(paymentId, transfers);
          });
      })

      .mapErr((err) => new PaymentCreationError(err?.message, err));
  }

  public createPullPayment(
    routerPublicIdentifier: PublicIdentifier,
    chainId: ChainId,
    counterPartyAccount: PublicIdentifier,
    maximumAmount: BigNumberString,
    deltaTime: number,
    deltaAmount: BigNumberString,
    expirationDate: UnixTimestamp,
    requiredStake: BigNumberString,
    paymentToken: EthereumContractAddress,
    gatewayUrl: GatewayUrl,
    metadata: string | null,
  ): ResultAsync<
    PullPayment,
    | PaymentCreationError
    | TransferCreationError
    | VectorError
    | BlockchainUnavailableError
    | InvalidParametersError
  > {
    return ResultUtils.combine([
      this.browserNodeProvider.getBrowserNode(),
      this.contextProvider.getInitializedContext(),
      this.paymentUtils.createPaymentId(EPaymentType.Pull),
      this.blockchainTimeUtils.getBlockchainTimestamp(),
      this.configProvider.getConfig(),
    ]).andThen(([browserNode, context, paymentId, timestamp, config]) => {
      const insuranceToken = config.chainAddresses[chainId]?.hypertokenAddress;

      if (insuranceToken == null) {
        return errAsync(
          new PaymentCreationError(
            `Cannot create a push payment on chain ${chainId}. No configuration for that chain is available.`,
          ),
        );
      }

      // Get the state channel to use
      const stateChannel = context.activeStateChannels.find((asc) => {
        return (
          asc.chainId == chainId &&
          asc.routerPublicIdentifier == routerPublicIdentifier
        );
      });

      if (stateChannel == null) {
        return errAsync(
          new PaymentCreationError(`State channel does not exist`),
        );
      }

      const message: IHypernetOfferDetails = {
        routerPublicIdentifier,
        chainId,
        messageType: EMessageTransferType.OFFER,
        requireOnline: config.requireOnline,
        paymentId,
        creationDate: timestamp,
        to: counterPartyAccount,
        from: context.publicIdentifier,
        requiredStake,
        paymentAmount: maximumAmount,
        expirationDate,
        paymentToken,
        insuranceToken,
        gatewayUrl,
        metadata,
        rate: {
          deltaAmount,
          deltaTime,
        },
      };

      // Create a message transfer, with the terms of the payment in the metadata.
      return this.vectorUtils
        .createOfferTransfer(
          stateChannel.channelAddress,
          counterPartyAccount,
          message,
        )
        .andThen((transferInfo) => {
          return browserNode.getTransfer(TransferId(transferInfo.transferId));
        })
        .andThen((transfer) => {
          // Return the payment
          return this.paymentUtils.transfersToPayment(paymentId, [transfer]);
        })
        .map((payment) => {
          return payment as PullPayment;
        })
        .mapErr((err) => new PaymentCreationError(err?.message, err));
    });
  }

  /**
   * Creates a push payment and returns it. Nothing moves until
   * the payment is accepted; the payment will return with the
   * "PROPOSED" status. This function just creates an OfferTransfer.
   * @param counterPartyAccount the public identifier of the account to pay
   * @param amount the amount to pay the counterparty
   * @param expirationDate the date (in unix time) at which point the payment will expire & revert
   * @param requiredStake the amount of insurance the counterparty must put up for this payment
   * @param paymentToken the (Ethereum) address of the payment token
   * @param gatewayUrl the registered URL for the gateway that will resolve any disputes.
   */
  public createPushPayment(
    routerPublicIdentifier: PublicIdentifier,
    chainId: ChainId,
    counterPartyAccount: PublicIdentifier,
    amount: BigNumberString,
    expirationDate: UnixTimestamp,
    requiredStake: BigNumberString,
    paymentToken: EthereumContractAddress,
    gatewayUrl: GatewayUrl,
    metadata: string | null,
  ): ResultAsync<
    PushPayment,
    | PaymentCreationError
    | TransferCreationError
    | VectorError
    | BlockchainUnavailableError
    | InvalidParametersError
  > {
    return ResultUtils.combine([
      this.browserNodeProvider.getBrowserNode(),
      this.contextProvider.getInitializedContext(),
      this.paymentUtils.createPaymentId(EPaymentType.Push),
      this.blockchainTimeUtils.getBlockchainTimestamp(),
      this.configProvider.getConfig(),
    ]).andThen((vals) => {
      const [browserNode, context, paymentId, timestamp, config] = vals;

      const insuranceToken = config.chainAddresses[chainId]?.hypertokenAddress;

      if (insuranceToken == null) {
        return errAsync(
          new PaymentCreationError(
            `Cannot create a push payment on chain ${chainId}. No configuration for that chain is available.`,
          ),
        );
      }

      // Get the state channel to use
      const stateChannel = context.activeStateChannels.find((asc) => {
        return (
          asc.chainId == chainId &&
          asc.routerPublicIdentifier == routerPublicIdentifier
        );
      });

      if (stateChannel == null) {
        return errAsync(
          new PaymentCreationError(`State channel does not exist`),
        );
      }

      const message: IHypernetOfferDetails = {
        routerPublicIdentifier,
        chainId,
        messageType: EMessageTransferType.OFFER,
        paymentId,
        creationDate: timestamp,
        to: counterPartyAccount,
        from: context.publicIdentifier,
        requiredStake: requiredStake,
        paymentAmount: amount,
        expirationDate: expirationDate,
        paymentToken,
        insuranceToken,
        gatewayUrl,
        metadata,
        requireOnline: config.requireOnline,
      };

      // Create a message transfer, with the terms of the payment in the metadata.
      return this.vectorUtils
        .createOfferTransfer(
          stateChannel.channelAddress,
          counterPartyAccount,
          message,
        )
        .andThen((transferInfo) => {
          return browserNode.getTransfer(TransferId(transferInfo.transferId));
        })
        .andThen((transfer) => {
          // Return the payment
          return this.paymentUtils.transfersToPayment(paymentId, [transfer]);
        })
        .map((payment) => {
          return payment as PushPayment;
        })
        .mapErr((err) => new PaymentCreationError(err?.message, err));
    });
  }

  /**
   * Given a paymentId, return the component transfers.
   * @param paymentId the payment to get transfers for
   */
  protected _getTransfersByPaymentId(
    paymentId: PaymentId,
  ): ResultAsync<
    IFullTransferState[],
    VectorError | BlockchainUnavailableError
  > {
    return ResultUtils.combine([
      this.browserNodeProvider.getBrowserNode(),
      this.vectorUtils.getAllActiveTransfers(),
    ])
      .andThen((vals) => {
        const [browserNode, activeTransfers] = vals;

        // We also need to look for potentially resolved transfers
        const earliestDate =
          this.paymentUtils.getEarliestDateFromTransfers(activeTransfers);

        return browserNode.getTransfers(
          earliestDate,
          this.timeUtils.getUnixNow(),
        );
      })
      .andThen((transfers) => {
        // This new list is complete- it should include active and inactive transfers
        // after the earliest active transfer
        const transferTypeResults = new Array<
          ResultAsync<
            {
              transferType: ETransferType;
              transfer: IFullTransferState;
            },
            VectorError | BlockchainUnavailableError
          >
        >();
        for (const transfer of transfers) {
          transferTypeResults.push(
            this.vectorUtils.getTransferTypeWithTransfer(transfer),
          );
        }

        return ResultUtils.combine(transferTypeResults);
      })
      .andThen((tranferTypesWithTransfers) => {
        // For each transfer, we are either just going to know it's relevant
        // from the data in the metadata, or we are going to check if it's an
        // insurance payment and we have more bulletproof ways to check
        const relevantTransfers: IFullTransferState[] = [];
        for (const transferTypeWithTransfer of tranferTypesWithTransfers) {
          const { transferType, transfer } = transferTypeWithTransfer;

          if (transferType === ETransferType.Offer) {
            const offerDetails: IHypernetOfferDetails = JSON.parse(
              (transfer as IFullTransferState<MessageState>).transferState
                .message,
            );

            if (offerDetails.paymentId === paymentId) {
              relevantTransfers.push(transfer);
            }
          } else if (
            transferType === ETransferType.Insurance ||
            transferType === ETransferType.Parameterized
          ) {
            if (
              paymentId ===
              (
                transfer as IFullTransferState<
                  InsuranceState | ParameterizedState
                >
              ).transferState.UUID
            ) {
              relevantTransfers.push(transfer);
            } else {
              this.logUtils.debug(
                `Transfer not relevant to payment ${paymentId}, transferId: ${transfer.transferId}`,
              );
            }
          } else {
            this.logUtils.debug(
              `Unrecognized transfer in PaymentRepository, transferId: ${transfer.transferId}`,
            );
          }
        }

        return okAsync(relevantTransfers);
      });
  }

  /**
   * Given a list of payment Ids, return the associated payments.
   * @param paymentIds the list of payments to get
   */
  public getPaymentsByIds(
    paymentIds: PaymentId[],
  ): ResultAsync<
    Map<PaymentId, Payment>,
    | VectorError
    | BlockchainUnavailableError
    | InvalidPaymentError
    | InvalidParametersError
    | InvalidPaymentIdError
  > {
    return ResultUtils.combine([
      this.vectorUtils.getAllActiveTransfers(),
      this.browserNodeProvider.getBrowserNode(),
    ])
      .andThen((vals) => {
        const [activeTransfers, browserNode] = vals;
        // We also need to look for potentially resolved transfers
        const earliestDate =
          this.paymentUtils.getEarliestDateFromTransfers(activeTransfers);

        return browserNode.getTransfers(
          earliestDate,
          this.timeUtils.getUnixNow(),
        );
      })
      .andThen((transfers) => {
        const transferTypeResults = new Array<
          ResultAsync<
            {
              transferType: ETransferType;
              transfer: IFullTransferState;
            },
            VectorError | BlockchainUnavailableError
          >
        >();
        for (const transfer of transfers) {
          transferTypeResults.push(
            this.vectorUtils.getTransferTypeWithTransfer(transfer),
          );
        }

        return ResultUtils.combine(transferTypeResults);
      })
      .andThen((tranferTypesWithTransfers) => {
        // For each transfer, we are either just going to know it's relevant
        // from the data in the metadata, or we are going to check if it's an
        // insurance payment and we have more bulletproof ways to check
        const relevantTransfers: IFullTransferState[] = [];
        for (const transferTypeWithTransfer of tranferTypesWithTransfers) {
          const { transferType, transfer } = transferTypeWithTransfer;

          if (transferType === ETransferType.Offer) {
            const offerDetails: IHypernetOfferDetails = JSON.parse(
              (transfer as IFullTransferState<MessageState>).transferState
                .message,
            );
            if (paymentIds.includes(offerDetails.paymentId)) {
              relevantTransfers.push(transfer);
            }
          } else {
            if (
              transferType === ETransferType.Insurance ||
              transferType === ETransferType.Parameterized
            ) {
              if (
                paymentIds.includes(
                  (
                    transfer as IFullTransferState<
                      InsuranceState | ParameterizedState
                    >
                  ).transferState.UUID,
                )
              ) {
                relevantTransfers.push(transfer);
              } else {
                this.logUtils.debug(
                  `Transfer not relevant in PaymentRepository, transferId: ${transfer.transferId}`,
                );
              }
            } else {
              this.logUtils.warning(
                `Unrecognized transfer in PaymentRepository, transferId: ${transfer.transferId}`,
              );
            }
          }
        }

        return this.paymentUtils.transfersToPayments(relevantTransfers);
      })
      .map((payments) => {
        return payments.reduce((map, obj) => {
          map.set(obj.id, obj);
          return map;
        }, new Map<PaymentId, Payment>());
      });
  }

  /**
   * Finalizes/confirms a payment
   * Internally, this is what actually calls resolve() on the Vector transfer -
   * be it a insurancePayments or parameterizedPayments.
   * @param paymentId the payment to finalize
   * @param amount the amount of the payment to finalize for
   */
  public acceptPayment(
    paymentId: PaymentId,
    amount: BigNumberString,
  ): ResultAsync<
    Payment,
    | VectorError
    | BlockchainUnavailableError
    | InvalidPaymentError
    | InvalidParametersError
    | TransferResolutionError
    | PaymentFinalizeError
    | InvalidPaymentIdError
  > {
    let browserNode: IBrowserNode;
    let existingTransfers: IFullTransferState[];
    let parameterizedTransferId: TransferId;

    return ResultUtils.combine([
      this.browserNodeProvider.getBrowserNode(),
      this._getTransfersByPaymentId(paymentId),
    ])
      .andThen((vals) => {
        [browserNode, existingTransfers] = vals;

        this.logUtils.debug(`Accepting payment ${paymentId}`);

        // get the transfer id from the paymentId
        // use payment utils for this
        return this.paymentUtils.sortTransfers(paymentId, existingTransfers);
      })
      .andThen((sortedTransfers) => {
        return this.paymentUtils
          .getPaymentState(sortedTransfers)
          .andThen((paymentState) => {
            if (paymentState != EPaymentState.Approved) {
              return errAsync<
                IBasicTransferResponse,
                | VectorError
                | BlockchainUnavailableError
                | InvalidPaymentError
                | InvalidParametersError
                | TransferResolutionError
                | PaymentFinalizeError
              >(
                new PaymentFinalizeError(
                  `Cannot finalize payment ${paymentId}, no parameterized transfer exists for this!`,
                ),
              );
            }

            parameterizedTransferId = TransferId(
              sortedTransfers.parameterizedTransfers[0].transferId,
            );

            return this.vectorUtils.resolveParameterizedTransfer(
              parameterizedTransferId,
              paymentId,
              amount,
            );
          })
          .andThen(() => {
            return browserNode.getTransfer(parameterizedTransferId);
          })
          .andThen((transfer) => {
            // Remove the parameterized transfer, and replace it
            // with this latest transfer
            existingTransfers = existingTransfers.filter(
              (obj) => obj.transferId !== parameterizedTransferId,
            );
            existingTransfers.push(transfer);

            // Transfer has been resolved successfully; return the updated payment.
            const updatedPayment = this.paymentUtils.transfersToPayment(
              paymentId,
              existingTransfers,
            );

            return updatedPayment;
          });
      });
  }

  /**
   * Provides stake for a given payment id
   * Internally, this is what actually creates the InsurancePayments with Vector.
   * @param paymentId the payment for which to provide stake for
   */
  public provideStake(
    paymentId: PaymentId,
    gatewayAddress: EthereumAccountAddress,
  ): ResultAsync<
    Payment,
    | BlockchainUnavailableError
    | PaymentStakeError
    | TransferResolutionError
    | VectorError
    | InvalidPaymentError
    | InvalidParametersError
    | TransferCreationError
    | InvalidPaymentIdError
  > {
    return ResultUtils.combine([
      this.browserNodeProvider.getBrowserNode(),
      this.configProvider.getConfig(),
      this.contextProvider.getInitializedContext(),
      this._getTransfersByPaymentId(paymentId),
      this.blockchainTimeUtils.getBlockchainTimestamp(),
    ]).andThen((vals) => {
      const [browserNode, config, context, existingTransfers, timestamp] = vals;

      return this.paymentUtils
        .transfersToPayment(paymentId, existingTransfers)
        .andThen((payment) => {
          const paymentSender = payment.from;
          const paymentID = payment.id;
          const paymentStart = timestamp;
          const paymentExpiration = UnixTimestamp(
            paymentStart + config.defaultPaymentExpiryLength,
          );

          // Get the state channel to use
          const stateChannel = context.activeStateChannels.find((asc) => {
            return (
              asc.chainId == payment.chainId &&
              asc.routerPublicIdentifier == payment.routerPublicIdentifier
            );
          });

          if (stateChannel == null) {
            return errAsync<
              IBasicTransferResponse,
              | BlockchainUnavailableError
              | PaymentStakeError
              | TransferResolutionError
              | VectorError
              | InvalidPaymentError
              | InvalidParametersError
              | TransferCreationError
            >(
              new PaymentStakeError(
                `State channel for payment ${payment.id} does not exist`,
              ),
            );
          }

          this.logUtils.log(
            `PaymentRepository:provideStake: Creating insurance transfer for paymentId: ${paymentId}`,
          );
          return this.vectorUtils.createInsuranceTransfer(
            stateChannel.channelAddress,
            payment.chainId,
            paymentSender,
            gatewayAddress,
            payment.requiredStake,
            paymentExpiration,
            paymentID,
          );
        })
        .andThen((transferInfo) => {
          return browserNode.getTransfer(TransferId(transferInfo.transferId));
        })
        .andThen((transfer) => {
          const allTransfers = [transfer, ...existingTransfers];

          // Transfer has been created successfully; return the updated payment.
          return this.paymentUtils.transfersToPayment(paymentId, allTransfers);
        });
    });
  }

  /**
   * Singular version of provideAssets
   * Internally, creates a parameterizedPayment with Vector,
   * and returns a payment of state 'Approved'
   * @param paymentId the payment for which to provide an asset for
   */
  public provideAsset(
    paymentId: PaymentId,
  ): ResultAsync<
    Payment,
    | BlockchainUnavailableError
    | PaymentStakeError
    | TransferResolutionError
    | VectorError
    | InvalidPaymentError
    | InvalidParametersError
    | TransferCreationError
    | InvalidPaymentIdError
  > {
    return ResultUtils.combine([
      this.browserNodeProvider.getBrowserNode(),
      this.configProvider.getConfig(),
      this.contextProvider.getInitializedContext(),
      this._getTransfersByPaymentId(paymentId),
      this.blockchainTimeUtils.getBlockchainTimestamp(),
    ]).andThen((vals) => {
      const [browserNode, config, context, existingTransfers, timestamp] = vals;

      return this.paymentUtils
        .transfersToPayment(paymentId, existingTransfers)
        .andThen((payment) => {
          const paymentTokenAddress = payment.paymentToken;
          let paymentTokenAmount: BigNumberString;
          if (payment instanceof PushPayment) {
            paymentTokenAmount = payment.paymentAmount;
          } else if (payment instanceof PullPayment) {
            paymentTokenAmount = payment.authorizedAmount;
          } else {
            this.logUtils.error(
              `Payment was not instance of push or pull payment!`,
            );
            throw new LogicalError(
              "Payment was not instance of push or pull payment!",
            );
          }

          const paymentRecipient = payment.to;
          const paymentID = payment.id;

          // The -1 here is critical to avoiding resolution errors down the road.
          // The way that a parameterized payment's value is calculated, is the blocktime
          // minus the start time. If this is 0, then you have big issues (according to
          // "mathematicians", you can't divide by 0. What do they know?).
          // Since we don't have any assurance that a block has passed between creating the
          // transfer and resolving it, this offset assures this will never happen.
          const paymentStart = UnixTimestamp(timestamp - 1);
          const paymentExpiration = UnixTimestamp(
            timestamp + config.defaultPaymentExpiryLength,
          );

          this.logUtils.log(
            `Providing a payment amount of ${paymentTokenAmount}`,
          );

          // Get the state channel to use
          const stateChannel = context.activeStateChannels.find((asc) => {
            return (
              asc.chainId == payment.chainId &&
              asc.routerPublicIdentifier == payment.routerPublicIdentifier
            );
          });

          if (stateChannel == null) {
            return errAsync<IBasicTransferResponse, InvalidParametersError>(
              new InvalidParametersError(
                `State channel for payment ${payment.id} does not exist`,
              ),
            );
          }

          // Use vectorUtils to create the parameterizedPayment
          return this.vectorUtils.createParameterizedTransfer(
            stateChannel.channelAddress,
            payment instanceof PushPayment
              ? EPaymentType.Push
              : EPaymentType.Pull,
            paymentRecipient,
            paymentTokenAmount,
            paymentTokenAddress,
            paymentID,
            paymentStart,
            paymentExpiration,
            payment instanceof PullPayment ? payment.deltaTime : undefined,
            payment instanceof PullPayment ? payment.deltaAmount : undefined,
          );
        })
        .andThen((transferInfo) => {
          return browserNode.getTransfer(TransferId(transferInfo.transferId));
        })
        .andThen((transfer) => {
          const allTransfers = [transfer, ...existingTransfers];

          // Transfer has been created successfully; return the updated payment.
          return this.paymentUtils.transfersToPayment(paymentId, allTransfers);
        });
    });
  }

  /**
   * Release transfer insurance with 0 value
   * @param paymentId the payment for which to resolve insurance for
   * @param transferId the transferId for which to resolve insurance for
   * @param amount the value of insurance to resolve, usually 0.
   * @param gatewaySignature if resolving for more than 0, this will be non-null, with a signature provided by the gateway.
   */
  public resolveInsurance(
    paymentId: PaymentId,
    transferId: TransferId,
    amount: BigNumberString,
    gatewaySignature: Signature | null,
  ): ResultAsync<void, TransferResolutionError> {
    return this.vectorUtils
      .resolveInsuranceTransfer(transferId, paymentId, gatewaySignature, amount)
      .map(() => {});
  }

  public finalizePayment(
    payment: Payment,
  ): ResultAsync<
    void,
    TransferResolutionError | VectorError | BlockchainUnavailableError
  > {
    return this.vectorUtils
      .resolveMessageTransfer(
        TransferId(payment.details.offerTransfers[0].transferId),
      )
      .map(() => {});
  }

  protected reservedPaymentMap = new Map<string, PaymentId>();
  public addReservedPaymentId(
    requestId: string,
    paymentId: PaymentId,
  ): ResultAsync<void, never> {
    this.reservedPaymentMap.set(requestId, paymentId);
    return okAsync(undefined);
  }

  public getReservedPaymentIdByRequestId(
    requestId: string,
  ): ResultAsync<PaymentId | null, never> {
    return okAsync(this.reservedPaymentMap.get(requestId) ?? null);
  }
}<|MERGE_RESOLUTION|>--- conflicted
+++ resolved
@@ -31,12 +31,9 @@
   InsuranceState,
   ParameterizedState,
   ChainId,
-<<<<<<< HEAD
   InvalidPaymentIdError,
-=======
   EthereumContractAddress,
   EthereumAccountAddress,
->>>>>>> bd86d674
 } from "@hypernetlabs/objects";
 import { ResultUtils, ILogUtils, ITimeUtils } from "@hypernetlabs/utils";
 import { IPaymentRepository } from "@interfaces/data";
