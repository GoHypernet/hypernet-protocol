import { IAccountsRepository } from "@interfaces/data";
import {
  AssetBalance,
  Balances,
  EthereumAddress,
  PublicIdentifier,
  IFullChannelState,
  LogicalError
} from "@hypernetlabs/objects";
import { BigNumber } from "ethers";
import {
  IVectorUtils,
  IBlockchainProvider,
  IBrowserNodeProvider,
  ILogUtils,
  IBrowserNode,
  IBlockchainUtils,
} from "@interfaces/utilities";
import { ethers, constants } from "ethers";
import {
  BalancesUnavailableError,
  BlockchainUnavailableError,
  RouterChannelUnknownError,
  VectorError,
} from "@hypernetlabs/objects";
import { combine, errAsync, okAsync, ResultAsync } from "neverthrow";
import { ResultUtils } from "@hypernetlabs/utils";
import {make} from "ts-brand";

class AssetInfo {
  constructor(public assetId: EthereumAddress, public name: string, public symbol: string, public decimals: number) {}
}

/**
 * Contains methods for getting Ethereum accounts, public identifiers,
 * balances for accounts, and depositing & withdrawing assets.
 */
export class AccountsRepository implements IAccountsRepository {
  /**
   * Retrieves an instances of the AccountsRepository.
   */
  protected assetInfo: Map<EthereumAddress, AssetInfo>;

  constructor(
    protected blockchainProvider: IBlockchainProvider,
    protected vectorUtils: IVectorUtils,
    protected browserNodeProvider: IBrowserNodeProvider,
    protected logUtils: ILogUtils,
    protected blockchainUtils: IBlockchainUtils,
  ) {
    // We will cache the info about each asset type, so we only have to look it up once.
    this.assetInfo = new Map();

    // Add a default entry for Ethereum, it's not an ERC20, it's special and it's also universal.
    this.assetInfo.set(EthereumAddress(constants.AddressZero), new AssetInfo(EthereumAddress(constants.AddressZero), "Ethereum", "ETH", 18));
  }

  /**
   * Get the current public identifier for this instance.
   */
  public getPublicIdentifier(): ResultAsync<PublicIdentifier, BlockchainUnavailableError | VectorError> {
    return this.browserNodeProvider.getBrowserNode().map((browserNode) => {
      return browserNode.publicIdentifier;
    });
  }

  /**
   * Get the Ethereum accounts associated with this instance.
   */
  public getAccounts(): ResultAsync<EthereumAddress[], BlockchainUnavailableError> {
    return this.blockchainProvider.getProvider().andThen((provider) => {
      return ResultAsync.fromPromise(provider.listAccounts(), (e) => {
        return e as BlockchainUnavailableError;
      })
      .map((addresses) => {
        return addresses.map((val) => EthereumAddress(val));
      });
    });
  }

  /**
   * Get all balances associated with this instance.
   */
  public getBalances(): ResultAsync<
    Balances,
    BalancesUnavailableError | VectorError | RouterChannelUnknownError
  > {
    return this.vectorUtils.getRouterChannelAddress().andThen((channelAddress) => {
      return this.browserNodeProvider
        .getBrowserNode()
        .andThen((browserNode) => {
          return browserNode.getStateChannel(channelAddress);
        })
        .andThen((channelState) => {
          const assetBalanceResults = new Array<ResultAsync<AssetBalance, VectorError>>();

          if (channelState == null) {
            return combine(assetBalanceResults);
          }

          for (let i = 0; i < channelState.assetIds.length; i++) {
            const assetBalanceResult = this._getAssetBalance(i, channelState);
            assetBalanceResults.push(assetBalanceResult);
          }

          return combine(assetBalanceResults);
        })
        .map((assetBalances) => {
          return new Balances(assetBalances);
        });
    });
  }

  /**
   * Get balance for a particular asset for this instance
   * @param assetAddress the (Ethereum) address of the token to get the balance of
   */
  public getBalanceByAsset(
    assetAddress: EthereumAddress,
  ): ResultAsync<
    AssetBalance,
    BalancesUnavailableError | VectorError  | RouterChannelUnknownError
  > {
    return this.getBalances().andThen((balances) => {
      for (const assetBalance of balances.assets) {
        if (assetBalance.assetAddresss === assetAddress) {
          // The user has a balance of the selected asset type, so we have an asset balance
          // to give back.
          return okAsync(assetBalance);
        }
      }

      // The user does not have a balance in the existing asset. The only problem here
      // is that we still would like to return a proper name for the asset.
      return this._getAssetInfo(assetAddress).map((assetInfo) => {
        return new AssetBalance(
          assetAddress,
          assetInfo.name,
          assetInfo.symbol,
          assetInfo.decimals,
          BigNumber.from(0),
          BigNumber.from(0),
          BigNumber.from(0),
        );
      });
    });
  }

  /**
   * Deposit funds into this instance of Hypernet Core
   * @param assetAddress the (Ethereum) token address to deposit
   * @param amount the amount of the token to deposit
   */
  public depositFunds(
    assetAddress: EthereumAddress,
    amount: BigNumber,
  ): ResultAsync<
    null,
    RouterChannelUnknownError | VectorError | LogicalError | BlockchainUnavailableError
  > {
    let signer: ethers.providers.JsonRpcSigner;
    let channelAddress: EthereumAddress;
    let browserNode: IBrowserNode;

    return ResultUtils.combine([
      this.blockchainProvider.getSigner(),
      this.vectorUtils.getRouterChannelAddress(),
      this.browserNodeProvider.getBrowserNode(),
    ])
      .andThen((vals) => {
        [signer, channelAddress, browserNode] = vals;

        if (assetAddress === "0x0000000000000000000000000000000000000000") {
          this.logUtils.log("Transferring ETH.");
          // send eth
          return ResultAsync.fromPromise(signer.sendTransaction({ to: channelAddress, value: amount }), (err) => {
            return err as BlockchainUnavailableError;
          });
        } else {
          this.logUtils.log("Transferring an ERC20 asset.");
          // send an actual erc20 token
          return this.blockchainUtils.erc20Transfer(assetAddress, channelAddress, amount);
        }
      })
      .andThen((tx) => {
        // TODO: Wait on this, break it up, this could take a while
        return ResultAsync.fromPromise(tx.wait(), (e) => e as BlockchainUnavailableError);
      })
      .andThen(() => {
        if (browserNode == null || channelAddress == null) {
          return errAsync(new LogicalError("Really screwed up!"));
        }
        return browserNode.reconcileDeposit(assetAddress, channelAddress);
      })
      .andThen((depositRes) => {
        // I can not for the life of me figure out why depositRes is coming back
        // as "unknown"
        const depositChannelAddress = depositRes as string;

        // Sanity check, the deposit was for the channel we tried to deposit into.
        if (depositChannelAddress !== channelAddress) {
          return errAsync(new LogicalError("Something has gone horribly wrong!"));
        }

        return okAsync(null);
      });
  }

  /**
   * Withdraw funds from this instance of Hypernet Core to a specified (Ethereum) destination
   * @param assetAddress the token address to withdraw
   * @param amount the amount of the token to withdraw
   * @param destinationAddress the destination (Ethereum) address to withdraw to
   */
  public withdrawFunds(
    assetAddress: EthereumAddress,
    amount: BigNumber,
<<<<<<< HEAD
    destinationAddress: string,
  ): ResultAsync<void, RouterChannelUnknownError | VectorError | BlockchainUnavailableError> {
=======
    destinationAddress: EthereumAddress,
  ): ResultAsync<void, RouterChannelUnknownError | CoreUninitializedError | VectorError | BlockchainUnavailableError> {
>>>>>>> 7d80b614
    const prerequisites = ResultUtils.combine([
      this.browserNodeProvider.getBrowserNode(),
      this.vectorUtils.getRouterChannelAddress(),
    ]);

    return prerequisites
      .andThen((vals) => {
        const [browserNode, channelAddress] = vals;
        return browserNode.withdraw(channelAddress, amount.toString(), assetAddress, destinationAddress);
      })
      .map(() => {
        return;
      });
  }

  /**
   * Mint the test token to the provided address
   * @param amount the amount of the test token to mint
   * @param to the (Ethereum) address to mint the test token to
   */
  public mintTestToken(amount: BigNumber, to: EthereumAddress): ResultAsync<void, BlockchainUnavailableError> {
    const resp = this.blockchainUtils.mintToken(amount, to);

    return resp
      .andThen((mintTx) => {
        return ResultAsync.fromPromise(mintTx.wait(), (e) => {
          return e as BlockchainUnavailableError;
        });
      })
      .map(() => {
        return;
      });
  }

  protected _getAssetBalance(
    i: number,
    channelState: IFullChannelState,
  ): ResultAsync<AssetBalance, BlockchainUnavailableError> {
    const assetAddress = EthereumAddress(channelState.assetIds[i]);

    return this._getAssetInfo(assetAddress).map((assetInfo) => {
      const amount = BigNumber.from(channelState.balances[i].amount[1]);

      // Return the asset balance
      const assetBalance = new AssetBalance(
        assetAddress,
        assetInfo.name,
        assetInfo.symbol,
        assetInfo.decimals,
        amount,
        BigNumber.from(0), // @todo figure out how to grab the locked amount
        amount,
      );

      return assetBalance;
    });
  }

  // TODO: fix it, tokenContract.name() not working
  protected _getAssetInfo(assetAddress: EthereumAddress): ResultAsync<AssetInfo, BlockchainUnavailableError> {
    /* let name: string;
    let symbol: string;
    let tokenContract: Contract;

    // First, check if we have already cached the info about this asset.
    const cachedAssetInfo = this.assetInfo.get(assetAddress);

    if (cachedAssetInfo == null) {
      // No cached info, we'll have to get it
      return this.blockchainProvider
        .getSigner()
        .andThen((signer) => {
          tokenContract = new Contract(assetAddress, this.erc20Abi, signer);

          return ResultAsync.fromPromise<string | null, BlockchainUnavailableError>(tokenContract.name(), (err) => {
            return err as BlockchainUnavailableError;
          });
        })
        .andThen((myName) => {
          if (myName == null || myName == "") {
            name = `Unknown Token (${assetAddress})`;
          } else {
            name = myName;
          }

          return ResultAsync.fromPromise<string | null, BlockchainUnavailableError>(tokenContract.symbol(), (err) => {
            return err as BlockchainUnavailableError;
          });
        })
        .andThen((mySymbol) => {
          if (mySymbol == null || mySymbol == "") {
            symbol = "Unk";
          } else {
            symbol = mySymbol;
          }

          return ResultAsync.fromPromise<number | null, BlockchainUnavailableError>(tokenContract.decimals(), (err) => {
            return err as BlockchainUnavailableError;
          });
        })
        .map((myDecimals) => {
          const decimals = myDecimals ?? 0;
          const assetInfo = new AssetInfo(assetAddress, name, symbol, decimals);

          // Store the cached info
          this.assetInfo.set(assetAddress, assetInfo);

          return assetInfo;
        });
    } 

    // We have cached info
    return okAsync(cachedAssetInfo); */

    return okAsync(new AssetInfo(assetAddress, "", "", 0));
  }
}<|MERGE_RESOLUTION|>--- conflicted
+++ resolved
@@ -215,13 +215,8 @@
   public withdrawFunds(
     assetAddress: EthereumAddress,
     amount: BigNumber,
-<<<<<<< HEAD
-    destinationAddress: string,
+    destinationAddress: EthereumAddress,
   ): ResultAsync<void, RouterChannelUnknownError | VectorError | BlockchainUnavailableError> {
-=======
-    destinationAddress: EthereumAddress,
-  ): ResultAsync<void, RouterChannelUnknownError | CoreUninitializedError | VectorError | BlockchainUnavailableError> {
->>>>>>> 7d80b614
     const prerequisites = ResultUtils.combine([
       this.browserNodeProvider.getBrowserNode(),
       this.vectorUtils.getRouterChannelAddress(),
