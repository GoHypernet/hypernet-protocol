import { IResolutionResult } from "@hypernetlabs/merchant-connector";
import {
  EthereumAddress,
  MerchantConnectorError,
  MerchantValidationError,
  PaymentId,
  ProxyError,
  Signature,
  MerchantUrl,
  Balances,
  PublicIdentifier,
  PullPayment,
  PushPayment,
  MerchantActivationError,
} from "@hypernetlabs/objects";
import { ParentProxy, ResultUtils } from "@hypernetlabs/utils";
import { ResultAsync } from "neverthrow";
import { Subject } from "rxjs";

import { HypernetContext } from "@interfaces/objects";
import {
  IMerchantConnectorProxy,
  IContextProvider,
} from "@interfaces/utilities";

export class MerchantConnectorProxy
  extends ParentProxy
  implements IMerchantConnectorProxy {
  protected static openedIFramesQueue: string[] = [];

  constructor(
    protected element: HTMLElement | null,
    protected iframeUrl: string,
    public merchantUrl: MerchantUrl,
    protected iframeName: string,
    protected contextProvider: IContextProvider,
    protected debug: boolean = false,
  ) {
    super(element, iframeUrl, iframeName, debug);

    this.signMessageRequested = new Subject();
  }

  public signMessageRequested: Subject<string>;

  public activateConnector(
    publicIdentifier: PublicIdentifier,
    balances: Balances,
  ): ResultAsync<void, MerchantActivationError | ProxyError> {
    const assets = balances.assets.map((val) => {
      return {
        assetAddress: val.assetAddress,
        name: val.name,
        symbol: val.symbol,
        decimals: val.decimals,
        totalAmount: val.totalAmount.toString(),
        lockedAmount: val.lockedAmount.toString(),
        freeAmount: val.freeAmount.toString(),
      };
    });
    const activateData = {
      publicIdentifier,
      balances: { assets: assets },
    };
    return this._createCall<void, MerchantActivationError | ProxyError>("activateConnector", activateData).mapErr(
      (e) => {
        // TODO
        // _createCall's return type should be adjusted; it's not actually
        // the type is says
        return e;
      },
    );
  }

  public resolveChallenge(
    paymentId: PaymentId,
  ): ResultAsync<IResolutionResult, MerchantConnectorError | ProxyError> {
    return this._createCall("resolveChallenge", paymentId);
  }

  public getAddress(): ResultAsync<
    EthereumAddress,
    MerchantConnectorError | ProxyError
  > {
    return this._createCall("getAddress", null);
  }

  public getValidatedSignature(): ResultAsync<
    Signature,
    MerchantValidationError | ProxyError
  > {
    return this._createCall("getValidatedSignature", null);
  }

<<<<<<< HEAD
  public activate(): ResultAsync<
    void,
    MerchantValidationError | LogicalError | ProxyError
  > {
    return ResultUtils.combine([
      this.contextProvider.getContext(),
      super.activate(),
    ]).map((vals) => {
=======
  public activateProxy(): ResultAsync<void, ProxyError> {
    return ResultUtils.combine([this.contextProvider.getContext(), this.activate()]).map((vals) => {
>>>>>>> b851f8c5
      const [context] = vals;

      // Events coming from merchant connector iframe
      this.child?.on("displayRequested", () => {
        this._pushOpenedMerchantIFrame(this.merchantUrl);
        this._showMerchantIFrame(context);
      });

      this.child?.on("closeRequested", () => {
        // Only hide the merchant iframe if it's really displayed in the screen
        if (MerchantConnectorProxy.openedIFramesQueue[0] === this.merchantUrl) {
          this._hideMerchantIFrame();
        }

        // Only close the core iframe if there isn't any merchant iframe left in the queue, otherwise show the next one in the line
        if (MerchantConnectorProxy.openedIFramesQueue.length === 0) {
          context.onMerchantIFrameCloseRequested.next(this.merchantUrl);
        } else {
          this._showMerchantIFrame(context);
        }
      });

      // this.child?.on("sendFundsRequested", (request: ISendFundsRequest) => {
      //   context.sendFundsRequested.next(request);
      // });

      // this.child?.on("authorizeFundsRequested", (request: IAuthorizeFundsRequest) => {
      //   context.authorizeFundsRequested.next(request);
      // });

      this.child?.on("signMessageRequested", (message: string) => {
        this.signMessageRequested.next(message);
      });
    });
  }

  // Events coming from web integration and user interactions
  public displayMerchantIFrame(): ResultAsync<
    void,
    MerchantConnectorError | ProxyError
  > {
    return this.contextProvider.getContext().andThen((context) => {
      this._pushOpenedMerchantIFrame(this.merchantUrl);
      this._showMerchantIFrame(context);

      return this._createCall("merchantIFrameDisplayed", this.merchantUrl);
    });
  }

  public closeMerchantIFrame(): ResultAsync<
    void,
    MerchantConnectorError | ProxyError
  > {
    return this.contextProvider.getContext().andThen((context) => {
      this._hideMerchantIFrame();

      // Show the next merchant iframe (which is always the first merchant iframe in the queue) if there is any in the queue.
      if (MerchantConnectorProxy.openedIFramesQueue.length > 0) {
        this._showMerchantIFrame(context);
      }

      // notify the child in merchant connector to tell him that the merchant iframe is going to close up.
      return this._createCall("merchantIFrameClosed", this.merchantUrl);
    });
  }

  public notifyPushPaymentSent(
    payment: PushPayment,
  ): ResultAsync<void, MerchantConnectorError | ProxyError> {
    return this._createCall("notifyPushPaymentSent", payment);
  }

  public notifyPushPaymentUpdated(
    payment: PushPayment,
  ): ResultAsync<void, MerchantConnectorError | ProxyError> {
    return this._createCall("notifyPushPaymentUpdated", payment);
  }

  public notifyPushPaymentReceived(
    payment: PushPayment,
  ): ResultAsync<void, MerchantConnectorError | ProxyError> {
    return this._createCall("notifyPushPaymentReceived", payment);
  }

  public notifyPullPaymentSent(
    payment: PullPayment,
  ): ResultAsync<void, MerchantConnectorError | ProxyError> {
    return this._createCall("notifyPullPaymentSent", payment);
  }

  public notifyPullPaymentUpdated(
    payment: PullPayment,
  ): ResultAsync<void, MerchantConnectorError | ProxyError> {
    return this._createCall("notifyPullPaymentUpdated", payment);
  }

  public notifyPullPaymentReceived(
    payment: PullPayment,
  ): ResultAsync<void, MerchantConnectorError | ProxyError> {
    return this._createCall("notifyPullPaymentReceived", payment);
  }

  public notifyPublicIdentifier(
    public_identifier: PublicIdentifier,
  ): ResultAsync<void, MerchantConnectorError> {
    return this._createCall("notifyPublicIdentifier", public_identifier);
  }

  public notifyBalancesReceived(
    balances: Balances,
  ): ResultAsync<void, MerchantConnectorError> {
    return this._createCall("notifyBalancesReceived", balances);
  }

  public messageSigned(
    message: string,
    signature: Signature,
  ): ResultAsync<void, ProxyError> {
    return this._createCall("messageSigned", { message, signature });
  }

  private _pushOpenedMerchantIFrame(merchantUrl: MerchantUrl) {
    // Check if there is merchantUrl in the queue
    // If there is, don't re-add it.
    const index = MerchantConnectorProxy.openedIFramesQueue.indexOf(
      merchantUrl,
    );
    if (index > -1) {
      return;
    }
    MerchantConnectorProxy.openedIFramesQueue.push(merchantUrl);
  }

  private _showMerchantIFrame(context: HypernetContext) {
    // Show the first merchant iframe in the queue
    document.getElementsByName(
      `hypernet-core-merchant-connector-iframe-${MerchantConnectorProxy.openedIFramesQueue[0]}`,
    )[0].style.display = "block";
    context.onMerchantIFrameDisplayRequested.next(
      MerchantUrl(MerchantConnectorProxy.openedIFramesQueue[0]),
    );
  }

  private _hideMerchantIFrame() {
    if (!MerchantConnectorProxy.openedIFramesQueue.length) return;

    // Hide the first merchant iframe in the queue which is the current one that is displayed in the screen.
    document.getElementsByName(
      `hypernet-core-merchant-connector-iframe-${MerchantConnectorProxy.openedIFramesQueue[0]}`,
    )[0].style.display = "none";
    // We're done with it, remove it from the queue
    MerchantConnectorProxy.openedIFramesQueue.shift();
  }
}<|MERGE_RESOLUTION|>--- conflicted
+++ resolved
@@ -62,14 +62,15 @@
       publicIdentifier,
       balances: { assets: assets },
     };
-    return this._createCall<void, MerchantActivationError | ProxyError>("activateConnector", activateData).mapErr(
-      (e) => {
-        // TODO
-        // _createCall's return type should be adjusted; it's not actually
-        // the type is says
-        return e;
-      },
-    );
+    return this._createCall<void, MerchantActivationError | ProxyError>(
+      "activateConnector",
+      activateData,
+    ).mapErr((e) => {
+      // TODO
+      // _createCall's return type should be adjusted; it's not actually
+      // the type is says
+      return e;
+    });
   }
 
   public resolveChallenge(
@@ -92,19 +93,11 @@
     return this._createCall("getValidatedSignature", null);
   }
 
-<<<<<<< HEAD
-  public activate(): ResultAsync<
-    void,
-    MerchantValidationError | LogicalError | ProxyError
-  > {
+  public activateProxy(): ResultAsync<void, ProxyError> {
     return ResultUtils.combine([
       this.contextProvider.getContext(),
-      super.activate(),
+      this.activate(),
     ]).map((vals) => {
-=======
-  public activateProxy(): ResultAsync<void, ProxyError> {
-    return ResultUtils.combine([this.contextProvider.getContext(), this.activate()]).map((vals) => {
->>>>>>> b851f8c5
       const [context] = vals;
 
       // Events coming from merchant connector iframe
