import {
  HypernetContext,
  ControlClaim,
  InitializedHypernetContext,
  PushPayment,
  PullPayment,
  Balances,
  EthereumAddress,
  PublicIdentifier,
  MerchantUrl,
  Signature,
} from "@hypernetlabs/objects";
import { IContextProvider } from "@interfaces/utilities";
import { Subject } from "rxjs";
import { okAsync, ResultAsync } from "neverthrow";

export class ContextProvider implements IContextProvider {
  protected context: HypernetContext;
  protected _initializePromise: Promise<InitializedHypernetContext>;
  protected _initializePromiseResolve: (value: InitializedHypernetContext) => void;
  protected _getAccountPromise: Promise<string>;
  protected _getAccountPromiseResolve: (value: string) => void;
  constructor(
    onControlClaimed: Subject<ControlClaim>,
    onControlYielded: Subject<ControlClaim>,
    onPushPaymentSent: Subject<PushPayment>,
    onPullPaymentSent: Subject<PullPayment>,
    onPushPaymentReceived: Subject<PushPayment>,
    onPullPaymentReceived: Subject<PullPayment>,
    onPushPaymentUpdated: Subject<PushPayment>,
    onPullPaymentUpdated: Subject<PullPayment>,
    onBalancesChanged: Subject<Balances>,
    onMerchantAuthorized: Subject<MerchantUrl>,
    onAuthorizedMerchantUpdated: Subject<MerchantUrl>,
    onAuthorizedMerchantActivationFailed: Subject<MerchantUrl>,
    onMerchantIFrameDisplayRequested: Subject<MerchantUrl>,
    onMerchantIFrameCloseRequested: Subject<MerchantUrl>,
    onInitializationRequired: Subject<void>,
    onPrivateCredentialsRequested: Subject<void>,
  ) {
    this.context = new HypernetContext(
      null,
      null,
      false,
      onControlClaimed,
      onControlYielded,
      onPushPaymentSent,
      onPullPaymentSent,
      onPushPaymentReceived,
      onPullPaymentReceived,
      onPushPaymentUpdated,
      onPullPaymentUpdated,
      onBalancesChanged,
      onMerchantAuthorized,
      onAuthorizedMerchantUpdated,
      onAuthorizedMerchantActivationFailed,
      onMerchantIFrameDisplayRequested,
      onMerchantIFrameCloseRequested,
      onInitializationRequired,
      onPrivateCredentialsRequested,
    );
    this._initializePromiseResolve = () => null;
    this._initializePromise = new Promise((resolve) => {
      this._initializePromiseResolve = resolve;
    });

    this._getAccountPromiseResolve = () => null;
    this._getAccountPromise = new Promise((resolve) => {
      this._getAccountPromiseResolve = resolve;
    });
  }
  public getContext(): ResultAsync<HypernetContext, never> {
    return okAsync(this.context);
  }

  public getInitializedContext(): ResultAsync<InitializedHypernetContext, never> {
    if (!this.contextInitialized()) {
      this.context.onInitializationRequired.next();
    }
    return ResultAsync.fromSafePromise(this._initializePromise);
  }

  public setContext(context: HypernetContext): ResultAsync<void, never> {
    this.context = context;

    if (this.contextInitialized()) {
      this._initializePromiseResolve(
        new InitializedHypernetContext(
          EthereumAddress(this.context.account || ""),
          PublicIdentifier(this.context.publicIdentifier || ""),
          this.context.inControl,
          this.context.onControlClaimed,
          this.context.onControlYielded,
          this.context.onPushPaymentSent,
          this.context.onPullPaymentSent,
          this.context.onPushPaymentReceived,
          this.context.onPullPaymentReceived,
          this.context.onPushPaymentUpdated,
          this.context.onPullPaymentUpdated,
          this.context.onBalancesChanged,
          this.context.onMerchantAuthorized,
          this.context.onAuthorizedMerchantUpdated,
          this.context.onAuthorizedMerchantActivationFailed,
          this.context.onMerchantIFrameDisplayRequested,
          this.context.onMerchantIFrameCloseRequested,
          this.context.onInitializationRequired,
<<<<<<< HEAD
          new Map<MerchantUrl, Signature>(),
=======
          this.context.onPrivateCredentialsRequested,
          new Map<string, string>(),
>>>>>>> df43e680
        ),
      );
    }

    if (this.context.account != null) {
      this._getAccountPromiseResolve(this.context.account);
    }

    return okAsync(undefined);
  }

  public getAccount(): ResultAsync<string, never> {
    return ResultAsync.fromSafePromise(this._getAccountPromise);
  }

  protected contextInitialized(): boolean {
    return this.context.account != null && this.context.publicIdentifier != null;
  }
}<|MERGE_RESOLUTION|>--- conflicted
+++ resolved
@@ -104,12 +104,8 @@
           this.context.onMerchantIFrameDisplayRequested,
           this.context.onMerchantIFrameCloseRequested,
           this.context.onInitializationRequired,
-<<<<<<< HEAD
+          this.context.onPrivateCredentialsRequested,
           new Map<MerchantUrl, Signature>(),
-=======
-          this.context.onPrivateCredentialsRequested,
-          new Map<string, string>(),
->>>>>>> df43e680
         ),
       );
     }
