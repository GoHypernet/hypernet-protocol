--- conflicted
+++ resolved
@@ -518,126 +518,125 @@
     | VectorError
     | BlockchainUnavailableError
   > {
-<<<<<<< HEAD
     return this.browserNodeProvider
       .getBrowserNode()
       .andThen((browserNode) => {
-=======
-    // Sanity check
-    if (type === EPaymentType.Pull && deltaTime == null) {
-      this.logUtils.error("Must provide deltaTime for Pull payments");
-      return errAsync(
-        new InvalidParametersError("Must provide deltaTime for Pull payments"),
-      );
-    }
-
-    if (type === EPaymentType.Pull && deltaAmount == null) {
-      this.logUtils.error("Must provide deltaAmount for Pull payments");
-      return errAsync(
-        new InvalidParametersError(
-          "Must provide deltaAmount for Pull payments",
-        ),
-      );
-    }
-
-    if (BigNumber.from(amount).isZero()) {
-      this.logUtils.error("Amount cannot be zero.");
-      return errAsync(new InvalidParametersError("Amount cannot be zero."));
-    }
-
-    // Make sure the paymentId is valid:
-    const validPayment = this.paymentIdUtils.isValidPaymentId(paymentId);
-    if (validPayment.isErr()) {
-      this.logUtils.error(validPayment.error);
-      return errAsync(validPayment.error);
-    } else {
-      if (!validPayment.value) {
-        this.logUtils.error(
-          `CreatePaymentTransfer: Invalid paymentId: '${paymentId}'`,
-        );
-        return errAsync(
-          new InvalidParametersError(
-            `CreatePaymentTransfer: Invalid paymentId: '${paymentId}'`,
-          ),
-        );
-      }
-    }
-
-    return ResultUtils.combine([
-      this.browserNodeProvider.getBrowserNode(),
-      this.configProvider.getConfig(),
-    ])
-      .andThen(([browserNode, config]) => {
->>>>>>> bd86d674
-        const toEthAddress = getSignerAddressFromPublicIdentifier(toAddress);
-
-        // @todo toEthAddress isn't really an eth address, it's the internal signing key
-        // therefore we need to actually do the signing of the payment transfer (on resolve)
-        // with this internal key!
-
-        const infiniteRate = {
-          deltaAmount: amount,
-          deltaTime: "1",
-        };
-
-        let ourRate: Rate;
-        // Have to throw this error, or the ourRate object below will complain that one
-        // of the params is possibly undefined.
-        if (type == EPaymentType.Pull) {
-          if (deltaTime == null || deltaAmount == null) {
+        // Sanity check
+        if (type === EPaymentType.Pull && deltaTime == null) {
+          this.logUtils.error("Must provide deltaTime for Pull payments");
+          return errAsync(
+            new InvalidParametersError(
+              "Must provide deltaTime for Pull payments",
+            ),
+          );
+        }
+
+        if (type === EPaymentType.Pull && deltaAmount == null) {
+          this.logUtils.error("Must provide deltaAmount for Pull payments");
+          return errAsync(
+            new InvalidParametersError(
+              "Must provide deltaAmount for Pull payments",
+            ),
+          );
+        }
+
+        if (BigNumber.from(amount).isZero()) {
+          this.logUtils.error("Amount cannot be zero.");
+          return errAsync(new InvalidParametersError("Amount cannot be zero."));
+        }
+
+        // Make sure the paymentId is valid:
+        const validPayment = this.paymentIdUtils.isValidPaymentId(paymentId);
+        if (validPayment.isErr()) {
+          this.logUtils.error(validPayment.error);
+          return errAsync(validPayment.error);
+        } else {
+          if (!validPayment.value) {
             this.logUtils.error(
-              "Somehow, deltaTime or deltaAmount were not set!",
+              `CreatePaymentTransfer: Invalid paymentId: '${paymentId}'`,
             );
-            return errAsync<
-              IBasicTransferResponse,
-              | TransferCreationError
-              | InvalidParametersError
-              | VectorError
-              | BlockchainUnavailableError
-            >(
+            return errAsync(
               new InvalidParametersError(
-                "Somehow, deltaTime or deltaAmount were not set!",
+                `CreatePaymentTransfer: Invalid paymentId: '${paymentId}'`,
               ),
             );
           }
-
-          if (deltaTime == 0 || deltaAmount == "0") {
-            this.logUtils.error("deltatime & deltaAmount cannot be zero!");
-            return errAsync(
-              new InvalidParametersError(
-                "deltatime & deltaAmount cannot be zero!",
-              ),
-            );
+        }
+
+        return ResultUtils.combine([
+          this.browserNodeProvider.getBrowserNode(),
+          this.configProvider.getConfig(),
+        ]).andThen(([browserNode, config]) => {
+          const toEthAddress = getSignerAddressFromPublicIdentifier(toAddress);
+
+          // @todo toEthAddress isn't really an eth address, it's the internal signing key
+          // therefore we need to actually do the signing of the payment transfer (on resolve)
+          // with this internal key!
+
+          const infiniteRate = {
+            deltaAmount: amount,
+            deltaTime: "1",
+          };
+
+          let ourRate: Rate;
+          // Have to throw this error, or the ourRate object below will complain that one
+          // of the params is possibly undefined.
+          if (type == EPaymentType.Pull) {
+            if (deltaTime == null || deltaAmount == null) {
+              this.logUtils.error(
+                "Somehow, deltaTime or deltaAmount were not set!",
+              );
+              return errAsync<
+                IBasicTransferResponse,
+                | TransferCreationError
+                | InvalidParametersError
+                | VectorError
+                | BlockchainUnavailableError
+              >(
+                new InvalidParametersError(
+                  "Somehow, deltaTime or deltaAmount were not set!",
+                ),
+              );
+            }
+
+            if (deltaTime == 0 || deltaAmount == "0") {
+              this.logUtils.error("deltatime & deltaAmount cannot be zero!");
+              return errAsync(
+                new InvalidParametersError(
+                  "deltatime & deltaAmount cannot be zero!",
+                ),
+              );
+            }
+
+            ourRate = {
+              deltaTime: deltaTime?.toString(),
+              deltaAmount: deltaAmount,
+            };
+          } else {
+            ourRate = infiniteRate;
           }
 
-          ourRate = {
-            deltaTime: deltaTime?.toString(),
-            deltaAmount: deltaAmount,
+          const initialState: ParameterizedState = {
+            receiver: toEthAddress,
+            start: start.toString(),
+            expiration: expiration.toString(),
+            UUID: paymentId,
+            rate: ourRate,
           };
-        } else {
-          ourRate = infiniteRate;
-        }
-
-        const initialState: ParameterizedState = {
-          receiver: toEthAddress,
-          start: start.toString(),
-          expiration: expiration.toString(),
-          UUID: paymentId,
-          rate: ourRate,
-        };
-
-        return browserNode.conditionalTransfer(
-          channelAddress,
-          amount,
-          assetAddress,
-          this.parameterizedTransferTypeName,
-          initialState,
-          toAddress,
-          undefined,
-          undefined,
-          undefined,
-          { requireOnline: config.requireOnline },
-        );
+
+          return browserNode.conditionalTransfer(
+            channelAddress,
+            amount,
+            assetAddress,
+            this.parameterizedTransferTypeName,
+            initialState,
+            toAddress,
+            undefined,
+            undefined,
+            undefined,
+            { requireOnline: config.requireOnline },
+          );
+        });
       })
       .map((val) => val as IBasicTransferResponse)
       .mapErr((err) => new TransferCreationError(err, err?.message));
