import { DEFAULT_CHANNEL_TIMEOUT } from "@connext/vector-types";
import {
  BigNumber,
  HypernetConfig,
  IHypernetOfferDetails,
  InitializedHypernetContext,
  PublicIdentifier,
  ResultAsync,
} from "@interfaces/objects";
import {
  IBrowserNodeProvider,
  IContextProvider,
  IVectorUtils,
  IConfigProvider,
  IBlockchainProvider,
  ILogUtils,
  IPaymentIdUtils,
  IBrowserNode,
  IBasicTransferResponse,
  IBasicChannelResponse,
  IFullChannelState,
  IFullTransferState,
  ITimeUtils,
} from "@interfaces/utilities";
import { EPaymentType, ETransferState, InsuranceState, MessageState, ParameterizedState } from "@interfaces/types";
import "reflect-metadata";
import { serialize } from "class-transformer";
import { ParameterizedResolver, ParameterizedResolverData, Rate } from "@interfaces/types/typechain/ParameterizedTypes";
import { getSignerAddressFromPublicIdentifier } from "@connext/vector-utils/dist/identifiers";
import { defaultAbiCoder, keccak256 } from "ethers/lib/utils";
import {
  CoreUninitializedError,
  InvalidParametersError,
  RouterChannelUnknownError,
  RouterUnavailableError,
  TransferCreationError,
  TransferResolutionError,
  VectorError,
} from "@interfaces/objects/errors";
import { errAsync, okAsync } from "neverthrow";
import { ResultUtils } from "@implementations/utilities";
import moment from "moment";

/**
 * VectorUtils contains methods for interacting directly with the core Vector stuff -
 * creating transfers, resolving them, & dealing the with router channel.
 */
export class VectorUtils implements IVectorUtils {
  /**
   * Creates an instance of VectorUtils
   */
  protected getRouterChannelAddressSetup: ResultAsync<string, RouterUnavailableError | CoreUninitializedError> | null;

  constructor(
    protected configProvider: IConfigProvider,
    protected contextProvider: IContextProvider,
    protected browserNodeProvider: IBrowserNodeProvider,
    protected blockchainProvider: IBlockchainProvider,
    protected paymentIdUtils: IPaymentIdUtils,
    protected logUtils: ILogUtils,
    protected timeUtils: ITimeUtils,
  ) {
    this.getRouterChannelAddressSetup = null;
  }

  /**
   * Resolves a message/offer/null transfer with Vector.
   * @param transferId the ID of the transfer to resolve
   */
  public resolveMessageTransfer(transferId: string): ResultAsync<IBasicTransferResponse, TransferResolutionError> {
    return errAsync(new TransferResolutionError());
  }

  /**
   * Resolves a parameterized payment transfer with Vector.
   * @param transferId the ID of the transfer to resolve
   */
  public resolvePaymentTransfer(
    transferId: string,
    paymentId: string,
    amount: string,
  ): ResultAsync<IBasicTransferResponse, TransferResolutionError> {
    const prerequisites = (ResultUtils.combine([
      this.browserNodeProvider.getBrowserNode(),
      this.getRouterChannelAddress() as ResultAsync<any, any>,
    ]) as unknown) as ResultAsync<
      [IBrowserNode, string],
      RouterChannelUnknownError | CoreUninitializedError | VectorError | Error
    >;

    const resolverData: ParameterizedResolverData = {
      UUID: paymentId,
      paymentAmountTaken: amount,
    };

    let channelAddress: string;
    let browserNode: IBrowserNode;

    return prerequisites
      .andThen((vals) => {
        const [browserNodeVal, channelAddressVal] = vals;
        browserNode = browserNodeVal;
        channelAddress = channelAddressVal;

        const resolverDataEncoding = ["tuple(bytes32 UUID, uint256 paymentAmountTaken)"];
        const encodedResolverData = defaultAbiCoder.encode(resolverDataEncoding, [resolverData]);
        const hashedResolverData = keccak256(encodedResolverData);

        return browserNode.signUtilityMessage(hashedResolverData);
      })
      .andThen((signature) => {
        const resolver: ParameterizedResolver = {
          data: resolverData,
          payeeSignature: signature,
        };

        return browserNode.resolveTransfer(channelAddress, transferId, resolver);
      });
  }

  /**
   * Resolves an insurance transfer with Vector.
   * @param transferId the ID of the tarnsfer to resolve
   */
  public resolveInsuranceTransfer(transferId: string): ResultAsync<IBasicTransferResponse, TransferResolutionError> {
    return errAsync(new TransferResolutionError());
  }

  /**
   * Creates a "Message" transfer with Vector.
   * @param toAddress the public identifier (not eth address!) of the intended recipient
   * @param message the message to send as IHypernetOfferDetails
   */
  public createMessageTransfer(
    toAddress: string,
    message: IHypernetOfferDetails,
  ): ResultAsync<IBasicTransferResponse, TransferCreationError | InvalidParametersError> {
    // Sanity check - make sure the paymentId is valid:
    const validPayment = this.paymentIdUtils.isValidPaymentId(message.paymentId);
    if (validPayment.isErr()) {
      return errAsync(validPayment.error);
    } else {
      if (!validPayment.value) {
        return errAsync(new InvalidParametersError(`CreateMessageTransfer: Invalid paymentId: '${message.paymentId}'`));
      }
    }

    const prerequisites = (ResultUtils.combine([
      this.configProvider.getConfig() as ResultAsync<any, any>,
      this.getRouterChannelAddress(),
      this.browserNodeProvider.getBrowserNode(),
    ]) as unknown) as ResultAsync<
      [HypernetConfig, string, IBrowserNode],
      RouterChannelUnknownError | CoreUninitializedError | VectorError | Error
    >;

    return prerequisites.andThen((vals) => {
      const [config, channelAddress, browserNode] = vals;

      const initialState: MessageState = {
        message: serialize(message),
      };

      return browserNode.conditionalTransfer(
        channelAddress,
        "0",
        config.hypertokenAddress,
        "MessageTransfer",
        initialState,
        toAddress,
<<<<<<< HEAD
        null,
        null,
        null,
        {},
=======
        undefined,
        undefined,
        undefined,
        message,
>>>>>>> ee3a7f0d
      );
    });
  }

  /**
   * Creates a "Parameterized" transfer with Vector.
   * @param type "PUSH" or "PULL"
   * @param toAddress the public identifier of the intended recipient of this transfer
   * @param amount the amount of tokens to commit to this transfer
   * @param assetAddress the address of the ERC20-token to transfer; zero-address for ETH
   * @param paymentId length-64 hexadecimal string; this becomes the UUID component of the InsuranceState
   * @param start the start time of this transfer (UNIX timestamp)
   * @param expiration the expiration time of this transfer (UNIX timestamp)
   * @param rate the maximum allowed rate of this transfer (deltaAmount/deltaTime)
   */
  public createPaymentTransfer(
    type: EPaymentType,
    toAddress: PublicIdentifier,
    amount: BigNumber,
    assetAddress: string,
    paymentId: string,
    start: number,
    expiration: number,
    rate?: Rate,
  ): ResultAsync<IBasicTransferResponse, TransferCreationError | InvalidParametersError> {
    // Sanity check
    if (type === EPaymentType.Pull && rate == null) {
      return errAsync(new InvalidParametersError("Must provide rate for Pull payments"));
    }

    // Make sure the paymentId is valid:
    const validPayment = this.paymentIdUtils.isValidPaymentId(paymentId);
    if (validPayment.isErr()) {
      return errAsync(validPayment.error);
    } else {
      if (!validPayment.value) {
        return errAsync(new InvalidParametersError(`CreatePaymentTransfer: Invalid paymentId: '${paymentId}'`));
      }
    }

    const prerequisites = (ResultUtils.combine([
      this.getRouterChannelAddress() as ResultAsync<any, any>,
      this.browserNodeProvider.getBrowserNode(),
    ]) as unknown) as ResultAsync<
      [string, IBrowserNode],
      RouterChannelUnknownError | CoreUninitializedError | VectorError | Error
    >;

    return prerequisites.andThen((vals) => {
      const [channelAddress, browserNode] = vals;

      const toEthAddress = getSignerAddressFromPublicIdentifier(toAddress);

      // @todo toEthAddress isn't really an eth address, it's the internal signing key
      // therefore we need to actually do the signing of the payment transfer (on resolve)
      // with this internal key!

      const infiniteRate = {
        deltaAmount: amount.toString(),
        deltaTime: "1",
      };

      const initialState: ParameterizedState = {
        receiver: toEthAddress,
        start: start.toString(),
        expiration: expiration.toString(),
        UUID: paymentId,
        rate: type === EPaymentType.Push ? infiniteRate : (rate as Rate),
      };

      return browserNode.conditionalTransfer(
        channelAddress,
        amount.toString(),
        assetAddress,
        "ParameterizedTransfer",
        initialState,
        toAddress,
        undefined,
        undefined,
        undefined,
        {}, // intentially left blank!
      );
    });
  }

  /**
   * Creates the actual Insurance transfer with Vector
   * @param toAddress the publicIdentifier of the person to send the transfer to
   * @param mediatorAddress the Ethereum address of the mediator
   * @param amount the amount of the token to commit into the InsuranceTransfer
   * @param expiration the expiration date of this InsuranceTransfer
   * @param paymentId a length-64 hexadecimal string; this becomes the UUID component of the InsuranceState
   */
  public createInsuranceTransfer(
    toAddress: PublicIdentifier,
    mediatorAddress: string,
    amount: BigNumber,
    expiration: number,
    paymentId: string,
  ): ResultAsync<IBasicTransferResponse, TransferCreationError | InvalidParametersError> {
    // Sanity check - make sure the paymentId is valid:
    const validPayment = this.paymentIdUtils.isValidPaymentId(paymentId);
    if (validPayment.isErr()) {
      return errAsync(validPayment.error);
    } else {
      if (!validPayment.value) {
        return errAsync(new InvalidParametersError(`CreateInsuranceTransfer: Invalid paymentId: '${paymentId}'`));
      }
    }

    const prerequisites = (ResultUtils.combine([
      this.configProvider.getConfig() as ResultAsync<any, any>,
      this.getRouterChannelAddress(),
      this.browserNodeProvider.getBrowserNode(),
    ]) as unknown) as ResultAsync<
      [HypernetConfig, string, IBrowserNode],
      RouterChannelUnknownError | CoreUninitializedError | VectorError | Error
    >;

    return prerequisites.andThen((vals) => {
      const [config, channelAddress, browserNode] = vals;

      const toEthAddress = getSignerAddressFromPublicIdentifier(toAddress);

      const initialState: InsuranceState = {
        receiver: toEthAddress,
        mediator: mediatorAddress,
        collateral: amount.toString(),
        expiration: expiration.toString(),
        UUID: paymentId,
      };

      return browserNode.conditionalTransfer(
        channelAddress,
        amount.toString(),
        config.hypertokenAddress,
        "Insurance",
        initialState,
        toAddress,
        undefined,
        undefined,
        undefined,
        {}, // left intentionally blank!
      );
    });
  }

  /**
   * Returns the address of the channel with the router, if exists.
   * Otherwise, attempts to create a channel with the router & return the address.
   */
  public getRouterChannelAddress(): ResultAsync<string, RouterChannelUnknownError | CoreUninitializedError> {
    // If we already have the address, no need to do the rest
    if (this.getRouterChannelAddressSetup != null) {
      return this.getRouterChannelAddressSetup;
    }

    let config: HypernetConfig;
    let context: InitializedHypernetContext;
    let browserNode: IBrowserNode;

    this.getRouterChannelAddressSetup = ResultUtils.combine([
      this.configProvider.getConfig(),
      this.contextProvider.getInitializedContext(),
      this.browserNodeProvider.getBrowserNode(),
    ])
      .andThen((vals) => {
        [config, context, browserNode] = vals;
        this.logUtils.log(`Core publicIdentifier: ${context.publicIdentifier}`);
        this.logUtils.log(`Router publicIdentifier: ${config.routerPublicIdentifier}`);
        return browserNode.getStateChannels();
      })
      .andThen((channelAddresses) => {
        const channelResults = new Array<ResultAsync<IFullChannelState, RouterChannelUnknownError | VectorError>>();
        for (const channelAddress of channelAddresses) {
          channelResults.push(this._getStateChannel(channelAddress, browserNode));
        }
        return ResultUtils.combine(channelResults);
      })
      .andThen((channels) => {
        for (const channel of channels) {
          if (!channel) {
            continue;
          }
          if (channel.aliceIdentifier !== config.routerPublicIdentifier) {
            continue;
          }
          return okAsync(channel.channelAddress as string);
        }
        // If a channel does not exist with the router, we need to create it.
        return this._createRouterStateChannel(browserNode, config).map((routerChannel) => {
          return routerChannel.channelAddress;
        });
      });
    return this.getRouterChannelAddressSetup;
  }

  public getTimestampFromTransfer(transfer: IFullTransferState): number {
    if (transfer.meta == null) {
      // We need to figure out the transfer type, I think; but for now we'll just say
      // that the transfer is right now
      return this.timeUtils.getUnixNow();
    }

    return transfer.meta.creationDate;
  }

  public getTransferStateFromTransfer(transfer: IFullTransferState): ETransferState {
    if (transfer.inDispute) {
      return ETransferState.Challenged;
    }
    if (transfer.transferResolver != null) {
      return ETransferState.Resolved;
    }
    return ETransferState.Active;
  }

  protected _createRouterStateChannel(
    browserNode: IBrowserNode,
    config: HypernetConfig,
  ): ResultAsync<IBasicChannelResponse, VectorError> {
    return browserNode.setup(config.routerPublicIdentifier, config.chainId, DEFAULT_CHANNEL_TIMEOUT.toString());
  }

  protected _getStateChannel(
    channelAddress: string,
    browserNode: IBrowserNode,
  ): ResultAsync<IFullChannelState, RouterChannelUnknownError | VectorError> {
    return browserNode.getStateChannel(channelAddress).andThen((channel) => {
      if (channel == null) {
        return errAsync(new RouterChannelUnknownError());
      }
      return okAsync(channel);
    });
  }
}<|MERGE_RESOLUTION|>--- conflicted
+++ resolved
@@ -168,17 +168,10 @@
         "MessageTransfer",
         initialState,
         toAddress,
-<<<<<<< HEAD
-        null,
-        null,
-        null,
-        {},
-=======
-        undefined,
+        undefined, // CRITICAL- must be undefined
         undefined,
         undefined,
         message,
->>>>>>> ee3a7f0d
       );
     });
   }
@@ -387,9 +380,9 @@
   }
 
   public getTransferStateFromTransfer(transfer: IFullTransferState): ETransferState {
-    if (transfer.inDispute) {
-      return ETransferState.Challenged;
-    }
+    // if (transfer.inDispute) {
+    //   return ETransferState.Challenged;
+    // }
     if (transfer.transferResolver != null) {
       return ETransferState.Resolved;
     }
