import { FullChannelState, NodeParams, OptionalPublicIdentifier, NodeResponses } from "@connext/vector-types";
import { BigNumber, IHypernetTransferMetadata, PullAmount } from "@interfaces/objects";
import { IBrowserNodeProvider, IContextProvider, IVectorUtils, IConfigProvider } from "@interfaces/utilities";
import { EPaymentType, InsuranceState, MessageState, ParameterizedState } from "@interfaces/types";
import { serialize } from "class-transformer";
import { ethers } from "ethers";
import { Rate } from "@interfaces/types/transfers/ParameterizedTypes";

export class VectorUtils implements IVectorUtils {
  protected channelAddress: string | null;

  constructor(
    protected configProvider: IConfigProvider,
    protected contextProvider: IContextProvider,
    protected browserNodeProvider: IBrowserNodeProvider,
  ) {
    this.channelAddress = null;
  }

  public async resolveMessageTransfer(transferId: string): Promise<NodeResponses.ResolveTransfer> {
    throw new Error("Method not yet implemented.");
  }

  public async resolvePaymentTransfer(transferId: string): Promise<NodeResponses.ResolveTransfer> {
    throw new Error("Method not yet implemented.");
  }

  public async resolveInsuranceTransfer(transferId: string): Promise<NodeResponses.ResolveTransfer> {
    throw new Error("Method not yet implemented.");
  }

  /**
   *
   */
  public async createMessageTransfer(
    toAddress: string,
    message: IHypernetTransferMetadata,
  ): Promise<NodeResponses.ConditionalTransfer> {
    const browserNode = await this.browserNodeProvider.getBrowserNode();
    const channelAddress = await this.getRouterChannelAddress();
    const config = await this.configProvider.getConfig();

    let initialState: MessageState = {
      message: serialize(message),
    };

    // Create transfer params
    let transferParams = {
      recipient: toAddress,
      channelAddress: channelAddress,
      amount: "0",
      assetId: config.hypertokenAddress,
<<<<<<< HEAD
      type: "Message",
      details: initialState,
    } as OptionalPublicIdentifier<NodeParams.ConditionalTransfer>;
=======
      type: 'MessageTransfer',
      details: initialState,
      meta: {}
    } as OptionalPublicIdentifier<NodeParams.ConditionalTransfer>
>>>>>>> 1854e937

    let transfer = await browserNode.conditionalTransfer(transferParams);

    if (transfer.isError) {
<<<<<<< HEAD
      throw new Error("Could not complete transfer, browser node threw an error.");
=======
      throw new Error(`
        Could not complete transfer, browser node threw an error:
        ${transfer.getError()}
        transferParams: ${JSON.stringify(transferParams)}  
      `)
>>>>>>> 1854e937
    }

    let transferResult = transfer.getValue();

    return transferResult;
  }

  /**
   *
   * @param amount the amount of payment to send
   * @param assetAddress the address of the asset to send
   * @returns a NodeResponses.ConditionalTransfer event, which contains the channel address and the transfer ID
   */
  public async createPaymentTransfer(
    type: EPaymentType,
    toAddress: string,
    amount: BigNumber,
    assetAddress: string,
    UUID: string,
    start: string,
    expiration: string,
    rate?: Rate,
  ): Promise<NodeResponses.ConditionalTransfer> {
    const browserNode = await this.browserNodeProvider.getBrowserNode();
    const channelAddress = await this.getRouterChannelAddress();
    const config = await this.configProvider.getConfig();

    if (type == EPaymentType.Pull && rate == null) {
      throw new Error("Must provide rate for PullPaymentTransfer");
    }

    let infinite_rate = {
      deltaAmount: ethers.constants.MaxUint256.toString(),
      deltaTime: "1",
    };

    let initialState: ParameterizedState = {
      receiver: toAddress,
      start: start,
      expiration: expiration,
      UUID: UUID,
      rate: type == EPaymentType.Push ? infinite_rate : (rate as Rate),
    };

    // Create transfer params
    let transferParams = {
      channelAddress: channelAddress,
      amount: amount.toString(),
      assetId: assetAddress,
      type: "Parameterized",
      details: initialState,
    } as OptionalPublicIdentifier<NodeParams.ConditionalTransfer>;

    let transfer = await browserNode.conditionalTransfer(transferParams);

    if (transfer.isError) {
<<<<<<< HEAD
      throw new Error("Could not complete transfer, browser node threw an error.");
=======
      throw new Error(`Could not complete transfer, browser node threw an error: ${transfer.getError()}`)
>>>>>>> 1854e937
    }

    let transferResult = transfer.getValue();

    return transferResult;
  }

  /**
   *
   */
  public async createInsuranceTransfer(
    toAddress: string,
    mediatorAddress: string,
    amount: BigNumber,
    expiration: string,
    UUID: string,
  ): Promise<NodeResponses.ConditionalTransfer> {
    const browserNode = await this.browserNodeProvider.getBrowserNode();
    const channelAddress = await this.getRouterChannelAddress();
    const config = await this.configProvider.getConfig();

    let initialState: InsuranceState = {
      receiver: toAddress,
      mediator: mediatorAddress,
      collateral: amount.toString(),
      expiration: expiration,
      UUID: UUID,
    };

    // Create transfer params
    let transferParams = {
      channelAddress: channelAddress,
      amount: amount.toString(),
      assetId: config.hypertokenAddress,
      type: "Insurance",
      details: initialState,
    } as OptionalPublicIdentifier<NodeParams.ConditionalTransfer>;

    let transfer = await browserNode.conditionalTransfer(transferParams);

    if (transfer.isError) {
<<<<<<< HEAD
      throw new Error("Could not complete transfer, browser node threw an error.");
=======
      throw new Error(`Could not complete transfer, browser node threw an error: ${transfer.getError()}`)
>>>>>>> 1854e937
    }

    let transferResult = transfer.getValue();

    return transferResult;
  }

  /**
   *
   */
  public async getRouterChannelAddress(): Promise<string> {
    // If we already have the address, no need to do the rest
    if (this.channelAddress != null) {
      return this.channelAddress;
    }

    // Basic setup
    const configPromise = this.configProvider.getConfig();
    const contextPromise = this.contextProvider.getInitializedContext();
    const browserNodePromise = this.browserNodeProvider.getBrowserNode();
    const [config, context, browserNode] = await Promise.all([configPromise, contextPromise, browserNodePromise]);

    console.log(`publicIdentifier: ${context.publicIdentifier}`);
    console.log(`routerPublicIdentifier: ${config.routerPublicIdentifier}`);

    // We need to see if we already have a channel with the router setup.
    // const channelsByParticipantResult = await browserNode.getStateChannelByParticipants({
    //   publicIdentifier: context.publicIdentifier,
    //   counterparty: config.routerPublicIdentifier,
    //   chainId: config.chainId,
    // });

    const channelsResult = await browserNode.getStateChannels();

    // if (channelsByParticipantResult.isError) {
    //   throw new Error("Cannot get channels!");
    // }

    if (channelsResult.isError) {
      throw new Error("Cannot get channels 2!");
    }
    // const channelsByParticipants = channelsByParticipantResult.getValue();
    const channels2 = channelsResult.getValue();

    // console.log(channelsByParticipants);
    console.log(channels2);

    let channel: FullChannelState | null = null;
    for (const channelAddress of channels2) {
      const channelResult = await browserNode.getStateChannel({ channelAddress });
      if (channelResult.isError) {
        throw new Error("Cannot get details of state channel!");
      }

      channel = channelResult.getValue();

      if (channel != null) {
        console.log(channel);
        if (channel.aliceIdentifier !== config.routerPublicIdentifier) {
          continue;
        }
        this.channelAddress = channel.channelAddress;
        return this.channelAddress;
      }
    }

    // If a channel does not exist with the router, we need to create it.
    const setupResult = await browserNode.setup({
      chainId: 1337,
      counterpartyIdentifier: config.routerPublicIdentifier,
      timeout: "8640",
    });

    if (setupResult.isError) {
      console.log(setupResult.getError());
      throw new Error("Cannot establish channel with router!");
    }

    const newChannel = setupResult.getValue();
    console.log(newChannel);

    this.channelAddress = newChannel.channelAddress;
    return this.channelAddress;
  }
}<|MERGE_RESOLUTION|>--- conflicted
+++ resolved
@@ -50,29 +50,19 @@
       channelAddress: channelAddress,
       amount: "0",
       assetId: config.hypertokenAddress,
-<<<<<<< HEAD
-      type: "Message",
-      details: initialState,
-    } as OptionalPublicIdentifier<NodeParams.ConditionalTransfer>;
-=======
       type: 'MessageTransfer',
       details: initialState,
       meta: {}
     } as OptionalPublicIdentifier<NodeParams.ConditionalTransfer>
->>>>>>> 1854e937
 
     let transfer = await browserNode.conditionalTransfer(transferParams);
 
     if (transfer.isError) {
-<<<<<<< HEAD
-      throw new Error("Could not complete transfer, browser node threw an error.");
-=======
       throw new Error(`
         Could not complete transfer, browser node threw an error:
         ${transfer.getError()}
         transferParams: ${JSON.stringify(transferParams)}  
       `)
->>>>>>> 1854e937
     }
 
     let transferResult = transfer.getValue();
@@ -129,11 +119,7 @@
     let transfer = await browserNode.conditionalTransfer(transferParams);
 
     if (transfer.isError) {
-<<<<<<< HEAD
-      throw new Error("Could not complete transfer, browser node threw an error.");
-=======
       throw new Error(`Could not complete transfer, browser node threw an error: ${transfer.getError()}`)
->>>>>>> 1854e937
     }
 
     let transferResult = transfer.getValue();
@@ -175,11 +161,7 @@
     let transfer = await browserNode.conditionalTransfer(transferParams);
 
     if (transfer.isError) {
-<<<<<<< HEAD
-      throw new Error("Could not complete transfer, browser node threw an error.");
-=======
       throw new Error(`Could not complete transfer, browser node threw an error: ${transfer.getError()}`)
->>>>>>> 1854e937
     }
 
     let transferResult = transfer.getValue();
