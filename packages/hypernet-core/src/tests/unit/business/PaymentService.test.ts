--- conflicted
+++ resolved
@@ -50,6 +50,9 @@
     
     this.assetBalance = new AssetBalance(
       hyperTokenAddress,
+      "PhoebeCoin",
+      "BEEP",
+      4,
       BigNumber.from(hypertokenBalance),
       BigNumber.from(0),
       BigNumber.from(hypertokenBalance),
@@ -186,30 +189,8 @@
 
     const paymentService = paymentServiceMock.factoryPaymentService();
 
-<<<<<<< HEAD
     // Act
     const result = await paymentService.acceptFunds([paymentId]);
-=======
-    const assetBalance = new AssetBalance(
-      hyperTokenAddress,
-      assetName,
-      assetSymbol,
-      paymentAmount,
-      BigNumber.from(0),
-      paymentAmount,
-    );
-
-    when(paymentServiceMock.configProvider.getConfig()).thenReturn(okAsync(hypernetConfig));
-    when(paymentServiceMock.accountRepository.getBalanceByAsset(hyperTokenAddress)).thenReturn(okAsync(assetBalance));
-    jestWhen(paymentServiceMock.paymentRepository.prototype.getPaymentsByIds)
-      .calledWith(paymentIds)
-      .mockReturnValue(okAsync(returnedPaymentsMap));
-    for (const paymentId of paymentIds) {
-      jestWhen(paymentServiceMock.paymentRepository.prototype.provideStake)
-        .calledWith(paymentId)
-        .mockReturnValue(okAsync(payment));
-    }
->>>>>>> 5bc3ef16
 
     // Assert
     expect(result).toBeDefined();
@@ -227,29 +208,7 @@
     const payment = paymentServiceMock.factoryPushPayment(publicIdentifier2, publicIdentifier2, EPaymentState.Staked);
     paymentServiceMock.setExistingPayments([payment]);
 
-<<<<<<< HEAD
-    const paymentService = paymentServiceMock.factoryPaymentService();
-=======
-    const assetBalance = new AssetBalance(
-      hyperTokenAddress,
-      assetName,
-      assetSymbol,
-      paymentAmount,
-      BigNumber.from(0),
-      paymentAmount,
-    );
-
-    when(paymentServiceMock.configProvider.getConfig()).thenReturn(okAsync(hypernetConfig));
-    when(paymentServiceMock.accountRepository.getBalanceByAsset(hyperTokenAddress)).thenReturn(okAsync(assetBalance));
-    jestWhen(paymentServiceMock.paymentRepository.prototype.getPaymentsByIds)
-      .calledWith(paymentIds)
-      .mockReturnValue(okAsync(returnedPaymentsMap));
-    for (const paymentId of paymentIds) {
-      jestWhen(paymentServiceMock.paymentRepository.prototype.provideStake)
-        .calledWith(paymentId)
-        .mockReturnValue(okAsync(payment));
-    }
->>>>>>> 5bc3ef16
+    const paymentService = paymentServiceMock.factoryPaymentService();
 
     // Act
     const result = await paymentService.acceptFunds([paymentId]);
@@ -262,53 +221,8 @@
 
   test("Should acceptFunds return error if freeAmount is less than totalStakeRequired", async () => {
     // Arrange
-<<<<<<< HEAD
     const paymentServiceMock = new PaymentServiceMocks("13");
     const paymentService = paymentServiceMock.factoryPaymentService();
-=======
-    const paymentServiceMock = new PaymentServiceMocks();
-    const chainProvider: ChainProviders = {
-      [1337]: "http://localhost:8545",
-    };
-    const paymentAmount = BigNumber.from("42");
-    const hyperTokenAddress = constants.AddressZero;
-    const hypernetConfig = new HypernetConfig(
-      "http://localhost:5000", // iframeSource
-      mockUtils.defaultMnemonic,
-      "", // routerPublicIdentifier
-      1337, // Chain ID
-      "localhost:8008", // Router address
-      hyperTokenAddress, // Hypertoken address,
-      "Hypernet", // Hypernet ProtocogetPaymentsByIdsl Domain for Transfers
-      5 * 24 * 60 * 60, // 5 days as the default payment expiration time
-      chainProvider,
-    );
-    const paymentIds = [mockUtils.generateRandomPaymentId()];
-    const payment = paymentServiceMock.factoryPushPayment({
-      id: paymentIds[0],
-      requiredStake: BigNumber.from("43"),
-    });
-
-    const returnedPaymentsMap = new Map<string, Payment>();
-    for (const paymentId of paymentIds) {
-      returnedPaymentsMap.set(paymentId, payment);
-    }
-
-    const assetBalance = new AssetBalance(
-      hyperTokenAddress,
-      assetName,
-      assetSymbol,
-      paymentAmount,
-      BigNumber.from(0),
-      paymentAmount,
-    );
-
-    when(paymentServiceMock.configProvider.getConfig()).thenReturn(okAsync(hypernetConfig));
-    when(paymentServiceMock.accountRepository.getBalanceByAsset(hyperTokenAddress)).thenReturn(okAsync(assetBalance));
-    jestWhen(paymentServiceMock.paymentRepository.prototype.getPaymentsByIds)
-      .calledWith(paymentIds)
-      .mockReturnValue(okAsync(returnedPaymentsMap));
->>>>>>> 5bc3ef16
 
     // Act
     const result = await paymentService.acceptFunds([paymentId]);
@@ -323,18 +237,7 @@
     // Arrange
     const paymentServiceMock = new PaymentServiceMocks();
 
-<<<<<<< HEAD
     td.when(paymentServiceMock.paymentRepository.provideStake(paymentId)).thenReturn(errAsync(new Error("test error")));
-=======
-    const assetBalance = new AssetBalance(
-      hyperTokenAddress,
-      assetName,
-      assetSymbol,
-      paymentAmount,
-      BigNumber.from(0),
-      paymentAmount,
-    );
->>>>>>> 5bc3ef16
 
     const paymentService = paymentServiceMock.factoryPaymentService();
 
