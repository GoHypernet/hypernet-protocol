import { Balances, BigNumber, AssetBalance } from "@interfaces/objects";
import { account, mockUtils, publicIdentifier } from "@mock/mocks";
import { okAsync } from "neverthrow";
import { IAccountsRepository } from "@interfaces/data";
import td from "testdouble";
import { ContextProviderMock } from "@mock/utils";
import { ILogUtils } from "@interfaces/utilities";
import { AccountService } from "@implementations/business/AccountService";
import { IAccountService } from "@interfaces/business/IAccountService";

const assetAddress = mockUtils.generateRandomEtherAdress();
const destinationAddress = mockUtils.generateRandomEtherAdress();
const amount = BigNumber.from("42");

class AccountServiceMocks {
  public accountRepository = td.object<IAccountsRepository>();
  public contextProvider = new ContextProviderMock();
  public logUtils = td.object<ILogUtils>();
  public balances: Balances;

  constructor() {
    this.balances = new Balances([new AssetBalance(assetAddress, amount, amount, amount)]);

    td.when(this.accountRepository.getPublicIdentifier()).thenReturn(okAsync(publicIdentifier));
    td.when(this.accountRepository.depositFunds(td.matchers.anything(), td.matchers.anything())).thenReturn(
      okAsync(null),
    );
    td.when(
      this.accountRepository.withdrawFunds(td.matchers.anything(), td.matchers.anything(), td.matchers.anything()),
    ).thenReturn(okAsync(undefined));
    td.when(this.accountRepository.getBalances()).thenReturn(okAsync(this.balances));
  }

  public factoryAccountService(): IAccountService {
    return new AccountService(this.accountRepository, this.contextProvider, this.logUtils);
  }
}

const assetName = "PhoebeCoin";
const assetSymbol = ":P";

describe("AccountService tests", () => {
  test("Should getPublicIdentifier return publicIdentifier", async () => {
    // Arrange
    const accountServiceMock = new AccountServiceMocks();
    const accountService = accountServiceMock.factoryAccountService();

    // Act
    const getPublicIdentifierResponse = await accountService.getPublicIdentifier();

    // Assert
    expect(getPublicIdentifierResponse.isErr()).toStrictEqual(false);
    expect(getPublicIdentifierResponse._unsafeUnwrap()).toStrictEqual(publicIdentifier);
  });

  test("Should getAccounts return accounts", async () => {
    // Arrange
    const accountServiceMock = new AccountServiceMocks();
    const accountService = accountServiceMock.factoryAccountService();
    const accounts = [account];

    td.when(accountServiceMock.accountRepository.getAccounts()).thenReturn(okAsync(accounts));

    // Act
    const getAccountsResponse = await accountService.getAccounts();

    // Assert
    expect(getAccountsResponse.isErr()).toStrictEqual(false);
    expect(getAccountsResponse._unsafeUnwrap()).toStrictEqual(accounts);
  });

  test("Should getBalances return balances", async () => {
    // Arrange
    const accountServiceMock = new AccountServiceMocks();
<<<<<<< HEAD
    const accountService = accountServiceMock.factoryAccountService();
=======
    const accountServiceFactory = accountServiceMock.factoryService();
    const assetAddress = mockUtils.generateRandomEtherAdress();
    const amount = BigNumber.from("42");
    const balances = new Balances([new AssetBalance(assetAddress, assetName, assetSymbol, amount, amount, amount)]);

    when(accountServiceMock.accountRepository.getBalances()).thenReturn(okAsync(balances));
>>>>>>> 5bc3ef16

    // Act
    const getBalancesResponse = await accountService.getBalances();

    // Assert
    expect(getBalancesResponse.isErr()).toStrictEqual(false);
    expect(getBalancesResponse._unsafeUnwrap()).toStrictEqual(accountServiceMock.balances); // There's no logic between what the repo returns and what the service returns, so we only need to verify that we get the object we made the repo return. It's strucutre is unimportant.
  });

  test("Should depositFunds call accountRepository.depositFunds ones and return balances", async () => {
    // Arrange
    const accountServiceMock = new AccountServiceMocks();
<<<<<<< HEAD
    const accountService = accountServiceMock.factoryAccountService();
=======
    const accountServiceFactory = accountServiceMock.factoryService();
    const assetAddress = mockUtils.generateRandomEtherAdress();
    const amount = BigNumber.from("42");
    const balances = new Balances([new AssetBalance(assetAddress, assetName, assetSymbol, amount, amount, amount)]);
>>>>>>> 5bc3ef16

    let publishedBalances = new Array<Balances>();
    accountServiceMock.contextProvider.onBalancesChanged.subscribe((val) => {
      publishedBalances.push(val);
    });

    // Act
    const response = await accountService.depositFunds(assetAddress, amount);

    // Assert
    td.verify(accountServiceMock.accountRepository.depositFunds(assetAddress, amount));
    expect(response.isErr()).toBeFalsy();
    expect(response._unsafeUnwrap()).toBe(accountServiceMock.balances);
    expect(publishedBalances.length).toBe(1);
    expect(publishedBalances[0]).toBe(accountServiceMock.balances);
  });

  test("Should withdrawFunds call accountRepository.withdrawFunds ones and return balances", async () => {
    // Arrange
    const accountServiceMock = new AccountServiceMocks();
<<<<<<< HEAD
    const accountService = accountServiceMock.factoryAccountService();

    let publishedBalances = new Array<Balances>();
    accountServiceMock.contextProvider.onBalancesChanged.subscribe((val) => {
      publishedBalances.push(val);
    });
=======
    const accountServiceFactory = accountServiceMock.factoryService();
    const assetAddress = mockUtils.generateRandomEtherAdress();
    const destinationAddress = mockUtils.generateRandomEtherAdress();
    const amount = BigNumber.from("42");
    const balances = new Balances([new AssetBalance(assetAddress, assetName, assetSymbol, amount, amount, amount)]);

    when(accountServiceMock.accountRepository.getBalances()).thenReturn(okAsync(balances));
    when(accountServiceMock.contextProvider.getInitializedContext()).thenReturn(
      okAsync(accountServiceMock.getInitializedHypernetContextFactory()),
    );
    when(accountServiceMock.accountRepository.depositFunds(assetAddress, amount)).thenReturn(okAsync(null));
    when(accountServiceMock.accountRepository.withdrawFunds(assetAddress, amount, destinationAddress)).thenReturn(
      okAsync(undefined),
    );
    when(accountServiceMock.initializedHypernetContext.onBalancesChanged).thenReturn(new Subject<Balances>());
>>>>>>> 5bc3ef16

    // Act
    const response = await accountService.withdrawFunds(assetAddress, amount, destinationAddress);

    // Assert
    td.verify(accountServiceMock.accountRepository.withdrawFunds(assetAddress, amount, destinationAddress));
    expect(response.isErr()).toBeFalsy();
    expect(response._unsafeUnwrap()).toBe(accountServiceMock.balances);
    expect(publishedBalances.length).toBe(1);
    expect(publishedBalances[0]).toBe(accountServiceMock.balances);
  });
});<|MERGE_RESOLUTION|>--- conflicted
+++ resolved
@@ -19,7 +19,7 @@
   public balances: Balances;
 
   constructor() {
-    this.balances = new Balances([new AssetBalance(assetAddress, amount, amount, amount)]);
+    this.balances = new Balances([new AssetBalance(assetAddress, "PhoebeCoin", "BEEP", 4, amount, amount, amount)]);
 
     td.when(this.accountRepository.getPublicIdentifier()).thenReturn(okAsync(publicIdentifier));
     td.when(this.accountRepository.depositFunds(td.matchers.anything(), td.matchers.anything())).thenReturn(
@@ -72,16 +72,7 @@
   test("Should getBalances return balances", async () => {
     // Arrange
     const accountServiceMock = new AccountServiceMocks();
-<<<<<<< HEAD
     const accountService = accountServiceMock.factoryAccountService();
-=======
-    const accountServiceFactory = accountServiceMock.factoryService();
-    const assetAddress = mockUtils.generateRandomEtherAdress();
-    const amount = BigNumber.from("42");
-    const balances = new Balances([new AssetBalance(assetAddress, assetName, assetSymbol, amount, amount, amount)]);
-
-    when(accountServiceMock.accountRepository.getBalances()).thenReturn(okAsync(balances));
->>>>>>> 5bc3ef16
 
     // Act
     const getBalancesResponse = await accountService.getBalances();
@@ -94,14 +85,7 @@
   test("Should depositFunds call accountRepository.depositFunds ones and return balances", async () => {
     // Arrange
     const accountServiceMock = new AccountServiceMocks();
-<<<<<<< HEAD
     const accountService = accountServiceMock.factoryAccountService();
-=======
-    const accountServiceFactory = accountServiceMock.factoryService();
-    const assetAddress = mockUtils.generateRandomEtherAdress();
-    const amount = BigNumber.from("42");
-    const balances = new Balances([new AssetBalance(assetAddress, assetName, assetSymbol, amount, amount, amount)]);
->>>>>>> 5bc3ef16
 
     let publishedBalances = new Array<Balances>();
     accountServiceMock.contextProvider.onBalancesChanged.subscribe((val) => {
@@ -122,30 +106,12 @@
   test("Should withdrawFunds call accountRepository.withdrawFunds ones and return balances", async () => {
     // Arrange
     const accountServiceMock = new AccountServiceMocks();
-<<<<<<< HEAD
     const accountService = accountServiceMock.factoryAccountService();
 
     let publishedBalances = new Array<Balances>();
     accountServiceMock.contextProvider.onBalancesChanged.subscribe((val) => {
       publishedBalances.push(val);
     });
-=======
-    const accountServiceFactory = accountServiceMock.factoryService();
-    const assetAddress = mockUtils.generateRandomEtherAdress();
-    const destinationAddress = mockUtils.generateRandomEtherAdress();
-    const amount = BigNumber.from("42");
-    const balances = new Balances([new AssetBalance(assetAddress, assetName, assetSymbol, amount, amount, amount)]);
-
-    when(accountServiceMock.accountRepository.getBalances()).thenReturn(okAsync(balances));
-    when(accountServiceMock.contextProvider.getInitializedContext()).thenReturn(
-      okAsync(accountServiceMock.getInitializedHypernetContextFactory()),
-    );
-    when(accountServiceMock.accountRepository.depositFunds(assetAddress, amount)).thenReturn(okAsync(null));
-    when(accountServiceMock.accountRepository.withdrawFunds(assetAddress, amount, destinationAddress)).thenReturn(
-      okAsync(undefined),
-    );
-    when(accountServiceMock.initializedHypernetContext.onBalancesChanged).thenReturn(new Subject<Balances>());
->>>>>>> 5bc3ef16
 
     // Act
     const response = await accountService.withdrawFunds(assetAddress, amount, destinationAddress);
