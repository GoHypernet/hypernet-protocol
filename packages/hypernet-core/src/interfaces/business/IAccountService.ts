import { BigNumber } from "ethers";
import { Balances, EthereumAddress, PublicIdentifier } from "@hypernetlabs/objects";
import {
  BalancesUnavailableError,
  BlockchainUnavailableError,
  LogicalError,
  VectorError,
  RouterChannelUnknownError,
} from "@hypernetlabs/objects";
import { ResultAsync } from "neverthrow";

/**
 * @todo What is the main role/purpose of this class? Description here.
 */
export interface IAccountService {
<<<<<<< HEAD
  getPublicIdentifier(): ResultAsync<PublicIdentifier, BlockchainUnavailableError | VectorError>;
  getAccounts(): ResultAsync<string[], BlockchainUnavailableError>;
=======
  getPublicIdentifier(): ResultAsync<
    PublicIdentifier,
    CoreUninitializedError | BlockchainUnavailableError | VectorError
  >;
  getAccounts(): ResultAsync<EthereumAddress[], BlockchainUnavailableError>;
>>>>>>> 7d80b614
  depositFunds(
    assetAddress: EthereumAddress,
    amount: BigNumber,
  ): ResultAsync<
    Balances,
    BalancesUnavailableError | RouterChannelUnknownError | BlockchainUnavailableError | VectorError | LogicalError
  >;
  withdrawFunds(
    assetAddress: EthereumAddress,
    amount: BigNumber,
    destinationAddress: EthereumAddress,
  ): ResultAsync<
    Balances,
    BalancesUnavailableError | RouterChannelUnknownError | BlockchainUnavailableError | VectorError
  >;
  getBalances(): ResultAsync<Balances, BalancesUnavailableError | VectorError | RouterChannelUnknownError>;
}<|MERGE_RESOLUTION|>--- conflicted
+++ resolved
@@ -13,16 +13,8 @@
  * @todo What is the main role/purpose of this class? Description here.
  */
 export interface IAccountService {
-<<<<<<< HEAD
   getPublicIdentifier(): ResultAsync<PublicIdentifier, BlockchainUnavailableError | VectorError>;
-  getAccounts(): ResultAsync<string[], BlockchainUnavailableError>;
-=======
-  getPublicIdentifier(): ResultAsync<
-    PublicIdentifier,
-    CoreUninitializedError | BlockchainUnavailableError | VectorError
-  >;
   getAccounts(): ResultAsync<EthereumAddress[], BlockchainUnavailableError>;
->>>>>>> 7d80b614
   depositFunds(
     assetAddress: EthereumAddress,
     amount: BigNumber,
