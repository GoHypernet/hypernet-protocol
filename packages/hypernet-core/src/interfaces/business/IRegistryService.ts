import {
  BlockchainUnavailableError,
  RegistryEntry,
  Registry,
  RegistryParams,
  RegistryPermissionError,
  ERegistrySortOrder,
  RegistryFactoryContractError,
  NonFungibleRegistryContractError,
<<<<<<< HEAD
  ERC20ContractError,
=======
  EthereumContractAddress,
  EthereumAccountAddress,
>>>>>>> bd86d674
} from "@hypernetlabs/objects";
import { ResultAsync } from "neverthrow";

export interface IRegistryService {
  getRegistries(
    pageNumber: number,
    pageSize: number,
    sortOrder: ERegistrySortOrder,
  ): ResultAsync<
    Registry[],
    RegistryFactoryContractError | NonFungibleRegistryContractError
  >;
  getRegistryByName(
    registryNames: string[],
  ): ResultAsync<
    Map<string, Registry>,
    RegistryFactoryContractError | NonFungibleRegistryContractError
  >;
  getRegistryByAddress(
    registryAddresses: EthereumContractAddress[],
  ): ResultAsync<
    Map<EthereumContractAddress, Registry>,
    RegistryFactoryContractError | NonFungibleRegistryContractError
  >;
  getRegistryEntries(
    registryName: string,
    pageNumber: number,
    pageSize: number,
    sortOrder: ERegistrySortOrder,
  ): ResultAsync<
    RegistryEntry[],
    RegistryFactoryContractError | NonFungibleRegistryContractError
  >;
  getRegistryEntryDetailByTokenId(
    registryName: string,
    tokenId: number,
  ): ResultAsync<
    RegistryEntry,
    RegistryFactoryContractError | NonFungibleRegistryContractError
  >;
  updateRegistryEntryTokenURI(
    registryName: string,
    tokenId: number,
    registrationData: string,
  ): ResultAsync<
    RegistryEntry,
    | BlockchainUnavailableError
    | RegistryFactoryContractError
    | NonFungibleRegistryContractError
    | RegistryPermissionError
  >;
  updateRegistryEntryLabel(
    registryName: string,
    tokenId: number,
    label: string,
  ): ResultAsync<
    RegistryEntry,
    | NonFungibleRegistryContractError
    | RegistryFactoryContractError
    | BlockchainUnavailableError
    | RegistryPermissionError
  >;
  getRegistryEntriesTotalCount(
    registryNames: string[],
  ): ResultAsync<
    Map<string, number>,
    RegistryFactoryContractError | NonFungibleRegistryContractError
  >;
  getNumberOfRegistries(): ResultAsync<
    number,
    RegistryFactoryContractError | NonFungibleRegistryContractError
  >;
  updateRegistryParams(
    registryParams: RegistryParams,
  ): ResultAsync<
    Registry,
    | NonFungibleRegistryContractError
    | RegistryFactoryContractError
    | BlockchainUnavailableError
    | RegistryPermissionError
  >;
  createRegistryEntry(
    registryName: string,
    label: string,
    recipientAddress: EthereumAccountAddress,
    data: string,
  ): ResultAsync<
    void,
    | RegistryFactoryContractError
    | NonFungibleRegistryContractError
    | BlockchainUnavailableError
    | RegistryPermissionError
    | ERC20ContractError
  >;
  transferRegistryEntry(
    registryName: string,
    tokenId: number,
    transferToAddress: EthereumAccountAddress,
  ): ResultAsync<
    RegistryEntry,
    | NonFungibleRegistryContractError
    | RegistryFactoryContractError
    | BlockchainUnavailableError
    | RegistryPermissionError
  >;
  burnRegistryEntry(
    registryName: string,
    tokenId: number,
  ): ResultAsync<
    void,
    | NonFungibleRegistryContractError
    | RegistryFactoryContractError
    | BlockchainUnavailableError
    | RegistryPermissionError
  >;
  createRegistryByToken(
    name: string,
    symbol: string,
    registrarAddress: EthereumAccountAddress,
    enumerable: boolean,
  ): ResultAsync<void, RegistryFactoryContractError | ERC20ContractError>;
  grantRegistrarRole(
    registryName: string,
    address: EthereumAccountAddress,
  ): ResultAsync<
    void,
    | NonFungibleRegistryContractError
    | RegistryFactoryContractError
    | BlockchainUnavailableError
    | RegistryPermissionError
  >;
  revokeRegistrarRole(
    registryName: string,
    address: EthereumAccountAddress,
  ): ResultAsync<
    void,
    | NonFungibleRegistryContractError
    | RegistryFactoryContractError
    | BlockchainUnavailableError
    | RegistryPermissionError
  >;
  renounceRegistrarRole(
    registryName: string,
    address: EthereumAccountAddress,
  ): ResultAsync<
    void,
    | NonFungibleRegistryContractError
    | RegistryFactoryContractError
    | BlockchainUnavailableError
    | RegistryPermissionError
  >;
}<|MERGE_RESOLUTION|>--- conflicted
+++ resolved
@@ -7,12 +7,9 @@
   ERegistrySortOrder,
   RegistryFactoryContractError,
   NonFungibleRegistryContractError,
-<<<<<<< HEAD
   ERC20ContractError,
-=======
   EthereumContractAddress,
   EthereumAccountAddress,
->>>>>>> bd86d674
 } from "@hypernetlabs/objects";
 import { ResultAsync } from "neverthrow";
 
