--- conflicted
+++ resolved
@@ -201,7 +201,6 @@
     RegistryEntry[],
     RegistryFactoryContractError | NonFungibleRegistryContractError
   >;
-<<<<<<< HEAD
   lazyMintRegistryEntry(
     registryName: string,
     tokenId: RegistryTokenId,
@@ -213,13 +212,12 @@
     | RegistryFactoryContractError
     | NonFungibleRegistryContractError
     | BlockchainUnavailableError
-=======
+  >;
   getRegistryEntryListByUsername(
     registryName: string,
     username: string,
   ): ResultAsync<
     RegistryEntry[],
     RegistryFactoryContractError | NonFungibleRegistryContractError
->>>>>>> 771b64af
   >;
 }