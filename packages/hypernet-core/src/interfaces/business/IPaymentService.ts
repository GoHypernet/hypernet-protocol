--- conflicted
+++ resolved
@@ -19,12 +19,9 @@
   UnixTimestamp,
   BigNumberString,
   Signature,
-<<<<<<< HEAD
   ProxyError,
   InvalidPaymentIdError,
-=======
   EthereumContractAddress,
->>>>>>> bd86d674
 } from "@hypernetlabs/objects";
 import { PaymentInitiationResponse } from "@interfaces/objects";
 import { ResultAsync } from "neverthrow";
@@ -42,7 +39,10 @@
     requiredStake: BigNumberString,
     paymentToken: EthereumContractAddress,
     metadata: string | null,
-  ): ResultAsync<PaymentInitiationResponse, PaymentCreationError>;
+  ): ResultAsync<
+    PaymentInitiationResponse,
+    PaymentCreationError | InvalidParametersError
+  >;
 
   /**
    * Authorizes funds to a specified counterparty, with an amount, rate, & expiration date.
@@ -106,7 +106,10 @@
     requiredStake: BigNumberString,
     paymentToken: EthereumContractAddress,
     metadata: string | null,
-  ): ResultAsync<PaymentInitiationResponse, PaymentCreationError>;
+  ): ResultAsync<
+    PaymentInitiationResponse,
+    PaymentCreationError | InvalidParametersError
+  >;
   /**
    * Send funds to another person.
    * @param counterPartyAccount the account we wish to send funds to
