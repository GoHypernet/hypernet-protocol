import {
  Proposal,
  EProposalVoteSupport,
  ProposalVoteReceipt,
  HypernetGovernorContractError,
  ERC20ContractError,
  EthereumAccountAddress,
} from "@hypernetlabs/objects";
import { ResultAsync } from "neverthrow";

export interface IGovernanceService {
  getProposals(
    pageNumber: number,
    pageSize: number,
  ): ResultAsync<Proposal[], HypernetGovernorContractError>;
  getProposalsCount(): ResultAsync<number, HypernetGovernorContractError>;
  createProposal(
    name: string,
    symbol: string,
    owner: EthereumAccountAddress,
    enumerable: boolean,
  ): ResultAsync<Proposal, HypernetGovernorContractError>;
  delegateVote(
    delegateAddress: EthereumAccountAddress,
    amount: number | null,
  ): ResultAsync<void, ERC20ContractError>;
  getProposalDetails(
    proposalId: string,
  ): ResultAsync<Proposal, HypernetGovernorContractError>;
  castVote(
    proposalId: string,
    support: EProposalVoteSupport,
  ): ResultAsync<Proposal, HypernetGovernorContractError>;
  getProposalVotesReceipt(
    proposalId: string,
    voterAddress: EthereumAccountAddress,
  ): ResultAsync<ProposalVoteReceipt, HypernetGovernorContractError>;
  queueProposal(
    proposalId: string,
  ): ResultAsync<Proposal, HypernetGovernorContractError>;
  cancelProposal(
    proposalId: string,
  ): ResultAsync<Proposal, HypernetGovernorContractError>;
  executeProposal(
    proposalId: string,
  ): ResultAsync<Proposal, HypernetGovernorContractError>;
  getProposalThreshold(): ResultAsync<number, HypernetGovernorContractError>;
  getVotingPower(
<<<<<<< HEAD
    account: EthereumAddress,
  ): ResultAsync<number, HypernetGovernorContractError | ERC20ContractError>;
=======
    account: EthereumAccountAddress,
  ): ResultAsync<number, HypernetGovernorContractError>;
>>>>>>> bd86d674
  getHyperTokenBalance(
    account: EthereumAccountAddress,
  ): ResultAsync<number, ERC20ContractError>;
}<|MERGE_RESOLUTION|>--- conflicted
+++ resolved
@@ -46,13 +46,8 @@
   ): ResultAsync<Proposal, HypernetGovernorContractError>;
   getProposalThreshold(): ResultAsync<number, HypernetGovernorContractError>;
   getVotingPower(
-<<<<<<< HEAD
-    account: EthereumAddress,
+    account: EthereumAccountAddress,
   ): ResultAsync<number, HypernetGovernorContractError | ERC20ContractError>;
-=======
-    account: EthereumAccountAddress,
-  ): ResultAsync<number, HypernetGovernorContractError>;
->>>>>>> bd86d674
   getHyperTokenBalance(
     account: EthereumAccountAddress,
   ): ResultAsync<number, ERC20ContractError>;
