import {
  Payment,
  PublicIdentifier,
  PullPayment,
  PushPayment,
  PaymentId,
  TransferId,
  GatewayUrl,
  PaymentFinalizeError,
  VectorError,
  PaymentCreationError,
  BlockchainUnavailableError,
  TransferResolutionError,
  InvalidPaymentError,
  InvalidParametersError,
  PaymentStakeError,
  TransferCreationError,
  BigNumberString,
  UnixTimestamp,
  Signature,
  ChainId,
<<<<<<< HEAD
  InvalidPaymentIdError,
=======
  EthereumContractAddress,
  EthereumAccountAddress,
>>>>>>> bd86d674
} from "@hypernetlabs/objects";
import { ResultAsync } from "neverthrow";

export interface IPaymentRepository {
  /**
   *
   * @param paymentIds
   */
  getPaymentsByIds(
    paymentIds: PaymentId[],
  ): ResultAsync<
    Map<PaymentId, Payment>,
    | VectorError
    | BlockchainUnavailableError
    | InvalidPaymentError
    | InvalidParametersError
    | InvalidPaymentIdError
  >;

  /**
   * Creates a push payment and returns it. Nothing moves until
   * the payment is accepted; the payment will return with the
   * "PROPOSED" status. This function just creates an OfferTransfer.
   */
  createPushPayment(
    routerPublicIdentifier: PublicIdentifier,
    chainId: ChainId,
    counterPartyAccount: PublicIdentifier,
    amount: BigNumberString,
    expirationDate: UnixTimestamp,
    requiredStake: BigNumberString,
    paymentToken: EthereumContractAddress,
    gatewayUrl: GatewayUrl,
    metadata: string | null,
  ): ResultAsync<
    PushPayment,
    | PaymentCreationError
    | TransferCreationError
    | VectorError
    | BlockchainUnavailableError
    | InvalidParametersError
  >;

  createPullPayment(
    routerPublicIdentifier: PublicIdentifier,
    chainId: ChainId,
    counterPartyAccount: PublicIdentifier,
    maximumAmount: BigNumberString, // TODO: amounts should be consistently use BigNumber
    deltaTime: number,
    deltaAmount: BigNumberString, // TODO: amounts should be consistently use BigNumber
    expirationDate: UnixTimestamp,
    requiredStake: BigNumberString, // TODO: amounts should be consistently use BigNumber
    paymentToken: EthereumContractAddress,
    gatewayUrl: GatewayUrl,
    metadata: string | null,
  ): ResultAsync<
    PullPayment,
    | PaymentCreationError
    | TransferCreationError
    | VectorError
    | BlockchainUnavailableError
    | InvalidParametersError
  >;

  createPullRecord(
    paymentId: PaymentId,
    amount: BigNumberString,
  ): ResultAsync<Payment, PaymentCreationError>;

  /**
   * Provides assets for a given list of payment ids.
   * Internally, this is what actually creates the ParameterizedPayment with Vector.
   * @param paymentId
   */
  provideAsset(
    paymentId: PaymentId,
  ): ResultAsync<
    Payment,
    | BlockchainUnavailableError
    | PaymentStakeError
    | TransferResolutionError
    | VectorError
    | InvalidPaymentError
    | InvalidParametersError
    | TransferCreationError
    | InvalidPaymentIdError
  >;

  /**
   * Provides stake for a given payment id
   * Internally, this is what actually creates the InsurancePayments with Vector.
   * @param paymentId
   */
  provideStake(
    paymentId: PaymentId,
    gatewayAddress: EthereumAccountAddress,
  ): ResultAsync<
    Payment,
    | BlockchainUnavailableError
    | PaymentStakeError
    | TransferResolutionError
    | VectorError
    | InvalidPaymentError
    | InvalidParametersError
    | TransferCreationError
    | InvalidPaymentIdError
  >;

  /**
   * Finalizes/confirms a payment
   * Internally, this is what actually calls resolve() on the Vector transfer -
   * be it a insurancePayments or parameterizedPayments.
   * @param paymentId
   */
  acceptPayment(
    paymentId: PaymentId,
    amount: BigNumberString,
  ): ResultAsync<
    Payment,
    | VectorError
    | BlockchainUnavailableError
    | InvalidPaymentError
    | InvalidParametersError
    | TransferResolutionError
    | PaymentFinalizeError
    | InvalidPaymentIdError
  >;

  resolveInsurance(
    paymentId: PaymentId,
    transferId: TransferId,
    amount: BigNumberString,
    gatewaySignature: Signature | null,
  ): ResultAsync<void, TransferResolutionError>;

  /**
   * This method will resolve the offer transfer for a payment
   * @param payment the payment to finalize
   */
<<<<<<< HEAD
  finalizePayment(
    payment: Payment,
  ): ResultAsync<
    void,
    TransferResolutionError | VectorError | BlockchainUnavailableError
  >;
=======
  finalizePayment(payment: Payment): ResultAsync<void, TransferResolutionError>;

  addReservedPaymentId(
    requestId: string,
    paymentId: PaymentId,
  ): ResultAsync<void, never>;

  getReservedPaymentIdByRequestId(
    requestId: string,
  ): ResultAsync<PaymentId | null, never>;
>>>>>>> bd86d674
}

export const IPaymentRepositoryType = Symbol.for("IPaymentRepository");<|MERGE_RESOLUTION|>--- conflicted
+++ resolved
@@ -19,12 +19,9 @@
   UnixTimestamp,
   Signature,
   ChainId,
-<<<<<<< HEAD
   InvalidPaymentIdError,
-=======
   EthereumContractAddress,
   EthereumAccountAddress,
->>>>>>> bd86d674
 } from "@hypernetlabs/objects";
 import { ResultAsync } from "neverthrow";
 
@@ -164,15 +161,12 @@
    * This method will resolve the offer transfer for a payment
    * @param payment the payment to finalize
    */
-<<<<<<< HEAD
   finalizePayment(
     payment: Payment,
   ): ResultAsync<
     void,
     TransferResolutionError | VectorError | BlockchainUnavailableError
   >;
-=======
-  finalizePayment(payment: Payment): ResultAsync<void, TransferResolutionError>;
 
   addReservedPaymentId(
     requestId: string,
@@ -182,7 +176,6 @@
   getReservedPaymentIdByRequestId(
     requestId: string,
   ): ResultAsync<PaymentId | null, never>;
->>>>>>> bd86d674
 }
 
 export const IPaymentRepositoryType = Symbol.for("IPaymentRepository");