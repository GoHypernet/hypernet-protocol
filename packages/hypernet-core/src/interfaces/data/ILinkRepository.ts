import {
  HypernetLink,
  VectorError,
  InvalidParametersError,
  BlockchainUnavailableError,
  InvalidPaymentError,
  PublicIdentifier,
<<<<<<< HEAD
  EthereumAddress,
  InvalidPaymentIdError,
=======
  EthereumContractAddress,
>>>>>>> bd86d674
} from "@hypernetlabs/objects";
import { ResultAsync } from "neverthrow";

/**
 *
 */
export interface ILinkRepository {
  /**
   * Get all Hypernet Links for this client
   */
  getHypernetLinks(): ResultAsync<
    HypernetLink[],
    | VectorError
    | InvalidParametersError
    | BlockchainUnavailableError
    | InvalidPaymentError
    | InvalidPaymentIdError
  >;

  /**
   * Given a linkId, return the associated Hypernet Link.
   * @param linkId The ID of the link to retrieve
   */
  getHypernetLink(
    routerChannelAddress: EthereumContractAddress,
    counterpartyId: PublicIdentifier,
  ): ResultAsync<
    HypernetLink,
    | VectorError
    | InvalidParametersError
    | BlockchainUnavailableError
    | InvalidPaymentError
    | InvalidPaymentIdError
  >;
}

export const ILinkRepositoryType = Symbol.for("ILinkRepository");<|MERGE_RESOLUTION|>--- conflicted
+++ resolved
@@ -5,12 +5,8 @@
   BlockchainUnavailableError,
   InvalidPaymentError,
   PublicIdentifier,
-<<<<<<< HEAD
-  EthereumAddress,
   InvalidPaymentIdError,
-=======
   EthereumContractAddress,
->>>>>>> bd86d674
 } from "@hypernetlabs/objects";
 import { ResultAsync } from "neverthrow";
 
