--- conflicted
+++ resolved
@@ -209,7 +209,6 @@
     RegistryEntry[],
     RegistryFactoryContractError | NonFungibleRegistryContractError
   >;
-<<<<<<< HEAD
   lazyMintRegistryEntry(
     registryName: string,
     tokenId: RegistryTokenId,
@@ -221,14 +220,13 @@
     | RegistryFactoryContractError
     | NonFungibleRegistryContractError
     | BlockchainUnavailableError
-=======
+  >;
   getRegistryEntryListByUsername(
     registryName: string,
     username: string,
   ): ResultAsync<
     RegistryEntry[],
     RegistryFactoryContractError | NonFungibleRegistryContractError
->>>>>>> 771b64af
   >;
 }
 
