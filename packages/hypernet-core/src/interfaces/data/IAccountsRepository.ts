--- conflicted
+++ resolved
@@ -4,12 +4,7 @@
   AssetBalance,
   PublicIdentifier,
   Signature,
-<<<<<<< HEAD
   AssetInfo,
-} from "@hypernetlabs/objects";
-import {
-=======
->>>>>>> f6395341
   BalancesUnavailableError,
   BlockchainUnavailableError,
   LogicalError,
@@ -65,7 +60,6 @@
     amount: BigNumber,
     to: EthereumAddress,
   ): ResultAsync<void, BlockchainUnavailableError>;
-<<<<<<< HEAD
 
   setPreferredPaymentToken(
     tokenAddress: EthereumAddress,
@@ -76,8 +70,5 @@
     BlockchainUnavailableError | PreferredPaymentTokenError
   >;
 }
-=======
-}
 
-export const IAccountsRepositoryType = Symbol.for("IAccountsRepository");
->>>>>>> f6395341
+export const IAccountsRepositoryType = Symbol.for("IAccountsRepository");