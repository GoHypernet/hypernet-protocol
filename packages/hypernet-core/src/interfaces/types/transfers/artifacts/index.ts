<<<<<<< HEAD
import InsuranceAbi from "./Insurance";
import ParameterizedAbi from "./Parameterized";

const Abis = {
  Insurance: InsuranceAbi,
  Parameterized: ParameterizedAbi,
};
=======

import InsuranceAbi from "./Insurance"
import ParameterizedAbi from "./Parameterized"
import MessageTransferAbi from "./MessageTransfer"

const Abis = {
    Insurance: InsuranceAbi,
    Parameterized: ParameterizedAbi,
    MessageTransfer: MessageTransferAbi
}
>>>>>>> 1854e937

export { Abis };<|MERGE_RESOLUTION|>--- conflicted
+++ resolved
@@ -1,12 +1,3 @@
-<<<<<<< HEAD
-import InsuranceAbi from "./Insurance";
-import ParameterizedAbi from "./Parameterized";
-
-const Abis = {
-  Insurance: InsuranceAbi,
-  Parameterized: ParameterizedAbi,
-};
-=======
 
 import InsuranceAbi from "./Insurance"
 import ParameterizedAbi from "./Parameterized"
@@ -17,6 +8,5 @@
     Parameterized: ParameterizedAbi,
     MessageTransfer: MessageTransferAbi
 }
->>>>>>> 1854e937
 
 export { Abis };