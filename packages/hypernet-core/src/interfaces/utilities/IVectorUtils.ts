--- conflicted
+++ resolved
@@ -26,11 +26,7 @@
   /**
    *
    */
-<<<<<<< HEAD
-  getRouterChannelAddress(): ResultAsync<string, RouterChannelUnknownError | VectorError>;
-=======
-  getRouterChannelAddress(): ResultAsync<EthereumAddress, RouterChannelUnknownError | CoreUninitializedError | VectorError>;
->>>>>>> 7d80b614
+  getRouterChannelAddress(): ResultAsync<EthereumAddress, RouterChannelUnknownError | VectorError>;
 
   /**
    *
