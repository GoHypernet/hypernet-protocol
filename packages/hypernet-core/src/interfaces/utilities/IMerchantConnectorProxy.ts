--- conflicted
+++ resolved
@@ -43,19 +43,15 @@
     MerchantConnectorError | ProxyError
   >;
 
-<<<<<<< HEAD
-  getValidatedSignature(): ResultAsync<
-    Signature,
-    MerchantValidationError | ProxyError
-  >;
-=======
   /**
    * getValidatedSignature() requests the merchant iframe to return the
    * signature of the connector code, AFTER validating that the connector
    * code matches the signature.
    */
-  getValidatedSignature(): ResultAsync<Signature, MerchantValidationError | ProxyError>;
->>>>>>> b851f8c5
+  getValidatedSignature(): ResultAsync<
+    Signature,
+    MerchantValidationError | ProxyError
+  >;
 
   closeMerchantIFrame(): ResultAsync<void, MerchantConnectorError | ProxyError>;
 
