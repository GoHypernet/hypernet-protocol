--- conflicted
+++ resolved
@@ -54,16 +54,7 @@
     publicPath: "/",
     port: 8080,
   },
-<<<<<<< HEAD
   plugins: [
     new CleanWebpackPlugin(),
   ]
-=======
-  plugins: [new CleanWebpackPlugin()],
-  node: {
-    net: "empty",
-    tls: "empty",
-    fs: "empty",
-  },
->>>>>>> b828c209
 };