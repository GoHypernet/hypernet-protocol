import {
  PushPayment,
  Payment,
  AssetBalance,
  PullPayment,
  PublicIdentifier,
  PaymentInternalDetails,
  PaymentId,
  EthereumAddress,
  MerchantUrl,
  Signature,
  Balances,
} from "@hypernetlabs/objects";
import { EPaymentState } from "@hypernetlabs/objects";
import {
  AcceptPaymentError,
  InsufficientBalanceError,
  InvalidParametersError,
  LogicalError,
} from "@hypernetlabs/objects";
import { ILogUtils } from "@hypernetlabs/utils";
import { BigNumber } from "ethers";
import { okAsync, errAsync } from "neverthrow";
import td from "testdouble";

import { PaymentService } from "@implementations/business/PaymentService";
import { IPaymentService } from "@interfaces/business/IPaymentService";
import {
  IAccountsRepository,
  ILinkRepository,
  IMerchantConnectorRepository,
  IPaymentRepository,
} from "@interfaces/data";
import {
  defaultExpirationLength,
  merchantUrl,
  hyperTokenAddress,
  insuranceTransferId,
  mockUtils,
  offerTransferId,
  parameterizedTransferId,
  publicIdentifier,
  publicIdentifier2,
  unixNow,
  account,
} from "@mock/mocks";
import { ConfigProviderMock, ContextProviderMock } from "@tests/mock/utils";

const requiredStake = "42";
const paymentToken = mockUtils.generateRandomPaymentToken();
const amount = "42";
const expirationDate = unixNow + defaultExpirationLength;
const paymentId = PaymentId(
  "See, this doesn't have to be legit data if it's never checked!",
);
const nonExistentPaymentId = PaymentId("This payment is not mocked");
<<<<<<< HEAD
const paymentDetails = new PaymentInternalDetails(
  offerTransferId,
  insuranceTransferId,
  parameterizedTransferId,
  [],
);
=======
const validatedSignature = Signature("0xValidatedSignature");
const paymentDetails = new PaymentInternalDetails(offerTransferId, insuranceTransferId, parameterizedTransferId, []);
>>>>>>> b851f8c5

class PaymentServiceMocks {
  public vectorLinkRepository = td.object<ILinkRepository>();
  public accountRepository = td.object<IAccountsRepository>();
  public contextProvider = new ContextProviderMock();
  public configProvider = new ConfigProviderMock();
  public logUtils = td.object<ILogUtils>();
  public paymentRepository = td.object<IPaymentRepository>();
  public merchantConnectorRepository = td.object<IMerchantConnectorRepository>();

  public pushPayment: PushPayment;
  public stakedPushPayment: PushPayment;
  public paidPushPayment: PushPayment;
  public finalizedPushPayment: PushPayment;

  public assetBalance: AssetBalance;
  public merchantAddresses: Map<MerchantUrl, EthereumAddress>;

  constructor(hypertokenBalance: string = amount) {
    this.pushPayment = this.factoryPushPayment();
    this.stakedPushPayment = this.factoryPushPayment(
      publicIdentifier2,
      publicIdentifier,
      EPaymentState.Staked,
      requiredStake,
    );
    this.paidPushPayment = this.factoryPushPayment(
      publicIdentifier2,
      publicIdentifier,
      EPaymentState.Approved,
      requiredStake,
    );
    this.finalizedPushPayment = this.factoryPushPayment(
      publicIdentifier,
      publicIdentifier2,
      EPaymentState.Finalized,
      requiredStake,
    );

    this.assetBalance = new AssetBalance(
      hyperTokenAddress,
      "PhoebeCoin",
      "BEEP",
      4,
      BigNumber.from(hypertokenBalance),
      BigNumber.from(0),
      BigNumber.from(hypertokenBalance),
    );

    td.when(
      this.paymentRepository.createPushPayment(
        publicIdentifier,
        amount,
        expirationDate,
        requiredStake,
        paymentToken,
        merchantUrl,
      ),
    ).thenReturn(okAsync(this.pushPayment));

    this.setExistingPayments([this.pushPayment]);
    td.when(
      this.paymentRepository.getPaymentsByIds(
        td.matchers.contains(nonExistentPaymentId),
      ),
    ).thenReturn(okAsync(new Map<PaymentId, Payment>()));
    td.when(
      this.accountRepository.getBalanceByAsset(hyperTokenAddress),
    ).thenReturn(okAsync(this.assetBalance));
    td.when(this.paymentRepository.provideStake(paymentId, account)).thenReturn(
      okAsync(this.stakedPushPayment),
    );
<<<<<<< HEAD
    td.when(this.paymentRepository.provideAsset(paymentId)).thenReturn(
      okAsync(this.paidPushPayment),
    );
    td.when(
      this.paymentRepository.finalizePayment(paymentId, amount),
    ).thenReturn(okAsync(this.finalizedPushPayment));

    this.merchantAddresses = new Map();
    this.merchantAddresses.set(merchantUrl, account);
    td.when(
      this.merchantConnectorRepository.getMerchantAddresses(
        td.matchers.contains(merchantUrl),
      ),
    ).thenReturn(okAsync(this.merchantAddresses));
=======
    td.when(this.accountRepository.getBalanceByAsset(hyperTokenAddress)).thenReturn(okAsync(this.assetBalance));
    td.when(this.accountRepository.getBalances()).thenReturn(okAsync(new Balances([this.assetBalance])));
    td.when(this.paymentRepository.provideStake(paymentId, account)).thenReturn(okAsync(this.stakedPushPayment));
    td.when(this.paymentRepository.provideAsset(paymentId)).thenReturn(okAsync(this.paidPushPayment));
    td.when(this.paymentRepository.finalizePayment(paymentId, amount)).thenReturn(okAsync(this.finalizedPushPayment));

    this.merchantAddresses = new Map();
    this.merchantAddresses.set(merchantUrl, account);
    td.when(this.merchantConnectorRepository.getMerchantAddresses(td.matchers.contains(merchantUrl))).thenReturn(
      okAsync(this.merchantAddresses),
    );
    td.when(this.merchantConnectorRepository.getAuthorizedMerchants()).thenReturn(
      okAsync(new Map([[this.pushPayment.merchantUrl, Signature(validatedSignature)]])),
    );
    td.when(
      this.merchantConnectorRepository.addAuthorizedMerchant(merchantUrl, new Balances([this.assetBalance])),
    ).thenReturn(okAsync(undefined));
    td.when(this.merchantConnectorRepository.getAuthorizedMerchantConnectorStatus()).thenReturn(
      okAsync(new Map([[merchantUrl, true]])),
    );
>>>>>>> b851f8c5
  }

  public factoryPaymentService(): IPaymentService {
    return new PaymentService(
      this.vectorLinkRepository,
      this.accountRepository,
      this.contextProvider,
      this.configProvider,
      this.paymentRepository,
      this.merchantConnectorRepository,
      this.logUtils,
    );
  }

  public setExistingPayments(payments: (PushPayment | PullPayment)[]) {
    const returnedPaymentsMap = new Map<PaymentId, Payment>();
    const paymentIds = new Array<string>();

    for (const payment of payments) {
      returnedPaymentsMap.set(payment.id, payment);
      paymentIds.push(payment.id);
    }

    td.when(
      this.paymentRepository.getPaymentsByIds(td.matchers.contains(paymentIds)),
    ).thenReturn(okAsync(returnedPaymentsMap));
  }

  public setMerchantStatus(merchantUrl: MerchantUrl, status: boolean) {
    td.when(this.merchantConnectorRepository.getAuthorizedMerchantConnectorStatus()).thenReturn(
      okAsync(new Map([[merchantUrl, false]])),
    );
  }

  public factoryPushPayment(
    to: PublicIdentifier = publicIdentifier2,
    from: PublicIdentifier = publicIdentifier,
    state: EPaymentState = EPaymentState.Proposed,
    amountStaked = "0",
  ): PushPayment {
    return new PushPayment(
      paymentId,
      to,
      from,
      state,
      paymentToken,
      BigNumber.from(requiredStake),
      BigNumber.from(amountStaked),
      expirationDate,
      unixNow,
      unixNow,
      BigNumber.from(0),
      merchantUrl,
      paymentDetails,
      BigNumber.from(amount),
      BigNumber.from(0),
    );
  }
}

const assetName = "PhoebeCoin";
const assetSymbol = ":P";

describe("PaymentService tests", () => {
  test("sendFunds returns payment", async () => {
    // Arrange
    const paymentServiceMock = new PaymentServiceMocks();

    const paymentService = paymentServiceMock.factoryPaymentService();

    // Act
    const response = await paymentService.sendFunds(
      publicIdentifier,
      amount,
      expirationDate,
      requiredStake,
      paymentToken,
      merchantUrl,
    );

    // Assert
    expect(response).toBeDefined();
    expect(response.isErr()).toBeFalsy();
    expect(response._unsafeUnwrap()).toBe(paymentServiceMock.pushPayment);
  });

  test("Should offerReceived works without any errors if payment was found", async () => {
    // Arrange
    const paymentServiceMock = new PaymentServiceMocks();
    const paymentService = paymentServiceMock.factoryPaymentService();

    // Act
    const result = await paymentService.offerReceived(paymentId);

    // Assert
    expect(result).toBeDefined();
    expect(result.isErr()).toBeFalsy();
    expect(result._unsafeUnwrap()).toBeUndefined();
  });

  test("Should offerReceived return an error if payment was not found", async () => {
    // Arrange
    const paymentServiceMock = new PaymentServiceMocks();

    const paymentService = paymentServiceMock.factoryPaymentService();

    // Act
    const result = await paymentService.offerReceived(nonExistentPaymentId);

    // Assert
    expect(result).toBeDefined();
    expect(result.isErr()).toBeTruthy();
    expect(result._unsafeUnwrapErr()).toBeInstanceOf(LogicalError);
  });

  test("Should acceptOffers return Payment without errors", async () => {
    // Arrange
    const paymentServiceMock = new PaymentServiceMocks();

    const paymentService = paymentServiceMock.factoryPaymentService();

    // Act
    const result = await paymentService.acceptOffers([paymentId]);

    // Assert
    expect(result).toBeDefined();
    expect(result.isErr()).toBeFalsy();
    const payments = result._unsafeUnwrap();
    expect(payments.length).toBe(1);
    expect(payments[0].isErr()).toBeFalsy();
    expect(payments[0]._unsafeUnwrap()).toBe(
      paymentServiceMock.stakedPushPayment,
    );
  });

  test("Should acceptOffers return error if payment state is not Proposed", async () => {
    // Arrange
    const paymentServiceMock = new PaymentServiceMocks();

    const payment = paymentServiceMock.factoryPushPayment(
      publicIdentifier2,
      publicIdentifier2,
      EPaymentState.Staked,
    );
    paymentServiceMock.setExistingPayments([payment]);

    const paymentService = paymentServiceMock.factoryPaymentService();

    // Act
    const result = await paymentService.acceptOffers([paymentId]);

    // Assert
    expect(result).toBeDefined();
    expect(result.isErr()).toBeTruthy();
    expect(result._unsafeUnwrapErr()).toBeInstanceOf(AcceptPaymentError);
  });

  test("Should acceptOffers return error if freeAmount is less than totalStakeRequired", async () => {
    // Arrange
    const paymentServiceMock = new PaymentServiceMocks("13");
    const paymentService = paymentServiceMock.factoryPaymentService();

    // Act
    const result = await paymentService.acceptOffers([paymentId]);

    // Assert
    expect(result).toBeDefined();
    expect(result.isErr()).toBeTruthy();
    expect(result._unsafeUnwrapErr()).toBeInstanceOf(InsufficientBalanceError);
  });

  test("Should acceptFunds return error if provideStake fails", async () => {
    // Arrange
    const paymentServiceMock = new PaymentServiceMocks();

    td.when(
      paymentServiceMock.paymentRepository.provideStake(paymentId, account),
    ).thenReturn(errAsync(new Error("test error")));

    const paymentService = paymentServiceMock.factoryPaymentService();

    // Act
    const result = await paymentService.acceptOffers([paymentId]);

    // Assert
    expect(result).toBeDefined();
    expect(result.isErr()).toBeFalsy();
    const paymentResults = result._unsafeUnwrap();
    expect(paymentResults.length).toBe(1);
    expect(paymentResults[0].isErr()).toBeTruthy();
    expect(paymentResults[0]._unsafeUnwrapErr()).toBeInstanceOf(
      AcceptPaymentError,
    );
  });

  test("Should stakePosted run without errors", async () => {
    // Arrange
    const paymentServiceMock = new PaymentServiceMocks();

    const payment = paymentServiceMock.factoryPushPayment(
      publicIdentifier2,
      publicIdentifier,
      EPaymentState.Staked,
      requiredStake,
    );
    paymentServiceMock.setExistingPayments([payment]);

    const updatedPushPayments = new Array<PushPayment>();
    paymentServiceMock.contextProvider.onPushPaymentUpdated.subscribe(
      (val: PushPayment) => {
        updatedPushPayments.push(val);
      },
    );

    const paymentService = paymentServiceMock.factoryPaymentService();

    // Act
    const result = await paymentService.stakePosted(paymentId);

    // Assert
    expect(result).toBeDefined();
    expect(result.isErr()).toBeFalsy();
    expect(result._unsafeUnwrap()).toBeUndefined();
    expect(updatedPushPayments.length).toBe(2);
  });

  test("Should stakePosted return error if payment is null", async () => {
    // Arrange
    const paymentServiceMock = new PaymentServiceMocks();

    const paymentService = paymentServiceMock.factoryPaymentService();

    // Act
    const result = await paymentService.stakePosted(nonExistentPaymentId);

    // Assert
    expect(result).toBeDefined();
    expect(result.isErr()).toBeTruthy();
    expect(result._unsafeUnwrapErr()).toBeInstanceOf(InvalidParametersError);
  });

  test("Should stakePosted return null if payment from address is different from context publicIdentifier", async () => {
    // Arrange
    const paymentServiceMock = new PaymentServiceMocks();

    const payment = paymentServiceMock.factoryPushPayment(
      publicIdentifier,
      publicIdentifier2,
      EPaymentState.Staked,
      requiredStake,
    );
    paymentServiceMock.setExistingPayments([payment]);

    const updatedPushPayments = new Array<PushPayment>();
    paymentServiceMock.contextProvider.onPushPaymentUpdated.subscribe(
      (val: PushPayment) => {
        updatedPushPayments.push(val);
      },
    );

    const paymentService = paymentServiceMock.factoryPaymentService();

    // Act
    const result = await paymentService.stakePosted(paymentId);

    // Assert
    expect(result).toBeDefined();
    expect(result.isErr()).toBeFalsy();
    expect(result._unsafeUnwrap()).toBeUndefined();
    expect(updatedPushPayments.length).toBe(1);
  });

  test("Should paymentPosted run without errors when payment from is equal to publicIdentifier", async () => {
    // Arrange
    const paymentServiceMock = new PaymentServiceMocks();

    const payment = paymentServiceMock.factoryPushPayment(
      publicIdentifier,
      publicIdentifier2,
      EPaymentState.Approved,
    );
    paymentServiceMock.setExistingPayments([payment]);

    const updatedPushPayments = new Array<PushPayment>();
    paymentServiceMock.contextProvider.onPushPaymentUpdated.subscribe(
      (val: PushPayment) => {
        updatedPushPayments.push(val);
      },
    );

    const paymentService = paymentServiceMock.factoryPaymentService();

    // Act
    const result = await paymentService.paymentPosted(paymentId);

    // Assert
    expect(result).toBeDefined();
    expect(result.isErr()).toBeFalsy();
    expect(result._unsafeUnwrap()).toBeUndefined();
    expect(updatedPushPayments.length).toBe(2);
    expect(updatedPushPayments[1]).toBe(
      paymentServiceMock.finalizedPushPayment,
    );
  });

  test("Should paymentPosted run without errors when payment from is not equal to publicIdentifier and payment is PushPayment", async () => {
    // Arrange
    const paymentServiceMock = new PaymentServiceMocks();

    const payment = paymentServiceMock.factoryPushPayment(
      publicIdentifier2,
      publicIdentifier,
      EPaymentState.Approved,
    );
    paymentServiceMock.setExistingPayments([payment]);

    const updatedPushPayments = new Array<PushPayment>();
    paymentServiceMock.contextProvider.onPushPaymentUpdated.subscribe(
      (val: PushPayment) => {
        updatedPushPayments.push(val);
      },
    );

    const paymentService = paymentServiceMock.factoryPaymentService();

    // Act
    const result = await paymentService.paymentPosted(paymentId);

    // Assert
    expect(result).toBeDefined();
    expect(result.isErr()).toBeFalsy();
    expect(result._unsafeUnwrap()).toBeUndefined();
    expect(updatedPushPayments.length).toBe(1);
  });

  test("Should paymentPosted return error if payment is null", async () => {
    // Arrange
    const paymentServiceMock = new PaymentServiceMocks();

    const updatedPushPayments = new Array<PushPayment>();
    paymentServiceMock.contextProvider.onPushPaymentUpdated.subscribe(
      (val: PushPayment) => {
        updatedPushPayments.push(val);
      },
    );

    const paymentService = paymentServiceMock.factoryPaymentService();

    // Act
    const result = await paymentService.paymentPosted(nonExistentPaymentId);

    // Assert
    expect(result).toBeDefined();
    expect(result.isErr()).toBeTruthy();
    expect(result._unsafeUnwrapErr()).toBeInstanceOf(InvalidParametersError);
    expect(updatedPushPayments.length).toBe(0);
  });

  test("Should paymentCompleted run without errors", async () => {
    // Arrange
    const paymentServiceMock = new PaymentServiceMocks();

    const receivedPushPayments = new Array<PushPayment>();
    paymentServiceMock.contextProvider.onPushPaymentUpdated.subscribe(
      (val: PushPayment) => {
        receivedPushPayments.push(val);
      },
    );

    const paymentService = paymentServiceMock.factoryPaymentService();

    // Act
    const result = await paymentService.paymentCompleted(paymentId);

    // Assert
    expect(result).toBeDefined();
    expect(result.isErr()).toBeFalsy();
    expect(result._unsafeUnwrap()).toBeUndefined();
    expect(receivedPushPayments.length).toBe(1);
    expect(receivedPushPayments[0]).toBe(paymentServiceMock.pushPayment);
  });

  test("Should paymentCompleted return error if payment is null", async () => {
    // Arrange
    const paymentServiceMock = new PaymentServiceMocks();

    const receivedPushPayments = new Array<PushPayment>();
    paymentServiceMock.contextProvider.onPushPaymentReceived.subscribe(
      (val: PushPayment) => {
        receivedPushPayments.push(val);
      },
    );

    const paymentService = paymentServiceMock.factoryPaymentService();

    // Act
    const result = await paymentService.paymentCompleted(nonExistentPaymentId);

    // Assert
    expect(result).toBeDefined();
    expect(result.isErr()).toBeTruthy();
    expect(result._unsafeUnwrapErr()).toBeInstanceOf(InvalidParametersError);
    expect(receivedPushPayments.length).toBe(0);
  });

  test("Should advancePayments provide asset if payment is staked", async () => {
    // Arrange
    const paymentServiceMock = new PaymentServiceMocks();

    const payment = paymentServiceMock.factoryPushPayment(publicIdentifier2, publicIdentifier, EPaymentState.Staked);
    paymentServiceMock.setExistingPayments([payment]);
    paymentServiceMock.contextProvider.context.publicIdentifier = publicIdentifier;

    let receivedPushPayments = new Array<PushPayment>();
    paymentServiceMock.contextProvider.onPushPaymentUpdated.subscribe((val: PushPayment) => {
      receivedPushPayments.push(val);
    });

    const paymentService = paymentServiceMock.factoryPaymentService();

    // Act
    const result = await paymentService.advancePayments([paymentId]);
    const provideAssetCallingcount = td.explain(paymentServiceMock.paymentRepository.provideAsset).callCount;

    // Assert
    expect(result).toBeDefined();
    expect(result.isErr()).toBeFalsy();
    expect(result._unsafeUnwrap()).toBeUndefined();
    expect(receivedPushPayments.length).toBe(1);
    expect(provideAssetCallingcount).toBe(1);
    expect(receivedPushPayments[0]).toBe(paymentServiceMock.paidPushPayment);
  });

  test("Should advancePayments finalize payments if payment is approved", async () => {
    // Arrange
    const paymentServiceMock = new PaymentServiceMocks();

    const payment = paymentServiceMock.factoryPushPayment(publicIdentifier, publicIdentifier2, EPaymentState.Approved);
    paymentServiceMock.setExistingPayments([payment]);
    paymentServiceMock.contextProvider.context.publicIdentifier = publicIdentifier;

    let receivedPushPayments = new Array<PushPayment>();
    paymentServiceMock.contextProvider.onPushPaymentUpdated.subscribe((val: PushPayment) => {
      receivedPushPayments.push(val);
    });

    const paymentService = paymentServiceMock.factoryPaymentService();

    // Act
    const result = await paymentService.advancePayments([paymentId]);

    // Assert
    expect(result).toBeDefined();
    expect(result.isErr()).toBeFalsy();
    expect(result._unsafeUnwrap()).toBeUndefined();
    expect(receivedPushPayments.length).toBe(1);
    expect(receivedPushPayments[0]).toBe(paymentServiceMock.finalizedPushPayment);
  });

  test("Should advancePayments pass and trigger onPushPaymentDelayed if payment merchant is inactive", async () => {
    // Arrange
    const paymentServiceMock = new PaymentServiceMocks();

    const payment = paymentServiceMock.factoryPushPayment(publicIdentifier2, publicIdentifier);
    paymentServiceMock.setExistingPayments([payment]);
    paymentServiceMock.setMerchantStatus(merchantUrl, false);
    paymentServiceMock.contextProvider.context.publicIdentifier = publicIdentifier;

    let delayedPushPayments = new Array<PushPayment>();
    paymentServiceMock.contextProvider.onPushPaymentDelayed.subscribe((val: PushPayment) => {
      delayedPushPayments.push(val);
    });

    const paymentService = paymentServiceMock.factoryPaymentService();

    // Act
    const result = await paymentService.advancePayments([paymentId]);

    // Assert
    expect(result).toBeDefined();
    expect(result.isErr()).toBeFalsy();
    expect(result._unsafeUnwrap()).toBeUndefined();
    expect(delayedPushPayments.length).toBe(1);
    expect(delayedPushPayments[0]).toStrictEqual(paymentServiceMock.pushPayment);
  });
});<|MERGE_RESOLUTION|>--- conflicted
+++ resolved
@@ -54,17 +54,13 @@
   "See, this doesn't have to be legit data if it's never checked!",
 );
 const nonExistentPaymentId = PaymentId("This payment is not mocked");
-<<<<<<< HEAD
+const validatedSignature = Signature("0xValidatedSignature");
 const paymentDetails = new PaymentInternalDetails(
   offerTransferId,
   insuranceTransferId,
   parameterizedTransferId,
   [],
 );
-=======
-const validatedSignature = Signature("0xValidatedSignature");
-const paymentDetails = new PaymentInternalDetails(offerTransferId, insuranceTransferId, parameterizedTransferId, []);
->>>>>>> b851f8c5
 
 class PaymentServiceMocks {
   public vectorLinkRepository = td.object<ILinkRepository>();
@@ -137,7 +133,15 @@
     td.when(this.paymentRepository.provideStake(paymentId, account)).thenReturn(
       okAsync(this.stakedPushPayment),
     );
-<<<<<<< HEAD
+    td.when(
+      this.accountRepository.getBalanceByAsset(hyperTokenAddress),
+    ).thenReturn(okAsync(this.assetBalance));
+    td.when(this.accountRepository.getBalances()).thenReturn(
+      okAsync(new Balances([this.assetBalance])),
+    );
+    td.when(this.paymentRepository.provideStake(paymentId, account)).thenReturn(
+      okAsync(this.stakedPushPayment),
+    );
     td.when(this.paymentRepository.provideAsset(paymentId)).thenReturn(
       okAsync(this.paidPushPayment),
     );
@@ -152,28 +156,24 @@
         td.matchers.contains(merchantUrl),
       ),
     ).thenReturn(okAsync(this.merchantAddresses));
-=======
-    td.when(this.accountRepository.getBalanceByAsset(hyperTokenAddress)).thenReturn(okAsync(this.assetBalance));
-    td.when(this.accountRepository.getBalances()).thenReturn(okAsync(new Balances([this.assetBalance])));
-    td.when(this.paymentRepository.provideStake(paymentId, account)).thenReturn(okAsync(this.stakedPushPayment));
-    td.when(this.paymentRepository.provideAsset(paymentId)).thenReturn(okAsync(this.paidPushPayment));
-    td.when(this.paymentRepository.finalizePayment(paymentId, amount)).thenReturn(okAsync(this.finalizedPushPayment));
-
-    this.merchantAddresses = new Map();
-    this.merchantAddresses.set(merchantUrl, account);
-    td.when(this.merchantConnectorRepository.getMerchantAddresses(td.matchers.contains(merchantUrl))).thenReturn(
-      okAsync(this.merchantAddresses),
-    );
-    td.when(this.merchantConnectorRepository.getAuthorizedMerchants()).thenReturn(
-      okAsync(new Map([[this.pushPayment.merchantUrl, Signature(validatedSignature)]])),
-    );
-    td.when(
-      this.merchantConnectorRepository.addAuthorizedMerchant(merchantUrl, new Balances([this.assetBalance])),
+    td.when(
+      this.merchantConnectorRepository.getAuthorizedMerchants(),
+    ).thenReturn(
+      okAsync(
+        new Map([
+          [this.pushPayment.merchantUrl, Signature(validatedSignature)],
+        ]),
+      ),
+    );
+    td.when(
+      this.merchantConnectorRepository.addAuthorizedMerchant(
+        merchantUrl,
+        new Balances([this.assetBalance]),
+      ),
     ).thenReturn(okAsync(undefined));
-    td.when(this.merchantConnectorRepository.getAuthorizedMerchantConnectorStatus()).thenReturn(
-      okAsync(new Map([[merchantUrl, true]])),
-    );
->>>>>>> b851f8c5
+    td.when(
+      this.merchantConnectorRepository.getAuthorizedMerchantConnectorStatus(),
+    ).thenReturn(okAsync(new Map([[merchantUrl, true]])));
   }
 
   public factoryPaymentService(): IPaymentService {
@@ -203,9 +203,9 @@
   }
 
   public setMerchantStatus(merchantUrl: MerchantUrl, status: boolean) {
-    td.when(this.merchantConnectorRepository.getAuthorizedMerchantConnectorStatus()).thenReturn(
-      okAsync(new Map([[merchantUrl, false]])),
-    );
+    td.when(
+      this.merchantConnectorRepository.getAuthorizedMerchantConnectorStatus(),
+    ).thenReturn(okAsync(new Map([[merchantUrl, false]])));
   }
 
   public factoryPushPayment(
@@ -583,20 +583,28 @@
     // Arrange
     const paymentServiceMock = new PaymentServiceMocks();
 
-    const payment = paymentServiceMock.factoryPushPayment(publicIdentifier2, publicIdentifier, EPaymentState.Staked);
+    const payment = paymentServiceMock.factoryPushPayment(
+      publicIdentifier2,
+      publicIdentifier,
+      EPaymentState.Staked,
+    );
     paymentServiceMock.setExistingPayments([payment]);
     paymentServiceMock.contextProvider.context.publicIdentifier = publicIdentifier;
 
     let receivedPushPayments = new Array<PushPayment>();
-    paymentServiceMock.contextProvider.onPushPaymentUpdated.subscribe((val: PushPayment) => {
-      receivedPushPayments.push(val);
-    });
+    paymentServiceMock.contextProvider.onPushPaymentUpdated.subscribe(
+      (val: PushPayment) => {
+        receivedPushPayments.push(val);
+      },
+    );
 
     const paymentService = paymentServiceMock.factoryPaymentService();
 
     // Act
     const result = await paymentService.advancePayments([paymentId]);
-    const provideAssetCallingcount = td.explain(paymentServiceMock.paymentRepository.provideAsset).callCount;
+    const provideAssetCallingcount = td.explain(
+      paymentServiceMock.paymentRepository.provideAsset,
+    ).callCount;
 
     // Assert
     expect(result).toBeDefined();
@@ -611,14 +619,20 @@
     // Arrange
     const paymentServiceMock = new PaymentServiceMocks();
 
-    const payment = paymentServiceMock.factoryPushPayment(publicIdentifier, publicIdentifier2, EPaymentState.Approved);
+    const payment = paymentServiceMock.factoryPushPayment(
+      publicIdentifier,
+      publicIdentifier2,
+      EPaymentState.Approved,
+    );
     paymentServiceMock.setExistingPayments([payment]);
     paymentServiceMock.contextProvider.context.publicIdentifier = publicIdentifier;
 
     let receivedPushPayments = new Array<PushPayment>();
-    paymentServiceMock.contextProvider.onPushPaymentUpdated.subscribe((val: PushPayment) => {
-      receivedPushPayments.push(val);
-    });
+    paymentServiceMock.contextProvider.onPushPaymentUpdated.subscribe(
+      (val: PushPayment) => {
+        receivedPushPayments.push(val);
+      },
+    );
 
     const paymentService = paymentServiceMock.factoryPaymentService();
 
@@ -630,22 +644,29 @@
     expect(result.isErr()).toBeFalsy();
     expect(result._unsafeUnwrap()).toBeUndefined();
     expect(receivedPushPayments.length).toBe(1);
-    expect(receivedPushPayments[0]).toBe(paymentServiceMock.finalizedPushPayment);
+    expect(receivedPushPayments[0]).toBe(
+      paymentServiceMock.finalizedPushPayment,
+    );
   });
 
   test("Should advancePayments pass and trigger onPushPaymentDelayed if payment merchant is inactive", async () => {
     // Arrange
     const paymentServiceMock = new PaymentServiceMocks();
 
-    const payment = paymentServiceMock.factoryPushPayment(publicIdentifier2, publicIdentifier);
+    const payment = paymentServiceMock.factoryPushPayment(
+      publicIdentifier2,
+      publicIdentifier,
+    );
     paymentServiceMock.setExistingPayments([payment]);
     paymentServiceMock.setMerchantStatus(merchantUrl, false);
     paymentServiceMock.contextProvider.context.publicIdentifier = publicIdentifier;
 
     let delayedPushPayments = new Array<PushPayment>();
-    paymentServiceMock.contextProvider.onPushPaymentDelayed.subscribe((val: PushPayment) => {
-      delayedPushPayments.push(val);
-    });
+    paymentServiceMock.contextProvider.onPushPaymentDelayed.subscribe(
+      (val: PushPayment) => {
+        delayedPushPayments.push(val);
+      },
+    );
 
     const paymentService = paymentServiceMock.factoryPaymentService();
 
@@ -657,6 +678,8 @@
     expect(result.isErr()).toBeFalsy();
     expect(result._unsafeUnwrap()).toBeUndefined();
     expect(delayedPushPayments.length).toBe(1);
-    expect(delayedPushPayments[0]).toStrictEqual(paymentServiceMock.pushPayment);
+    expect(delayedPushPayments[0]).toStrictEqual(
+      paymentServiceMock.pushPayment,
+    );
   });
 });