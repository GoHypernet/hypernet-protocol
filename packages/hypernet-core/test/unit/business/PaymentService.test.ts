--- conflicted
+++ resolved
@@ -173,15 +173,12 @@
       this.merchantConnectorRepository.getAuthorizedMerchantConnectorStatus(),
     ).thenReturn(okAsync(new Map([[merchantUrl, true]])));
 
-<<<<<<< HEAD
     td.when(this.accountRepository.refreshBalances()).thenReturn(
       okAsync(new Balances([this.assetBalance])),
     );
-=======
     td.when(
       this.paymentRepository.resolveInsurance(paymentId, insuranceTransferId),
     ).thenReturn(okAsync(undefined));
->>>>>>> 97a1958a
   }
 
   public factoryPaymentService(): IPaymentService {
