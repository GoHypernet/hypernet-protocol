--- conflicted
+++ resolved
@@ -1,25 +1,10 @@
-import { IResolutionResult } from "@hypernetlabs/merchant-connector";
-import {
-  MerchantConnectorError,
-  MerchantValidationError,
-  Signature,
-  Balances,
-  TransferResolutionError,
-  IBasicTransferResponse,
-} from "@hypernetlabs/objects";
-import { IAjaxUtils, ILocalStorageUtils } from "@hypernetlabs/utils";
-import { BigNumber } from "ethers";
-import { okAsync, errAsync } from "neverthrow";
 import td, { verify } from "testdouble";
 
-import { MerchantConnectorRepository } from "@implementations/data/MerchantConnectorRepository";
-import { IMerchantConnectorRepository } from "@interfaces/data/IMerchantConnectorRepository";
 import {
   IVectorUtils,
   IMerchantConnectorProxy,
   IBlockchainUtils,
 } from "@interfaces/utilities";
-import { IMerchantConnectorProxyFactory } from "@interfaces/utilities/factory";
 import {
   merchantUrl,
   account,
@@ -32,15 +17,6 @@
   publicIdentifier,
 } from "@mock/mocks";
 import {
-<<<<<<< HEAD
-  BlockchainProviderMock,
-  ConfigProviderMock,
-  ContextProviderMock,
-} from "@mock/utils";
-
-// eslint-disable-next-line @typescript-eslint/no-var-requires
-require("testdouble-jest")(td, jest);
-=======
   MerchantConnectorError,
   MerchantValidationError,
   Signature,
@@ -57,7 +33,11 @@
 import { IResolutionResult } from "@hypernetlabs/merchant-connector";
 import { BigNumber } from "ethers";
 import { IBasicTransferResponse } from "@hypernetlabs/objects";
->>>>>>> b851f8c5
+import {
+  BlockchainProviderMock,
+  ConfigProviderMock,
+  ContextProviderMock,
+} from "@tests/mock/utils";
 
 const validatedSignature = Signature("0xValidatedSignature");
 const newAuthorizationSignature = Signature("0xNewAuthorizationSignature");
@@ -258,15 +238,10 @@
     // Arrange
     const mocks = new MerchantConnectorRepositoryMocks();
 
-<<<<<<< HEAD
-    const error = new MerchantConnectorError();
+    const error = new ProxyError();
     td.when(
       mocks.merchantConnectorProxyFactory.factoryProxy(merchantUrl),
     ).thenReturn(errAsync(error));
-=======
-    const error = new ProxyError();
-    td.when(mocks.merchantConnectorProxyFactory.factoryProxy(merchantUrl)).thenReturn(errAsync(error));
->>>>>>> b851f8c5
 
     let onAuthorizedMerchantActivationFailedVal: string | null = null;
     mocks.contextProvider.onAuthorizedMerchantActivationFailed.subscribe(
@@ -317,18 +292,13 @@
     // Arrange
     const mocks = new MerchantConnectorRepositoryMocks();
 
-<<<<<<< HEAD
-    const error = new MerchantConnectorError();
+    const error = new MerchantActivationError();
     td.when(
       mocks.merchantConnectorProxy.activateConnector(
         publicIdentifier,
         balances,
       ),
     ).thenReturn(errAsync(error));
-=======
-    const error = new MerchantActivationError();
-    td.when(mocks.merchantConnectorProxy.activateConnector(publicIdentifier, balances)).thenReturn(errAsync(error));
->>>>>>> b851f8c5
 
     let onAuthorizedMerchantActivationFailedVal: string | null = null;
     mocks.contextProvider.onAuthorizedMerchantActivationFailed.subscribe(
@@ -376,20 +346,16 @@
     const repo = mocks.factoryRepository();
 
     // Act
-<<<<<<< HEAD
-    const result = await repo.resolveChallenge(
-      merchantUrl,
-      commonPaymentId,
-      insuranceTransferId,
-    );
-=======
     let error = undefined;
     try {
-      await repo.resolveChallenge(merchantUrl, commonPaymentId, insuranceTransferId);
+      await repo.resolveChallenge(
+        merchantUrl,
+        commonPaymentId,
+        insuranceTransferId,
+      );
     } catch (err) {
       error = err;
     }
->>>>>>> b851f8c5
 
     // Assert
     expect(error).toBeDefined();
@@ -730,9 +696,11 @@
     const resultMap = new Map([[merchantUrl, true]]);
 
     // Act
-    const result = await repo.activateAuthorizedMerchants(balances).andThen(() => {
-      return repo.getAuthorizedMerchantConnectorStatus();
-    });
+    const result = await repo
+      .activateAuthorizedMerchants(balances)
+      .andThen(() => {
+        return repo.getAuthorizedMerchantConnectorStatus();
+      });
 
     // Assert
     expect(result).toBeDefined();
