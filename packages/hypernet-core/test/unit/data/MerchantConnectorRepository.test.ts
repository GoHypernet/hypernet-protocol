--- conflicted
+++ resolved
@@ -16,15 +16,9 @@
 import {
   MerchantConnectorError,
   MerchantValidationError,
-<<<<<<< HEAD
   Signature,
   Balances,
   TransferResolutionError,
-=======
-  TransferResolutionError,
-  Signature,
-  Balances,
->>>>>>> df43e680
 } from "@hypernetlabs/objects";
 import { IMerchantConnectorRepository } from "@interfaces/data/IMerchantConnectorRepository";
 import { okAsync, errAsync } from "neverthrow";
