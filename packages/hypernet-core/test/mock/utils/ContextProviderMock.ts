import {
  Balances,
  ControlClaim,
  EthereumAddress,
  MerchantUrl,
  PullPayment,
  PushPayment,
  Signature,
} from "@hypernetlabs/objects";
<<<<<<< HEAD
=======
import { HypernetContext, InitializedHypernetContext } from "@interfaces/objects";
import { IContextProvider, IMerchantConnectorProxy } from "@interfaces/utilities";
>>>>>>> b851f8c5
import { okAsync, ResultAsync } from "neverthrow";
import { Subject } from "rxjs";

import {
  HypernetContext,
  InitializedHypernetContext,
} from "@interfaces/objects";
import {
  IContextProvider,
  IMerchantConnectorProxy,
} from "@interfaces/utilities";
import { account, publicIdentifier } from "@mock/mocks";

export class ContextProviderMock implements IContextProvider {
  public context: HypernetContext;
  public initializedContext: InitializedHypernetContext;

  public onControlClaimed: Subject<ControlClaim>;
  public onControlYielded: Subject<ControlClaim>;
  public onPushPaymentSent: Subject<PushPayment>;
  public onPullPaymentSent: Subject<PullPayment>;
  public onPushPaymentReceived: Subject<PushPayment>;
  public onPullPaymentReceived: Subject<PullPayment>;
  public onPushPaymentUpdated: Subject<PushPayment>;
  public onPullPaymentUpdated: Subject<PullPayment>;
  public onPushPaymentDelayed: Subject<PushPayment>;
  public onPullPaymentDelayed: Subject<PullPayment>;
  public onBalancesChanged: Subject<Balances>;
  public onMerchantAuthorized: Subject<MerchantUrl>;
  public onAuthorizedMerchantUpdated: Subject<MerchantUrl>;
  public onAuthorizedMerchantActivationFailed: Subject<MerchantUrl>;
  public onMerchantIFrameDisplayRequested: Subject<MerchantUrl>;
  public onMerchantIFrameCloseRequested: Subject<MerchantUrl>;
  public onInitializationRequired: Subject<void>;
  public onPrivateCredentialsRequested: Subject<void>;
  public onMerchantConnectorActivated: Subject<IMerchantConnectorProxy>;

  public authorizedMerchants: Map<MerchantUrl, Signature>;

  constructor(
    context: HypernetContext | null = null,
    initializedContext: InitializedHypernetContext | null = null,
    uninitializedAccount: EthereumAddress | null = null,
  ) {
    this.onControlClaimed = new Subject<ControlClaim>();
    this.onControlYielded = new Subject<ControlClaim>();
    this.onPushPaymentSent = new Subject<PushPayment>();
    this.onPullPaymentSent = new Subject<PullPayment>();
    this.onPushPaymentReceived = new Subject<PushPayment>();
    this.onPullPaymentReceived = new Subject<PullPayment>();
    this.onPushPaymentUpdated = new Subject<PushPayment>();
    this.onPullPaymentUpdated = new Subject<PullPayment>();
    this.onPushPaymentDelayed = new Subject<PushPayment>();
    this.onPullPaymentDelayed = new Subject<PullPayment>();
    this.onBalancesChanged = new Subject<Balances>();
    this.onMerchantAuthorized = new Subject<MerchantUrl>();
    this.onAuthorizedMerchantUpdated = new Subject<MerchantUrl>();
    this.onAuthorizedMerchantActivationFailed = new Subject<MerchantUrl>();
    this.onMerchantIFrameDisplayRequested = new Subject<MerchantUrl>();
    this.onMerchantIFrameCloseRequested = new Subject<MerchantUrl>();
    this.onInitializationRequired = new Subject<void>();
    this.onPrivateCredentialsRequested = new Subject<void>();
    this.onMerchantConnectorActivated = new Subject();

    this.authorizedMerchants = new Map<MerchantUrl, Signature>();

    if (context != null) {
      this.context = context;
    } else {
      this.context = new HypernetContext(
        uninitializedAccount,
        null,
        false,
        this.onControlClaimed,
        this.onControlYielded,
        this.onPushPaymentSent,
        this.onPullPaymentSent,
        this.onPushPaymentReceived,
        this.onPullPaymentReceived,
        this.onPushPaymentUpdated,
        this.onPullPaymentUpdated,
        this.onPushPaymentDelayed,
        this.onPullPaymentDelayed,
        this.onBalancesChanged,
        this.onMerchantAuthorized,
        this.onAuthorizedMerchantUpdated,
        this.onAuthorizedMerchantActivationFailed,
        this.onMerchantIFrameDisplayRequested,
        this.onMerchantIFrameCloseRequested,
        this.onInitializationRequired,
        this.onPrivateCredentialsRequested,
        this.onMerchantConnectorActivated,
      );
    }

    if (initializedContext != null) {
      this.initializedContext = initializedContext;
    } else {
      this.initializedContext = new InitializedHypernetContext(
        account,
        publicIdentifier,
        true,
        this.onControlClaimed,
        this.onControlYielded,
        this.onPushPaymentSent,
        this.onPullPaymentSent,
        this.onPushPaymentReceived,
        this.onPullPaymentReceived,
        this.onPushPaymentUpdated,
        this.onPullPaymentUpdated,
        this.onPushPaymentDelayed,
        this.onPullPaymentDelayed,
        this.onBalancesChanged,
        this.onMerchantAuthorized,
        this.onAuthorizedMerchantUpdated,
        this.onAuthorizedMerchantActivationFailed,
        this.onMerchantIFrameDisplayRequested,
        this.onMerchantIFrameCloseRequested,
        this.onInitializationRequired,
        this.onPrivateCredentialsRequested,
        this.onMerchantConnectorActivated,
        this.authorizedMerchants,
      );
    }
  }

  public getContext(): ResultAsync<HypernetContext, never> {
    return okAsync(this.context);
  }

  public getAccount(): ResultAsync<string, never> {
    return okAsync(this.context.account || "");
  }

  public getInitializedContext(): ResultAsync<
    InitializedHypernetContext,
    never
  > {
    return okAsync(this.initializedContext);
  }

  public setContext(context: HypernetContext): ResultAsync<void, never> {
    return okAsync<null, never>(null).map(() => {});
  }
}<|MERGE_RESOLUTION|>--- conflicted
+++ resolved
@@ -7,23 +7,17 @@
   PushPayment,
   Signature,
 } from "@hypernetlabs/objects";
-<<<<<<< HEAD
-=======
-import { HypernetContext, InitializedHypernetContext } from "@interfaces/objects";
-import { IContextProvider, IMerchantConnectorProxy } from "@interfaces/utilities";
->>>>>>> b851f8c5
 import { okAsync, ResultAsync } from "neverthrow";
 import { Subject } from "rxjs";
-
-import {
-  HypernetContext,
-  InitializedHypernetContext,
-} from "@interfaces/objects";
 import {
   IContextProvider,
   IMerchantConnectorProxy,
 } from "@interfaces/utilities";
 import { account, publicIdentifier } from "@mock/mocks";
+import {
+  HypernetContext,
+  InitializedHypernetContext,
+} from "@interfaces/objects";
 
 export class ContextProviderMock implements IContextProvider {
   public context: HypernetContext;
