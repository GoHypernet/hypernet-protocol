--- conflicted
+++ resolved
@@ -16,6 +16,7 @@
   messageTransferAddress,
   parameterizedTransferAddress,
   transferRegistryAddress,
+  hypernetGovernorAddress,
 } from "@mock/mocks";
 import { okAsync, ResultAsync } from "neverthrow";
 
@@ -41,26 +42,12 @@
             channelFactoryAddress,
             transferRegistryAddress,
             hypertokenAddress: hyperTokenAddress,
-<<<<<<< HEAD
-            messageTransferAddress: EthereumAddress("messageTransferAddress"),
-            insuranceTransferAddress: EthereumAddress(
-              "insuranceTransferAddress",
-            ),
-            parameterizedTransferAddress: EthereumAddress(
-              "parameterizedTransferAddress",
-            ),
-            gatewayRegistryAddress: EthereumAddress("gatewayRegistryAddress"),
-            liquidityRegistryAddress: EthereumAddress(
-              "liquidityRegistryAddress",
-            ),
-            hypernetGovernorAddress: EthereumAddress("hypernetGovernorAddress"),
-=======
             messageTransferAddress,
             insuranceTransferAddress,
             parameterizedTransferAddress,
             gatewayRegistryAddress,
             liquidityRegistryAddress,
->>>>>>> f4dc7707
+            hypernetGovernorAddress,
           },
         },
         "natsUrl",
