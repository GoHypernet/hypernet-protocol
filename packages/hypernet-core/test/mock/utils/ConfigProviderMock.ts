--- conflicted
+++ resolved
@@ -24,16 +24,7 @@
         "iframeSource",
         "infuraId",
         chainId,
-<<<<<<< HEAD
-        hyperTokenAddress,
-        EthereumAddress("messageTransferAddress"),
-        EthereumAddress("insuranceTransferAddress"),
-        EthereumAddress("parameterizedTransferAddress"),
-        EthereumAddress("gatewayRegistryAddress"),
-        "Hypernet",
-=======
         "hypernetProtocolDomain",
->>>>>>> 7c07991b
         defaultExpirationLength,
         {
           [chainId]: "http://localhost:8545",
