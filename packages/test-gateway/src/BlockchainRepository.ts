import { EthereumAddress, GatewayUrl, Signature, TransferAbis } from "@hypernetlabs/objects";
import { Contract, ethers } from "ethers";

export class BlockchainRepository {
<<<<<<< HEAD
  protected privateKey = "0x0123456789012345678901234567890123456789012345678901234567890123";
  protected registryAccountPrivateKey = "0dbbe8e4ae425a6d2687f1a7e3ba17bc98c673636790f1b8ad91193c05875ef1";
=======
  protected gatewayAccountPrivateKey = "0x0123456789012345678901234567890123456789012345678901234567890123";
  protected gatewayAccount = "0x14791697260E4c9A71f18484C9f997B308e59325";
  protected gatewayRegistryAddress = "0xf204a4Ef082f5c04bB89F7D5E6568B796096735a";

>>>>>>> f4dc7707
  protected provider: ethers.providers.JsonRpcProvider;
  protected wallet: ethers.Wallet;

  protected registryAccountPrivateKey = "0dbbe8e4ae425a6d2687f1a7e3ba17bc98c673636790f1b8ad91193c05875ef1";
  protected registryAccount = "0xC5fdf4076b8F3A5357c5E395ab970B5B54098Fef";

  protected signature: Signature | null = null;
  protected address: EthereumAddress;

  constructor() {
    try {
      // Create a provider and connect it to the local blockchain
      this.provider = new ethers.providers.JsonRpcProvider("http://blockchain:8545");

      // Create a wallet using that provider. Wallet combines a provider and a signer.
      this.wallet = new ethers.Wallet(this.registryAccountPrivateKey, this.provider);

      this.address = EthereumAddress(this.wallet.address);
      console.log(`Address: ${this.address}`);
    } catch (e) {
      console.error(e);
      throw e;
    }
  }

  public async setConnector(gatewayUrl: GatewayUrl, connector: string): Promise<void> {
    // Sign the connector
    this.signature = await this.signMessage(connector);

    console.log(`Signature: ${this.signature}`);

    try {
      console.log("Creating registry contract");
      const gatewayRegistryContract = new Contract(this.gatewayRegistryAddress, TransferAbis.ERC721.abi, this.wallet);

      const registryEntry: IGatewayRegistryEntry = {
        address: this.address,
        signature: this.signature,
      };

      console.log("Setting gateway registry info");
      const txResponse = await gatewayRegistryContract.register(
<<<<<<< HEAD
        this.privateKey,
=======
        this.gatewayAccount,
>>>>>>> f4dc7707
        gatewayUrl,
        JSON.stringify(registryEntry),
      );

      const receipt = await txResponse.wait();

      console.log(receipt);
    } catch (e) {
      console.error("Failed to set the gateway registry information");
      console.error(e);
    }
  }

  public async signMessage(message: string): Promise<Signature> {
    try {
      return Signature(await this.wallet.signMessage(message));
    } catch (e) {
      console.error("Failed to sign message");
      throw e;
    }
  }

  public getSignature(): Signature {
    if (this.signature == null) {
      throw new Error("must call setConnector first!");
    }
    return this.signature;
  }
}

interface IGatewayRegistryEntry {
  address: EthereumAddress;
  signature: Signature;
}<|MERGE_RESOLUTION|>--- conflicted
+++ resolved
@@ -2,15 +2,10 @@
 import { Contract, ethers } from "ethers";
 
 export class BlockchainRepository {
-<<<<<<< HEAD
-  protected privateKey = "0x0123456789012345678901234567890123456789012345678901234567890123";
-  protected registryAccountPrivateKey = "0dbbe8e4ae425a6d2687f1a7e3ba17bc98c673636790f1b8ad91193c05875ef1";
-=======
   protected gatewayAccountPrivateKey = "0x0123456789012345678901234567890123456789012345678901234567890123";
   protected gatewayAccount = "0x14791697260E4c9A71f18484C9f997B308e59325";
   protected gatewayRegistryAddress = "0xf204a4Ef082f5c04bB89F7D5E6568B796096735a";
 
->>>>>>> f4dc7707
   protected provider: ethers.providers.JsonRpcProvider;
   protected wallet: ethers.Wallet;
 
@@ -53,11 +48,7 @@
 
       console.log("Setting gateway registry info");
       const txResponse = await gatewayRegistryContract.register(
-<<<<<<< HEAD
-        this.privateKey,
-=======
         this.gatewayAccount,
->>>>>>> f4dc7707
         gatewayUrl,
         JSON.stringify(registryEntry),
       );
