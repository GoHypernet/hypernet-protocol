{
  "name": "@hypernetlabs/web-ui",
  "version": "0.0.1",
  "description": "",
  "license": "ISC",
  "author": "",
  "keywords": [],
  "main": "dist/index.js",
  "files": [
    "dist",
    "src",
    "!dist/test",
    "!dist/tsconfig.tsbuildinfo"
  ],
  "scripts": {
    "build": "yarn clean && yarn compile",
    "clean": "rimraf dist",
<<<<<<< HEAD
    "compile": "tsc --build src/tsconfig.json && npx tsc-alias -p src/tsconfig.json",
=======
    "compile": "tsc -b src/tsconfig.json",
>>>>>>> b9d70bc3
    "format": "prettier --write \"src/**/*.ts\"",
    "generate-docs": "npx typedoc --options typedoc.json",
    "lint": "tslint -p src/tsconfig.json",
    "test": "echo \"Error: no test specified\" && exit 0"
  },
  "types": "dist/index.d.ts",
  "dependencies": {
    "react": "^17.0.1",
    "react-dom": "^17.0.1",
    "react-jss": "^10.5.1"
  }
}<|MERGE_RESOLUTION|>--- conflicted
+++ resolved
@@ -15,11 +15,7 @@
   "scripts": {
     "build": "yarn clean && yarn compile",
     "clean": "rimraf dist",
-<<<<<<< HEAD
     "compile": "tsc --build src/tsconfig.json && npx tsc-alias -p src/tsconfig.json",
-=======
-    "compile": "tsc -b src/tsconfig.json",
->>>>>>> b9d70bc3
     "format": "prettier --write \"src/**/*.ts\"",
     "generate-docs": "npx typedoc --options typedoc.json",
     "lint": "tslint -p src/tsconfig.json",
