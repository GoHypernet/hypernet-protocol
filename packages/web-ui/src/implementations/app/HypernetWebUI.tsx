--- conflicted
+++ resolved
@@ -344,414 +344,6 @@
     return this._getThrowableRender(renderReact);
   }
 
-<<<<<<< HEAD
-  public renderBalancesWidget(
-    config?: IRenderParams,
-  ): Result<void, RenderError> {
-    const renderReact = () => {
-      return ReactDOM.render(
-        this._bootstrapComponent(
-          <BalancesWidget {...config} />,
-          config?.showInModal,
-          undefined,
-          undefined,
-          true,
-          config?.hideLoadingSpinner,
-        ),
-        this._generateDomElement(
-          config?.selector || BALANCES_WIDGET_ID_SELECTOR,
-        ),
-      );
-    };
-    return this._getThrowableRender(renderReact);
-  }
-
-  public renderBalancesSummaryWidget(
-    config?: IRenderParams,
-  ): Result<void, RenderError> {
-    const renderReact = () => {
-      return ReactDOM.render(
-        this._bootstrapComponent(
-          <BalancesSummaryWidget {...config} />,
-          config?.showInModal,
-          undefined,
-          undefined,
-          true,
-        ),
-        this._generateDomElement(
-          config?.selector || BALANCES_SUMMARY_WIDGET_ID_SELECTOR,
-        ),
-      );
-    };
-    return this._getThrowableRender(renderReact);
-  }
-
-  public renderGatewaysWidget(
-    config?: IRenderParams,
-  ): Result<void, RenderError> {
-    const renderReact = () => {
-      return ReactDOM.render(
-        this._bootstrapComponent(
-          <GatewaysWidget {...config} />,
-          config?.showInModal,
-          undefined,
-          undefined,
-          true,
-        ),
-        this._generateDomElement(
-          config?.selector || BALANCES_WIDGET_ID_SELECTOR,
-        ),
-      );
-    };
-    return this._getThrowableRender(renderReact);
-  }
-
-  public renderFundWidget(config?: IRenderParams): Result<void, RenderError> {
-    const renderReact = () => {
-      return ReactDOM.render(
-        this._bootstrapComponent(
-          <FundWidget {...config} />,
-          config?.showInModal,
-          undefined,
-          undefined,
-          true,
-        ),
-        this._generateDomElement(config?.selector || FUND_WIDGET_ID_SELECTOR),
-      );
-    };
-    return this._getThrowableRender(renderReact);
-  }
-
-  public renderWithdrawWidget(
-    config?: IRenderParams,
-  ): Result<void, RenderError> {
-    const renderReact = () => {
-      return ReactDOM.render(
-        this._bootstrapComponent(
-          <WithdrawWidget {...config} />,
-          config?.showInModal,
-          undefined,
-          undefined,
-          true,
-        ),
-        this._generateDomElement(
-          config?.selector || WITHDRAW_WIDGET_ID_SELECTOR,
-        ),
-      );
-    };
-    return this._getThrowableRender(renderReact);
-  }
-
-  public renderLinksWidget(config?: IRenderParams): Result<void, RenderError> {
-    const renderReact = () => {
-      return ReactDOM.render(
-        this._bootstrapComponent(
-          <LinksWidget {...config} />,
-          config?.showInModal,
-          undefined,
-          undefined,
-          true,
-        ),
-        this._generateDomElement(config?.selector || LINKS_WIDGET_ID_SELECTOR),
-      );
-    };
-    return this._getThrowableRender(renderReact);
-  }
-
-  public renderPaymentWidget(
-    config?: IRenderPaymentWidgetParams,
-  ): Result<void, RenderError> {
-    const renderReact = () => {
-      return ReactDOM.render(
-        this._bootstrapComponent(
-          <PaymentWidget
-            counterPartyAccount={config?.counterPartyAccount}
-            amount={config?.amount}
-            expirationDate={config?.expirationDate}
-            requiredStake={config?.requiredStake}
-            paymentTokenAddress={config?.paymentTokenAddress}
-            gatewayUrl={config?.gatewayUrl}
-            paymentType={config?.paymentType}
-          />,
-          config?.showInModal,
-        ),
-        this._generateDomElement(
-          config?.selector || PAYMENT_WIDGET_ID_SELECTOR,
-        ),
-      );
-    };
-    return this._getThrowableRender(renderReact);
-  }
-
-  public renderPublicIdentifierWidget(
-    config?: IRenderParams,
-  ): Result<void, RenderError> {
-    const renderReact = () => {
-      return ReactDOM.render(
-        this._bootstrapComponent(
-          <PublicIdentifierWidget {...config} />,
-          config?.showInModal,
-          undefined,
-          undefined,
-          true,
-        ),
-        this._generateDomElement(
-          config?.selector || PUBLIC_IDENTIFIER_WIDGET_ID_SELECTOR,
-        ),
-      );
-    };
-    return this._getThrowableRender(renderReact);
-  }
-
-  public renderStateChannelsWidget(
-    config?: IRenderParams,
-  ): Result<void, RenderError> {
-    const renderReact = () => {
-      return ReactDOM.render(
-        this._bootstrapComponent(
-          <StateChannelsWidget {...config} />,
-          config?.showInModal,
-          undefined,
-          undefined,
-          true,
-        ),
-        this._generateDomElement(
-          config?.selector || STATE_CHANNELS_WIDGET_ID_SELECTOR,
-        ),
-      );
-    };
-    return this._getThrowableRender(renderReact);
-  }
-
-  public renderConnectorAuthorizationFlow(
-    config: IConnectorAuthorizationFlowParams,
-  ): Result<void, RenderError> {
-    const renderReact = () => {
-      return ReactDOM.render(
-        this._bootstrapComponent(
-          <ConnectorAuthorizationFlow
-            connectorUrl={config.connectorUrl}
-            connectorName={config.connectorName}
-            connectorLogoUrl={config.connectorLogoUrl}
-          />,
-          config.showInModal,
-        ),
-        this._generateDomElement(
-          config?.selector || CONNECTOR_AUTHORIZATION_FLOW_ID_SELECTOR,
-        ),
-      );
-    };
-    return this._getThrowableRender(renderReact);
-  }
-
-  public startOnboardingFlow(
-    config: IOnboardingFlowParams,
-  ): Result<void, RenderError> {
-    const renderReact = () => {
-      return ReactDOM.render(
-        this._bootstrapComponent(
-          <OnboardingFlow
-            gatewayUrl={config.gatewayUrl}
-            gatewayName={config.gatewayName}
-            gatewayLogoUrl={config.gatewayLogoUrl}
-            finalSuccessContent={config.finalSuccessContent}
-            closeCallback={config.closeCallback}
-            excludeCardWrapper={config.excludeCardWrapper}
-            launchpadUrl={config.launchpadUrl}
-            renderGatewayApprovalContent={config?.renderGatewayApprovalContent}
-          />,
-          config.showInModal,
-          config.closeCallback,
-          undefined,
-          true,
-        ),
-        this._generateDomElement(
-          config?.selector || ONBOARDING_FLOW_ID_SELECTOR,
-        ),
-      );
-    };
-    return this._getThrowableRender(renderReact);
-  }
-
-  public renderProposalsWidget(
-    config?: IProposalsWidgetParams,
-  ): Result<void, RenderError> {
-    const renderReact = () => {
-      return ReactDOM.render(
-        this._bootstrapComponent(
-          <ProposalsWidget {...config} />,
-          config?.showInModal,
-          undefined,
-          undefined,
-          true,
-        ),
-        this._generateDomElement(
-          config?.selector || PROPOSALS_WIDGET_ID_SELECTOR,
-        ),
-      );
-    };
-    return this._getThrowableRender(renderReact);
-  }
-
-  public renderProposalDetailWidget(
-    config: IProposalDetailWidgetParams,
-  ): Result<void, RenderError> {
-    const renderReact = () => {
-      return ReactDOM.render(
-        this._bootstrapComponent(
-          <ProposalDetailWidget {...config} />,
-          config?.showInModal,
-          undefined,
-          undefined,
-          true,
-        ),
-        this._generateDomElement(
-          config?.selector || PROPOSALS_WIDGET_ID_SELECTOR,
-        ),
-      );
-    };
-    return this._getThrowableRender(renderReact);
-  }
-
-  public renderProposalCreateWidget(
-    config?: IProposalCreateWidgetParams,
-  ): Result<void, RenderError> {
-    const renderReact = () => {
-      return ReactDOM.render(
-        this._bootstrapComponent(
-          <CreateProposalWidget {...config} />,
-          config?.showInModal,
-          undefined,
-          undefined,
-          true,
-        ),
-        this._generateDomElement(
-          config?.selector || PROPOSAL_CREATE_WIDGET_ID_SELECTOR,
-        ),
-      );
-    };
-    return this._getThrowableRender(renderReact);
-  }
-
-  public renderRegistryListWidget(
-    config?: IRegistryListWidgetParams,
-  ): Result<void, RenderError> {
-    const renderReact = () => {
-      return ReactDOM.render(
-        this._bootstrapComponent(
-          <RegistryListWidget {...config} />,
-          config?.showInModal,
-          undefined,
-          undefined,
-          true,
-        ),
-        this._generateDomElement(
-          config?.selector || REGISTRY_LIST_WIDGET_ID_SELECTOR,
-        ),
-      );
-    };
-    return this._getThrowableRender(renderReact);
-  }
-
-  public renderRegistryDetailWidget(
-    config: IRegistryDetailWidgetParams,
-  ): Result<void, RenderError> {
-    const renderReact = () => {
-      return ReactDOM.render(
-        this._bootstrapComponent(
-          <RegistryDetailWidget {...config} />,
-          config?.showInModal,
-          undefined,
-          undefined,
-          true,
-        ),
-        this._generateDomElement(
-          config?.selector || REGISTRY_LIST_WIDGET_ID_SELECTOR,
-        ),
-      );
-    };
-    return this._getThrowableRender(renderReact);
-  }
-
-  public renderRegistryEntryListWidget(
-    config: IRegistryEntryListWidgetParams,
-  ): Result<void, RenderError> {
-    const renderReact = () => {
-      return ReactDOM.render(
-        this._bootstrapComponent(
-          <RegistryEntryListWidget {...config} />,
-          config?.showInModal,
-          undefined,
-          undefined,
-          true,
-        ),
-        this._generateDomElement(
-          config?.selector || REGISTRY_ENTRY_LIST_WIDGET_ID_SELECTOR,
-        ),
-      );
-    };
-    return this._getThrowableRender(renderReact);
-  }
-
-  public renderRegistryEntryDetailWidget(
-    config: IRegistryEntryDetailWidgetParams,
-  ): Result<void, RenderError> {
-    const renderReact = () => {
-      return ReactDOM.render(
-        this._bootstrapComponent(
-          <RegistryEntryDetailWidget {...config} />,
-          config?.showInModal,
-          undefined,
-          undefined,
-          true,
-        ),
-        this._generateDomElement(
-          config?.selector || REGISTRY_ENTRY_DETAIL_WIDGET_ID_SELECTOR,
-        ),
-      );
-    };
-    return this._getThrowableRender(renderReact);
-  }
-
-  public renderHypertokenBalanceWidget(
-    config?: IRenderParams,
-  ): Result<void, RenderError> {
-    const renderReact = () => {
-      return ReactDOM.render(
-        this._bootstrapComponent(
-          <HypertokenBalanceWidget {...config} />,
-          config?.showInModal,
-          undefined,
-          undefined,
-          true,
-          config?.hideLoadingSpinner,
-        ),
-        this._generateDomElement(config?.selector || HYPERTOKEN_BALANCE_WIDGET),
-      );
-    };
-    return this._getThrowableRender(renderReact);
-  }
-
-  public renderVotingPowerWidget(
-    config?: IRenderParams,
-  ): Result<void, RenderError> {
-    const renderReact = () => {
-      return ReactDOM.render(
-        this._bootstrapComponent(
-          <VotingPowerWidget {...config} />,
-          config?.showInModal,
-          undefined,
-          undefined,
-          true,
-          config?.hideLoadingSpinner,
-        ),
-        this._generateDomElement(config?.selector || VOTING_POWER_WIDGET),
-      );
-    };
-    return this._getThrowableRender(renderReact);
-  }
-=======
->>>>>>> 19c869e3
   public renderConnectedAccountWidget(
     config?: IRenderParams,
   ): Result<void, RenderError> {
@@ -942,6 +534,9 @@
               closeCallback={config.closeCallback}
               excludeCardWrapper={config.excludeCardWrapper}
               launchpadUrl={config.launchpadUrl}
+              renderGatewayApprovalContent={
+                config?.renderGatewayApprovalContent
+              }
             />,
             config.showInModal,
             config.closeCallback,
