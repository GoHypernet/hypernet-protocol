<<<<<<< HEAD
import * as React from "react";
=======
import React from 'react';
>>>>>>> 3fcda915

interface TransactionListProps {
  transactionDataList?: any[];
}

const TransactionList: React.FC<TransactionListProps> = (props: TransactionListProps) => {
  const { transactionDataList } = props;
  console.log("transactionDataList: ", transactionDataList);

  return (
    <h2>
      TransactionList from web ui package loaded with data from HypernetWebIntegration
      <br />
      {transactionDataList?.length &&
        transactionDataList.map((trs) => (
          <>
            <h3>id: {trs.id}</h3>
            <h3>amount: {trs.amount}</h3>
          </>
        ))}
    </h2>
  );
};

export default TransactionList;<|MERGE_RESOLUTION|>--- conflicted
+++ resolved
@@ -1,8 +1,4 @@
-<<<<<<< HEAD
-import * as React from "react";
-=======
-import React from 'react';
->>>>>>> 3fcda915
+import React from "react";
 
 interface TransactionListProps {
   transactionDataList?: any[];
