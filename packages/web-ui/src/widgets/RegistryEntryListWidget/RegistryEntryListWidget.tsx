--- conflicted
+++ resolved
@@ -101,11 +101,7 @@
   return (
     <Box>
       <GovernanceWidgetHeader
-<<<<<<< HEAD
-        label={registry?.name}
-=======
         label={registryName}
->>>>>>> 5d553579
         navigationLink={{
           label: "Registry Entry List",
           onClick: () => {
