--- conflicted
+++ resolved
@@ -12,10 +12,6 @@
   fromPaymentState(state: EPaymentState): string;
   fromPaymentStateColor(state: EPaymentState): string;
   getPaymentStateOptions(): PaymentStateOption[];
-<<<<<<< HEAD
   toBigNumber(value: number | string): BigNumber;
   isZeroAddress(address: EthereumAddress): boolean;
-=======
-  convertToBigNumber(value: number | string): BigNumber;
->>>>>>> d476df47
 }