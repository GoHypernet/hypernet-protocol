--- conflicted
+++ resolved
@@ -43,11 +43,8 @@
     "quick-start": "yarn start-web",
     "start": "yarn start-backend && yarn start-web",
     "start-backend": "docker-compose up -d && yarn verify-backend",
-<<<<<<< HEAD
     "bootstrap-backend": "docker-compose down && docker-compose pull && docker-compose up -d && wait-on -l -d 15000 package.json && docker-compose up -d && yarn verify-backend && yarn deploy-custom-transfers",
     "start-vector": "docker run -d -p 3001:80 vector-unit:latest",
-=======
->>>>>>> 3ccd6281
     "start-web": "webpack serve --config webpack.config.js --mode development --open",
     "test": "echo \"Error: run tests from root\" && exit 0",
     "verify-backend": "docker ps -f status=running -f name=developer-ui | grep connextproject | if [ `wc -l` -ne 9 ]; then echo 'Error: did not detect 9 running docker containers!' && `exit 1`; fi"
