const path = require("path");
const { CleanWebpackPlugin } = require("clean-webpack-plugin");
const TsconfigPathsPlugin = require("tsconfig-paths-webpack-plugin");

const configFile = path.resolve(__dirname, "./tsconfig.json");

module.exports = {
  entry: path.join(__dirname, "src/index.tsx"),
  output: {
    filename: "index.js",
    path: path.join(__dirname, "/dist"),
  },
  mode: "development",
  module: {
    rules: [
      {
        test: /\.(ts|tsx)$/,
        loader: "ts-loader",
        options: {
          configFile,
          projectReferences: true,
        },
      },
      { enforce: "pre", test: /\.js$/, loader: "source-map-loader" },
      {
        test: /\.(s[ac]ss|css)$/i,
        use: [
          "style-loader",
          "css-loader",
          {
            loader: "sass-loader",
            options: {
              sassOptions: {
                includePaths: [path.resolve(__dirname, "node_modules")],
              },
            },
          },
        ],
      },
      {
        test: /\.(gif|png|jpe?g|svg)/,
        use: [
          "url-loader",
          {
            loader: "image-webpack-loader",
            options: {
              disable: false,
            },
          },
        ],
      },
      {
        test: /\.ttf$/,
        use: ["file-loader"],
      },
    ],
  },
  resolve: {
    extensions: [".tsx", ".ts", ".js", ".html"],
    alias: {
      // These are copied from hypernet-core, because for local compilation
      // we are actually compiling hypernet-core
      "@interfaces": path.resolve(__dirname, "../hypernet-core/src/interfaces"),
      "@implementations": path.resolve(__dirname, "../hypernet-core/src/implementations"),
<<<<<<< HEAD
=======
      "@mock": path.resolve(__dirname, "../hypernet-core/src/tests/mock"),
      "@tests": path.resolve(__dirname, "../hypernet-core/src/tests"),
>>>>>>> f49efa3b
      react: path.resolve(__dirname, "../../node_modules/react"),
    },
    plugins: [new TsconfigPathsPlugin({})],
  },
  devtool: "eval",
  devServer: {
    contentBase: path.join(__dirname, "src"),
    port: 9000,
    watchContentBase: true,
    headers: {
      "Access-Control-Allow-Origin": "*",
      "Access-Control-Allow-Methods": "GET, POST, PUT, DELETE< PATCH, OPTIONS",
      "Access-Control-Allow-Headers": "X-Requested-With, content-type, Authorization",
    },
    historyApiFallback: true,
  },
  plugins: [new CleanWebpackPlugin()],
  node: {
    net: "empty",
    tls: "empty",
    fs: "empty",
  },
};<|MERGE_RESOLUTION|>--- conflicted
+++ resolved
@@ -62,11 +62,8 @@
       // we are actually compiling hypernet-core
       "@interfaces": path.resolve(__dirname, "../hypernet-core/src/interfaces"),
       "@implementations": path.resolve(__dirname, "../hypernet-core/src/implementations"),
-<<<<<<< HEAD
-=======
       "@mock": path.resolve(__dirname, "../hypernet-core/src/tests/mock"),
       "@tests": path.resolve(__dirname, "../hypernet-core/src/tests"),
->>>>>>> f49efa3b
       react: path.resolve(__dirname, "../../node_modules/react"),
     },
     plugins: [new TsconfigPathsPlugin({})],
