--- conflicted
+++ resolved
@@ -19,8 +19,8 @@
 const client: IHypernetWebIntegration = new HypernetWebIntegration(
   "http://localhost:5020",
   ChainId(1337),
+  false,
   true,
-  false,
   theme,
   null,
 );
@@ -46,14 +46,13 @@
 
 const gatewayUrl = GatewayUrl("http://localhost:3000/users/v0");
 
-<<<<<<< HEAD
 const getReady = () => {
   client
     .getReady()
     .map((coreProxy) => {
       Spinner.hide();
-      client.webUIClient
-        .startOnboardingFlow({
+      client.webUIClient.payments
+      .startOnboardingFlow({
           gatewayUrl: gatewayUrl,
           finalSuccessContent:
             'You are good to go now and purchase credits from <a href="http://localhost:9000/settings/credits">here</a>',
@@ -81,28 +80,4 @@
 const button = document.createElement("button");
 button.innerHTML = "init";
 button.onclick=getReady
-document.body.appendChild(button);
-=======
-client
-  .getReady()
-  .map((coreProxy) => {
-    Spinner.hide();
-    client.webUIClient.payments
-      .startOnboardingFlow({
-        gatewayUrl: gatewayUrl,
-        finalSuccessContent:
-          'You are good to go now and purchase credits from <a href="http://localhost:9000/settings/credits">here</a>',
-        showInModal: true,
-        excludeCardWrapper: true,
-      })
-      .map(() => {
-        Spinner.hide();
-      })
-      .mapErr((err) => {
-        console.log("startOnboardingFlow errerrerr", err);
-      });
-  })
-  .mapErr((err) => {
-    console.log("getReady errerrerr", err);
-  });
->>>>>>> 19c869e3
+document.body.appendChild(button);