--- conflicted
+++ resolved
@@ -43,11 +43,10 @@
         "messageTransferAddress": "0xFB88dE099e13c3ED21F80a7a1E49f8CAEcF10df6", \
         "insuranceTransferAddress": "0x30753E4A8aad7F8597332E813735Def5dD395028", \
         "parameterizedTransferAddress": "0x2C2B9C9a4a25e24B174f26114e8926a9f2128FE4", \
-<<<<<<< HEAD
-        "gatewayRegistryAddress": "0xf204a4Ef082f5c04bB89F7D5E6568B796096735a", \
-        "liquidityRegistryAddress": "0x75c35C980C0d37ef46DF04d31A140b65503c0eEd", \
         "hypernetGovernorAddress": "0xCf7Ed3AccA5a467e9e704C703E8D87F634fB0Fc9", \
-        "registryFactoryAddress": "0x2279B7A0a67DB372996a5FaB50D91eAA73d2eBe6" \
+        "registryFactoryAddress": "0x2279B7A0a67DB372996a5FaB50D91eAA73d2eBe6", \
+        "gatewayRegistryAddress": "0x633BaEfc98220497Eb7eE323480C87ce51a44955", \
+        "liquidityRegistryAddress": "0x10271f4B537610009e1DaF06779b9A8Fde5fF531" \
       }, \
       "31337": { \
         "channelFactoryAddress": "0xF12b5dd4EAD5F743C6BaA640B0216200e89B60Da", \
@@ -56,14 +55,10 @@
         "messageTransferAddress": "0xFB88dE099e13c3ED21F80a7a1E49f8CAEcF10df6", \
         "insuranceTransferAddress": "0x30753E4A8aad7F8597332E813735Def5dD395028", \
         "parameterizedTransferAddress": "0x2C2B9C9a4a25e24B174f26114e8926a9f2128FE4", \
-        "gatewayRegistryAddress": "0xf204a4Ef082f5c04bB89F7D5E6568B796096735a", \
-        "liquidityRegistryAddress": "0x75c35C980C0d37ef46DF04d31A140b65503c0eEd", \
         "hypernetGovernorAddress": "0xCf7Ed3AccA5a467e9e704C703E8D87F634fB0Fc9", \
-        "registryFactoryAddress": "0x2279B7A0a67DB372996a5FaB50D91eAA73d2eBe6" \
-=======
+        "registryFactoryAddress": "0x2279B7A0a67DB372996a5FaB50D91eAA73d2eBe6", \
         "gatewayRegistryAddress": "0x633BaEfc98220497Eb7eE323480C87ce51a44955", \
         "liquidityRegistryAddress": "0x10271f4B537610009e1DaF06779b9A8Fde5fF531" \
->>>>>>> 175a1c17
       }, \
       "1369": { \
         "channelFactoryAddress": "0xF12b5dd4EAD5F743C6BaA640B0216200e89B60Da", \
@@ -72,15 +67,10 @@
         "messageTransferAddress": "0xFB88dE099e13c3ED21F80a7a1E49f8CAEcF10df6", \
         "insuranceTransferAddress": "0x30753E4A8aad7F8597332E813735Def5dD395028", \
         "parameterizedTransferAddress": "0x2C2B9C9a4a25e24B174f26114e8926a9f2128FE4", \
-<<<<<<< HEAD
-        "gatewayRegistryAddress": "0xf204a4Ef082f5c04bB89F7D5E6568B796096735a", \
-        "liquidityRegistryAddress": "0x75c35C980C0d37ef46DF04d31A140b65503c0eEd", \
         "hypernetGovernorAddress": "0xCf7Ed3AccA5a467e9e704C703E8D87F634fB0Fc9", \
         "registryFactoryAddress": "0x2279B7A0a67DB372996a5FaB50D91eAA73d2eBe6" \
-=======
         "gatewayRegistryAddress": "0x633BaEfc98220497Eb7eE323480C87ce51a44955", \
         "liquidityRegistryAddress": "0x10271f4B537610009e1DaF06779b9A8Fde5fF531" \
->>>>>>> 175a1c17
       } \
     }'
 ENV __CHAIN_ADDRESSES__ $CHAIN_ADDRESSES
