<<<<<<< HEAD
import { BigNumber, EthereumAddress, IHypernetCore, PublicIdentifier, PublicKey } from "@hypernetlabs/hypernet-core";
=======
import { BigNumber, EthereumAddress, IHypernetCore, PublicIdentifier } from "@hypernetlabs/hypernet-core";
>>>>>>> 5dba5298
import { IIFrameCallData, ChildProxy } from "@hypernetlabs/utils";
import Postmate from "postmate";

export default class CoreWrapper extends ChildProxy {
  constructor(protected core: IHypernetCore) {
    super();
  }

  protected getModel(): Postmate.Model {
    // Fire up the Postmate model, and wrap up the core as the model
    return new Postmate.Model({
      initialize: (data: IIFrameCallData<string>) => {
        this.returnForModel(() => {
          return this.core.initialize(data.data);
        }, data.callId);
      },
      waitInitialized: (data: IIFrameCallData<void>) => {
        this.returnForModel(() => {
          return this.core.waitInitialized();
        }, data.callId);
      },
      getEthereumAccounts: (data: IIFrameCallData<void>) => {
        this.returnForModel(() => {
          return this.core.getEthereumAccounts();
        }, data.callId);
      },
      getPublicIdentifier: (data: IIFrameCallData<void>) => {
        this.returnForModel(() => {
          return this.core.getPublicIdentifier();
        }, data.callId);
      },
      depositFunds: (data: IIFrameCallData<{ assetAddress: string; amount: string }>) => {
        this.returnForModel(() => {
          return this.core.depositFunds(data.data.assetAddress, BigNumber.from(data.data.amount));
        }, data.callId);
      },

      withdrawFunds: (data: IIFrameCallData<{ assetAddress: string; amount: string; destinationAddress: string }>) => {
        this.returnForModel(() => {
          return this.core.withdrawFunds(
            data.data.assetAddress,
            BigNumber.from(data.data.amount),
            data.data.destinationAddress,
          );
        }, data.callId);
      },

      getBalances: (data: IIFrameCallData<void>) => {
        this.returnForModel(() => {
          return this.core.getBalances();
        }, data.callId);
      },
      getLinks: (data: IIFrameCallData<void>) => {
        this.returnForModel(() => {
          return this.core.getLinks();
        }, data.callId);
      },
      getActiveLinks: (data: IIFrameCallData<void>) => {
        this.returnForModel(() => {
          return this.core.getActiveLinks();
        }, data.callId);
      },
      sendFunds: (
        data: IIFrameCallData<{
          counterPartyAccount: PublicIdentifier;
          amount: string;
          expirationDate: number;
          requiredStake: string;
          paymentToken: EthereumAddress;
          merchantUrl: string;
        }>,
      ) => {
        this.returnForModel(() => {
          return this.core.sendFunds(
            data.data.counterPartyAccount,
            data.data.amount,
            data.data.expirationDate,
            data.data.requiredStake,
            data.data.paymentToken,
            data.data.merchantUrl,
          );
        }, data.callId);
      },
      //   authorizeFunds: (data: IIFrameCallData<{
      //     counterPartyAccount: PublicIdentifier,
      //     totalAuthorized: string,
      //     expirationDate: string,
      //     requiredStake: string,
      //     paymentToken: EthereumAddress,
      //     merchantUrl: string,
      //   }>) => {
      //     this.returnForModel(() => {
      //       return core.authorizeFunds(data.data.counterPartyAccount,
      //         BigNumber.from(data.data.totalAuthorized),
      //         moment(data.data.expirationDate),
      //         BigNumber.from(data.data.requiredStake),
      //         data.data.paymentToken,
      //         data.data.merchantUrl);
      //     }, data.callId);
      //   },

      acceptFunds: (data: IIFrameCallData<string[]>) => {
        this.returnForModel(() => {
          return this.core.acceptOffers(data.data);
        }, data.callId);
      },
      authorizeMerchant: (data: IIFrameCallData<string>) => {
        this.returnForModel(() => {
          return this.core.authorizeMerchant(data.data);
        }, data.callId);
      },

      //   pullFunds(paymentId: string, amount: BigNumber): Promise<Payment>;

      // finalizePullPayment(paymentId: string, finalAmount: BigNumber): Promise<HypernetLink>;

      // finalizePushPayment(paymentId: string): Promise<void>;

      // initiateDispute(paymentId: string, metadata: string): Promise<HypernetLink>;

      mintTestToken: (data: IIFrameCallData<string>) => {
        this.returnForModel(() => {
          return this.core.mintTestToken(BigNumber.from(data.data));
        }, data.callId);
      },
<<<<<<< HEAD
      authorizeMerchant: (data: IIFrameCallData<string>) => {
        this.returnForModel(() => {
          return this.core.authorizeMerchant(data.data);
        }, data.callId);
      },
=======
>>>>>>> 5dba5298
    });
  }

  protected onModelActivated(parent: Postmate.ChildAPI): void {
    // We are going to just call waitInitialized() on the core, and emit an event
    // to the parent when it is initialized; combining a few functions.
    this.core.waitInitialized().map(() => {
      parent.emit("initialized");
    });

    // We are going to relay the RXJS events
    this.core.onControlClaimed.subscribe((val) => {
      parent.emit("onControlClaimed", val);
    });

    this.core.onControlYielded.subscribe((val) => {
      parent.emit("onControlYielded", val);
    });

    this.core.onPushPaymentProposed.subscribe((val) => {
      parent.emit("onPushPaymentProposed", val);
    });

    this.core.onPullPaymentProposed.subscribe((val) => {
      parent.emit("onPullPaymentProposed", val);
    });

    this.core.onPushPaymentUpdated.subscribe((val) => {
      parent.emit("onPushPaymentUpdated", val);
    });

    this.core.onPullPaymentUpdated.subscribe((val) => {
      parent.emit("onPullPaymentUpdated", val);
    });

    this.core.onPushPaymentReceived.subscribe((val) => {
      parent.emit("onPushPaymentReceived", val);
    });

    this.core.onPullPaymentApproved.subscribe((val) => {
      parent.emit("onPullPaymentApproved", val);
    });

    this.core.onBalancesChanged.subscribe((val) => {
      parent.emit("onBalancesChanged", val);
    });

    this.core.onMerchantAuthorized.subscribe((val) => {
      parent.emit("onMerchantAuthorized", val.toString());
    });

    this.core.onAuthorizedMerchantUpdated.subscribe((val) => {
      parent.emit("onAuthorizedMerchantUpdated", val.toString());
    });

    this.core.onAuthorizedMerchantActivationFailed.subscribe((val) => {
      parent.emit("onAuthorizedMerchantActivationFailed", val.toString());
    });
  }
}<|MERGE_RESOLUTION|>--- conflicted
+++ resolved
@@ -1,8 +1,4 @@
-<<<<<<< HEAD
-import { BigNumber, EthereumAddress, IHypernetCore, PublicIdentifier, PublicKey } from "@hypernetlabs/hypernet-core";
-=======
 import { BigNumber, EthereumAddress, IHypernetCore, PublicIdentifier } from "@hypernetlabs/hypernet-core";
->>>>>>> 5dba5298
 import { IIFrameCallData, ChildProxy } from "@hypernetlabs/utils";
 import Postmate from "postmate";
 
@@ -128,14 +124,6 @@
           return this.core.mintTestToken(BigNumber.from(data.data));
         }, data.callId);
       },
-<<<<<<< HEAD
-      authorizeMerchant: (data: IIFrameCallData<string>) => {
-        this.returnForModel(() => {
-          return this.core.authorizeMerchant(data.data);
-        }, data.callId);
-      },
-=======
->>>>>>> 5dba5298
     });
   }
 
