import { ICoreListener } from "@core-iframe/interfaces/api";
import {
  ICoreUIService,
  ICoreUIServiceType,
} from "@core-iframe/interfaces/business";
import {
  IHypernetCore,
  IHypernetCoreType,
  PaymentId,
  GatewayUrl,
  BigNumberString,
  ChainId,
  PublicIdentifier,
  GatewayRegistrationFilter,
  EProposalVoteSupport,
  RegistryParams,
  ERegistrySortOrder,
  EthereumContractAddress,
  EthereumAccountAddress,
  RegistryTokenId,
  ProviderId,
  RegistryEntry,
} from "@hypernetlabs/objects";
import {
  IIFrameCallData,
  ChildProxy,
  ILogUtils,
  ILogUtilsType,
} from "@hypernetlabs/utils";
import { injectable, inject } from "inversify";
import Postmate from "postmate";

@injectable()
export class CoreListener extends ChildProxy implements ICoreListener {
  constructor(
    @inject(IHypernetCoreType) protected core: IHypernetCore,
    @inject(ICoreUIServiceType) protected coreUIService: ICoreUIService,
    @inject(ILogUtilsType) protected logUtils: ILogUtils,
  ) {
    super();
  }

  protected getModel(): Postmate.Model {
    // Fire up the Postmate model, and wrap up the core as the model
    return new Postmate.Model({
      initialize: (data: IIFrameCallData<void>) => {
        this.returnForModel(() => {
          return this.core.initialize();
        }, data.callId);
      },
      waitInitialized: (data: IIFrameCallData<void>) => {
        this.returnForModel(() => {
          return this.core.waitInitialized();
        }, data.callId);
      },
      waitGovernanceInitialized: (data: IIFrameCallData<void>) => {
        this.returnForModel(() => {
          return this.core.waitGovernanceInitialized();
        }, data.callId);
      },
      waitPaymentsInitialized: (data: IIFrameCallData<void>) => {
        this.returnForModel(() => {
          return this.core.waitPaymentsInitialized();
        }, data.callId);
      },
      getEthereumAccounts: (data: IIFrameCallData<void>) => {
        this.returnForModel(() => {
          return this.core.getEthereumAccounts();
        }, data.callId);
      },
      getPublicIdentifier: (data: IIFrameCallData<void>) => {
        this.returnForModel(() => {
          return this.core.getPublicIdentifier();
        }, data.callId);
      },
      getActiveStateChannels: (data: IIFrameCallData<void>) => {
        this.returnForModel(() => {
          return this.core.getActiveStateChannels();
        }, data.callId);
      },
      createStateChannel: (
        data: IIFrameCallData<{
          routerPublicIdentifiers: PublicIdentifier[];
          chainId: ChainId;
        }>,
      ) => {
        this.returnForModel(() => {
          return this.core.createStateChannel(
            data.data.routerPublicIdentifiers,
            data.data.chainId,
          );
        }, data.callId);
      },
      depositFunds: (
        data: IIFrameCallData<{
          channelAddress: EthereumContractAddress;
          assetAddress: EthereumContractAddress;
          amount: BigNumberString;
        }>,
      ) => {
        this.returnForModel(() => {
          return this.core.depositFunds(
            data.data.channelAddress,
            data.data.assetAddress,
            data.data.amount,
          );
        }, data.callId);
      },

      withdrawFunds: (
        data: IIFrameCallData<{
          channelAddress: EthereumContractAddress;
          assetAddress: EthereumContractAddress;
          amount: BigNumberString;
          destinationAddress: EthereumAccountAddress;
        }>,
      ) => {
        this.returnForModel(() => {
          return this.core.withdrawFunds(
            data.data.channelAddress,
            data.data.assetAddress,
            data.data.amount,
            data.data.destinationAddress,
          );
        }, data.callId);
      },

      getBalances: (data: IIFrameCallData<void>) => {
        this.returnForModel(() => {
          return this.core.getBalances();
        }, data.callId);
      },
      getLinks: (data: IIFrameCallData<void>) => {
        this.returnForModel(() => {
          return this.core.getLinks();
        }, data.callId);
      },
      getActiveLinks: (data: IIFrameCallData<void>) => {
        this.returnForModel(() => {
          return this.core.getActiveLinks();
        }, data.callId);
      },
      acceptFunds: (data: IIFrameCallData<PaymentId>) => {
        this.returnForModel(() => {
          return this.core.acceptOffer(data.data);
        }, data.callId);
      },
      repairPayments: (data: IIFrameCallData<PaymentId[]>) => {
        this.returnForModel(() => {
          return this.core.repairPayments(data.data);
        }, data.callId);
      },
      authorizeGateway: (data: IIFrameCallData<GatewayUrl>) => {
        this.returnForModel(() => {
          return this.core.authorizeGateway(data.data);
        }, data.callId);
      },
      deauthorizeGateway: (data: IIFrameCallData<GatewayUrl>) => {
        this.returnForModel(() => {
          return this.core.deauthorizeGateway(data.data);
        }, data.callId);
      },
      closeGatewayIFrame: (data: IIFrameCallData<GatewayUrl>) => {
        this.core.closeGatewayIFrame(data.data);
      },
      displayGatewayIFrame: (data: IIFrameCallData<GatewayUrl>) => {
        this.core.displayGatewayIFrame(data.data);
      },

      //   pullFunds(paymentId: string, amount: BigNumber): Promise<Payment>;

      // finalizePullPayment(paymentId: string, finalAmount: BigNumber): Promise<HypernetLink>;

      // finalizePushPayment(paymentId: string): Promise<void>;

      mintTestToken: (data: IIFrameCallData<BigNumberString>) => {
        this.returnForModel(() => {
          return this.core.mintTestToken(data.data);
        }, data.callId);
      },
      getAuthorizedGateways: (data: IIFrameCallData<void>) => {
        this.returnForModel(() => {
          return this.core.getAuthorizedGateways();
        }, data.callId);
      },
      getAuthorizedGatewaysConnectorsStatus: (data: IIFrameCallData<void>) => {
        this.returnForModel(() => {
          return this.core.getAuthorizedGatewaysConnectorsStatus();
        }, data.callId);
      },
      getGatewayTokenInfo: (data: IIFrameCallData<GatewayUrl[]>) => {
        this.returnForModel(() => {
          return this.core.getGatewayTokenInfo(data.data);
        }, data.callId);
      },
      getGatewayRegistrationInfo: (
        data: IIFrameCallData<GatewayRegistrationFilter>,
      ) => {
        this.returnForModel(() => {
          return this.core.getGatewayRegistrationInfo(data.data);
        }, data.callId);
      },
      providePrivateCredentials: (
        data: IIFrameCallData<{
          privateKey: string | null;
          mnemonic: string | null;
        }>,
      ) => {
        this.returnForModel(() => {
          return this.core.providePrivateCredentials(
            data.data.privateKey,
            data.data.mnemonic,
          );
        }, data.callId);
      },
      getProposals: (
        data: IIFrameCallData<{
          pageNumber: number;
          pageSize: number;
        }>,
      ) => {
        this.returnForModel(() => {
          return this.core.getProposals(
            data.data.pageNumber,
            data.data.pageSize,
          );
        }, data.callId);
      },
      createProposal: (
        data: IIFrameCallData<{
          name: string;
          symbol: string;
          owner: EthereumAccountAddress;
          enumerable: boolean;
        }>,
      ) => {
        this.returnForModel(() => {
          return this.core.createProposal(
            data.data.name,
            data.data.symbol,
            data.data.owner,
            data.data.enumerable,
          );
        }, data.callId);
      },
      delegateVote: (
        data: IIFrameCallData<{
          delegateAddress: EthereumAccountAddress;
          amount: number | null;
        }>,
      ) => {
        this.returnForModel(() => {
          return this.core.delegateVote(
            data.data.delegateAddress,
            data.data.amount,
          );
        }, data.callId);
      },
      getProposalDetails: (data: IIFrameCallData<string>) => {
        this.returnForModel(() => {
          return this.core.getProposalDetails(data.data);
        }, data.callId);
      },
      castVote: (
        data: IIFrameCallData<{
          proposalId: string;
          support: EProposalVoteSupport;
        }>,
      ) => {
        this.returnForModel(() => {
          return this.core.castVote(data.data.proposalId, data.data.support);
        }, data.callId);
      },
      getProposalVotesReceipt: (
        data: IIFrameCallData<{
          proposalId: string;
          voterAddress: EthereumAccountAddress;
        }>,
      ) => {
        this.returnForModel(() => {
          return this.core.getProposalVotesReceipt(
            data.data.proposalId,
            data.data.voterAddress,
          );
        }, data.callId);
      },
      getRegistries: (
        data: IIFrameCallData<{
          pageNumber: number;
          pageSize: number;
          sortOrder: ERegistrySortOrder;
        }>,
      ) => {
        this.returnForModel(() => {
          return this.core.getRegistries(
            data.data.pageNumber,
            data.data.pageSize,
            data.data.sortOrder,
          );
        }, data.callId);
      },
      getRegistryByName: (data: IIFrameCallData<string[]>) => {
        this.returnForModel(() => {
          return this.core.getRegistryByName(data.data);
        }, data.callId);
      },
      getRegistryByAddress: (
        data: IIFrameCallData<EthereumContractAddress[]>,
      ) => {
        this.returnForModel(() => {
          return this.core.getRegistryByAddress(data.data);
        }, data.callId);
      },
      getRegistryEntriesTotalCount: (data: IIFrameCallData<string[]>) => {
        this.returnForModel(() => {
          return this.core.getRegistryEntriesTotalCount(data.data);
        }, data.callId);
      },
      getRegistryEntries: (
        data: IIFrameCallData<{
          registryName: string;
          pageNumber: number;
          pageSize: number;
          sortOrder: ERegistrySortOrder;
        }>,
      ) => {
        this.returnForModel(() => {
          return this.core.getRegistryEntries(
            data.data.registryName,
            data.data.pageNumber,
            data.data.pageSize,
            data.data.sortOrder,
          );
        }, data.callId);
      },
      getRegistryEntryDetailByTokenId: (
        data: IIFrameCallData<{
          registryName: string;
          tokenId: RegistryTokenId;
        }>,
      ) => {
        this.returnForModel(() => {
          return this.core.getRegistryEntryDetailByTokenId(
            data.data.registryName,
            data.data.tokenId,
          );
        }, data.callId);
      },
      queueProposal: (data: IIFrameCallData<string>) => {
        this.returnForModel(() => {
          return this.core.queueProposal(data.data);
        }, data.callId);
      },
      cancelProposal: (data: IIFrameCallData<string>) => {
        this.returnForModel(() => {
          return this.core.cancelProposal(data.data);
        }, data.callId);
      },
      executeProposal: (data: IIFrameCallData<string>) => {
        this.returnForModel(() => {
          return this.core.executeProposal(data.data);
        }, data.callId);
      },
      updateRegistryEntryTokenURI: (
        data: IIFrameCallData<{
          registryName: string;
          tokenId: RegistryTokenId;
          registrationData: string;
        }>,
      ) => {
        this.returnForModel(() => {
          return this.core.updateRegistryEntryTokenURI(
            data.data.registryName,
            data.data.tokenId,
            data.data.registrationData,
          );
        }, data.callId);
      },
      updateRegistryEntryLabel: (
        data: IIFrameCallData<{
          registryName: string;
          tokenId: RegistryTokenId;
          label: string;
        }>,
      ) => {
        this.returnForModel(() => {
          return this.core.updateRegistryEntryLabel(
            data.data.registryName,
            data.data.tokenId,
            data.data.label,
          );
        }, data.callId);
      },
      getProposalsCount: (data: IIFrameCallData<void>) => {
        this.returnForModel(() => {
          return this.core.getProposalsCount();
        }, data.callId);
      },
      getProposalThreshold: (data: IIFrameCallData<void>) => {
        this.returnForModel(() => {
          return this.core.getProposalThreshold();
        }, data.callId);
      },
      getVotingPower: (data: IIFrameCallData<EthereumAccountAddress>) => {
        this.returnForModel(() => {
          return this.core.getVotingPower(data.data);
        }, data.callId);
      },
      getHyperTokenBalance: (data: IIFrameCallData<EthereumAccountAddress>) => {
        this.returnForModel(() => {
          return this.core.getHyperTokenBalance(data.data);
        }, data.callId);
      },
      getNumberOfRegistries: (data: IIFrameCallData<void>) => {
        this.returnForModel(() => {
          return this.core.getNumberOfRegistries();
        }, data.callId);
      },
      updateRegistryParams: (data: IIFrameCallData<RegistryParams>) => {
        this.returnForModel(() => {
          return this.core.updateRegistryParams(data.data);
        }, data.callId);
      },
      createRegistryEntry: (
        data: IIFrameCallData<{
          registryName: string;
          newRegistryEntry: RegistryEntry;
        }>,
      ) => {
        this.returnForModel(() => {
          return this.core.createRegistryEntry(
            data.data.registryName,
            data.data.newRegistryEntry,
          );
        }, data.callId);
      },
      transferRegistryEntry: (
        data: IIFrameCallData<{
          registryName: string;
          tokenId: RegistryTokenId;
          transferToAddress: EthereumAccountAddress;
        }>,
      ) => {
        this.returnForModel(() => {
          return this.core.transferRegistryEntry(
            data.data.registryName,
            data.data.tokenId,
            data.data.transferToAddress,
          );
        }, data.callId);
      },
      burnRegistryEntry: (
        data: IIFrameCallData<{
          registryName: string;
          tokenId: RegistryTokenId;
        }>,
      ) => {
        this.returnForModel(() => {
          return this.core.burnRegistryEntry(
            data.data.registryName,
            data.data.tokenId,
          );
        }, data.callId);
      },
      createRegistryByToken: (
        data: IIFrameCallData<{
          name: string;
          symbol: string;
          registrarAddress: EthereumAccountAddress;
          enumerable: boolean;
        }>,
      ) => {
        this.returnForModel(() => {
          return this.core.createRegistryByToken(
            data.data.name,
            data.data.symbol,
            data.data.registrarAddress,
            data.data.enumerable,
          );
        }, data.callId);
      },
      grantRegistrarRole: (
        data: IIFrameCallData<{
          registryName: string;
          address: EthereumAccountAddress | EthereumContractAddress;
        }>,
      ) => {
        this.returnForModel(() => {
          return this.core.grantRegistrarRole(
            data.data.registryName,
            data.data.address,
          );
        }, data.callId);
      },
      revokeRegistrarRole: (
        data: IIFrameCallData<{
          registryName: string;
          address: EthereumAccountAddress;
        }>,
      ) => {
        this.returnForModel(() => {
          return this.core.revokeRegistrarRole(
            data.data.registryName,
            data.data.address,
          );
        }, data.callId);
      },
      renounceRegistrarRole: (
        data: IIFrameCallData<{
          registryName: string;
          address: EthereumAccountAddress;
        }>,
      ) => {
        this.returnForModel(() => {
          return this.core.renounceRegistrarRole(
            data.data.registryName,
            data.data.address,
          );
        }, data.callId);
      },
      provideProviderId: (data: IIFrameCallData<ProviderId>) => {
        this.returnForModel(() => {
          return this.core.provideProviderId(data.data);
        }, data.callId);
      },
      getTokenInformation: (data: IIFrameCallData<void>) => {
        this.returnForModel(() => {
          return this.core.getTokenInformation();
        }, data.callId);
      },
      getTokenInformationForChain: (data: IIFrameCallData<ChainId>) => {
        this.returnForModel(() => {
          return this.core.getTokenInformationForChain(data.data);
        }, data.callId);
      },
      getTokenInformationByAddress: (
        data: IIFrameCallData<EthereumContractAddress>,
      ) => {
        this.returnForModel(() => {
          return this.core.getTokenInformationByAddress(data.data);
        }, data.callId);
      },
      getRegistryEntryByOwnerAddress: (
        data: IIFrameCallData<{
          registryName: string;
          ownerAddress: EthereumAccountAddress;
          index: number;
        }>,
      ) => {
        this.returnForModel(() => {
          return this.core.getRegistryEntryByOwnerAddress(
            data.data.registryName,
            data.data.ownerAddress,
            data.data.index,
          );
        }, data.callId);
      },
      getRegistryModules: (data: IIFrameCallData<void>) => {
        this.returnForModel(() => {
          return this.core.getRegistryModules();
        }, data.callId);
      },
      createBatchRegistryEntry: (
        data: IIFrameCallData<{
          registryName: string;
          newRegistryEntries: RegistryEntry[];
        }>,
      ) => {
        this.returnForModel(() => {
          return this.core.createBatchRegistryEntry(
            data.data.registryName,
            data.data.newRegistryEntries,
          );
        }, data.callId);
      },
      getRegistryEntryListByOwnerAddress: (
        data: IIFrameCallData<{
          registryName: string;
          ownerAddress: EthereumAccountAddress;
        }>,
      ) => {
        this.returnForModel(() => {
          return this.core.getRegistryEntryListByOwnerAddress(
            data.data.registryName,
            data.data.ownerAddress,
          );
        }, data.callId);
      },
<<<<<<< HEAD
      lazyMintRegistryEntry: (
        data: IIFrameCallData<{
          registryName: string;
          tokenId: RegistryTokenId;
          ownerAddress: EthereumAccountAddress;
          registrationData: string;
        }>,
      ) => {
        this.returnForModel(() => {
          return this.core.lazyMintRegistryEntry(
            data.data.registryName,
            data.data.tokenId,
            data.data.ownerAddress,
            data.data.registrationData,
          );
=======
      getBlockNumber: (data: IIFrameCallData<void>) => {
        this.returnForModel(() => {
          return this.core.getBlockNumber();
>>>>>>> dd60ce7f
        }, data.callId);
      },
    });
  }

  protected onModelActivated(parent: Postmate.ChildAPI): void {
    // We are going to just call waitInitialized() on the core, and emit an event
    // to the parent when it is initialized; combining a few functions.
    this.core.waitInitialized().map(() => {
      parent.emit("initialized");
    });

    this.core.waitGovernanceInitialized().map(() => {
      parent.emit("governanceInitialized");
    });

    this.core.waitPaymentsInitialized().map(() => {
      parent.emit("paymentsInitialized");
    });

    // We are going to relay the RXJS events
    this.core.onControlClaimed.subscribe((val) => {
      parent.emit("onControlClaimed", val);
    });

    this.core.onControlYielded.subscribe((val) => {
      parent.emit("onControlYielded", val);
    });

    this.core.onPushPaymentSent.subscribe((val) => {
      parent.emit("onPushPaymentSent", val);
    });

    this.core.onPullPaymentSent.subscribe((val) => {
      parent.emit("onPullPaymentSent", val);
    });

    this.core.onPushPaymentUpdated.subscribe((val) => {
      parent.emit("onPushPaymentUpdated", val);
    });

    this.core.onPullPaymentUpdated.subscribe((val) => {
      parent.emit("onPullPaymentUpdated", val);
    });

    this.core.onPushPaymentReceived.subscribe((val) => {
      parent.emit("onPushPaymentReceived", val);
    });

    this.core.onPullPaymentReceived.subscribe((val) => {
      parent.emit("onPullPaymentReceived", val);
    });

    this.core.onPushPaymentDelayed.subscribe((val) => {
      console.log("Emitting onPushPaymentDelayed");
      parent.emit("onPushPaymentDelayed", val);
    });

    this.core.onPullPaymentDelayed.subscribe((val) => {
      parent.emit("onPullPaymentDelayed", val);
    });

    this.core.onBalancesChanged.subscribe((val) => {
      parent.emit("onBalancesChanged", val);
    });

    this.core.onCeramicAuthenticationStarted.subscribe(() => {
      parent.emit("onCeramicAuthenticationStarted");
    });

    this.core.onCeramicAuthenticationSucceeded.subscribe(() => {
      parent.emit("onCeramicAuthenticationSucceeded");
    });

    this.core.onCeramicFailed.subscribe((val) => {
      parent.emit("onCeramicFailed", val);
    });

    this.core.onGatewayAuthorized.subscribe((val) => {
      parent.emit("onGatewayAuthorized", val.toString());
    });

    this.core.onGatewayDeauthorizationStarted.subscribe((val) => {
      parent.emit("onGatewayDeauthorizationStarted", val.toString());
    });

    this.core.onAuthorizedGatewayUpdated.subscribe((val) => {
      parent.emit("onAuthorizedGatewayUpdated", val.toString());
    });

    this.core.onAuthorizedGatewayActivationFailed.subscribe((val) => {
      parent.emit("onAuthorizedGatewayActivationFailed", val.toString());
    });

    this.core.onGatewayIFrameDisplayRequested.subscribe((gatewayUrl) => {
      parent.emit("onGatewayIFrameDisplayRequested", gatewayUrl);
    });

    this.core.onGatewayIFrameCloseRequested.subscribe((gatewayUrl) => {
      parent.emit("onGatewayIFrameCloseRequested", gatewayUrl);
    });

    this.core.onCoreIFrameDisplayRequested.subscribe(() => {
      console.log("in CoreListener, emiting onCoreIFrameDisplayRequested");
      parent.emit("onCoreIFrameDisplayRequested");
    });

    this.core.onCoreIFrameCloseRequested.subscribe(() => {
      parent.emit("onCoreIFrameCloseRequested");
    });

    this.core.onInitializationRequired.subscribe(() => {
      parent.emit("onInitializationRequired");
    });

    this.core.onPrivateCredentialsRequested.subscribe(() => {
      parent.emit("onPrivateCredentialsRequested");
    });

    this.core.onWalletConnectOptionsDisplayRequested.subscribe(() => {
      console.log(
        "in CoreListener, emiting onWalletConnectOptionsDisplayRequested",
      );
      parent.emit("onWalletConnectOptionsDisplayRequested");
    });

    this.core.onStateChannelCreated.subscribe((activeStateChannel) => {
      parent.emit("onStateChannelCreated", activeStateChannel);
    });

    this.core.onChainConnected.subscribe((chainId) => {
      parent.emit("onChainConnected", chainId);
    });

    this.core.onGovernanceChainConnected.subscribe((chainId) => {
      parent.emit("onGovernanceChainConnected", chainId);
    });
    this.core.onChainChanged.subscribe((chainId) => {
      parent.emit("onChainChanged", chainId);
    });

    this.core.onAccountChanged.subscribe((account) => {
      parent.emit("onAccountChanged", account);
    });

    this.core.onGovernanceChainChanged.subscribe((chainId) => {
      parent.emit("onGovernanceChainChanged", chainId);
    });

    this.core.onGovernanceAccountChanged.subscribe((account) => {
      parent.emit("onGovernanceAccountChanged", account);
    });

    this.core.onCeramicAuthenticationStarted.subscribe(() => {
      this.coreUIService.renderCeramicAuthenticationUI();
    });

    this.core.onCeramicFailed.subscribe((error) => {
      this.logUtils.error(
        error.message || "Something went wrong duting ceramic authentication!",
      );
      //this.coreUIService.renderCeramicFailureUI();
    });

    this.core.onCeramicAuthenticationSucceeded.subscribe(() => {
      this.coreUIService.renderCeramicAuthenticationSucceededUI();
    });
  }
}<|MERGE_RESOLUTION|>--- conflicted
+++ resolved
@@ -586,7 +586,6 @@
           );
         }, data.callId);
       },
-<<<<<<< HEAD
       lazyMintRegistryEntry: (
         data: IIFrameCallData<{
           registryName: string;
@@ -602,11 +601,11 @@
             data.data.ownerAddress,
             data.data.registrationData,
           );
-=======
+        });
+      },
       getBlockNumber: (data: IIFrameCallData<void>) => {
         this.returnForModel(() => {
           return this.core.getBlockNumber();
->>>>>>> dd60ce7f
         }, data.callId);
       },
     });
