--- conflicted
+++ resolved
@@ -508,11 +508,11 @@
           );
         }, data.callId);
       },
-<<<<<<< HEAD
       provideProviderId: (data: IIFrameCallData<ProviderId>) => {
         this.returnForModel(() => {
           return this.core.provideProviderId(data.data);
-=======
+        }, data.callId);
+      },
       getTokenInformation: (data: IIFrameCallData<void>) => {
         this.returnForModel(() => {
           return this.core.getTokenInformation();
@@ -533,7 +533,6 @@
       getGovernanceChainId: (data: IIFrameCallData<void>) => {
         this.returnForModel(() => {
           return this.core.getGovernanceChainId();
->>>>>>> edd6317d
         }, data.callId);
       },
     });
@@ -646,7 +645,9 @@
     });
 
     this.core.onWalletConnectOptionsDisplayRequested.subscribe(() => {
-      console.log("in CoreListener, emiting onWalletConnectOptionsDisplayRequested");
+      console.log(
+        "in CoreListener, emiting onWalletConnectOptionsDisplayRequested",
+      );
       parent.emit("onWalletConnectOptionsDisplayRequested");
     });
 
