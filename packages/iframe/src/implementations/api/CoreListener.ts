--- conflicted
+++ resolved
@@ -616,7 +616,6 @@
           );
         }, data.callId);
       },
-<<<<<<< HEAD
       lazyMintRegistryEntry: (
         data: IIFrameCallData<{
           registryName: string;
@@ -632,8 +631,13 @@
             data.data.ownerAddress,
             data.data.registrationData,
           );
-        });
-=======
+        }, data.callId);
+      },
+      getBlockNumber: (data: IIFrameCallData<void>) => {
+        this.returnForModel(() => {
+          return this.core.getBlockNumber();
+        }, data.callId);
+      },
       getRegistryEntryListByUsername: (
         data: IIFrameCallData<{
           registryName: string;
@@ -645,12 +649,6 @@
             data.data.registryName,
             data.data.username,
           );
-        }, data.callId);
->>>>>>> 771b64af
-      },
-      getBlockNumber: (data: IIFrameCallData<void>) => {
-        this.returnForModel(() => {
-          return this.core.getBlockNumber();
         }, data.callId);
       },
     });
