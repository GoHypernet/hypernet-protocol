version: 2.1
jobs:
  test:
    docker:
      - image: "cimg/node:12.14.1"
        auth:
          username: mydockerhub-user
          password: $DOCKERHUB_PASSWORD # context / project UI env-var reference
    steps:
      - checkout
      # Should be using pre steps instead.
      - run: echo "registry=https://registry.npmjs.org/" > ~/.npmrc
      - run: echo "//registry.npmjs.org/:_authToken=${NPM_TOKEN}" >> ~/.npmrc
<<<<<<< HEAD
=======
      - run: sudo apt update && sudo apt install -y python
>>>>>>> 242f79c0
      - run: yarn install
      - run: yarn test

# Orchestrate our job run sequence
workflows:
  test:
    jobs:
<<<<<<< HEAD
      - test
        context: Hypernet Protocol
=======
      - test:
          context: Hypernet Protocol
>>>>>>> 242f79c0
<|MERGE_RESOLUTION|>--- conflicted
+++ resolved
@@ -11,10 +11,7 @@
       # Should be using pre steps instead.
       - run: echo "registry=https://registry.npmjs.org/" > ~/.npmrc
       - run: echo "//registry.npmjs.org/:_authToken=${NPM_TOKEN}" >> ~/.npmrc
-<<<<<<< HEAD
-=======
       - run: sudo apt update && sudo apt install -y python
->>>>>>> 242f79c0
       - run: yarn install
       - run: yarn test
 
@@ -22,10 +19,5 @@
 workflows:
   test:
     jobs:
-<<<<<<< HEAD
-      - test
-        context: Hypernet Protocol
-=======
       - test:
-          context: Hypernet Protocol
->>>>>>> 242f79c0
+          context: Hypernet Protocol